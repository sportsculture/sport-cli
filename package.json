--- conflicted
+++ resolved
@@ -45,18 +45,15 @@
     "prepare": "npm run bundle",
     "prepare:package": "node scripts/prepare-package.js",
     "release:version": "node scripts/version.js",
-<<<<<<< HEAD
     "tag:release:nightly": "node scripts/tag-release.js",
     "check:versions": "node scripts/check-versions.js",
     "publish:actions-release": "npm run prepare:package && npm run build:packages && npm run publish:npm",
+    "telemetry": "node scripts/telemetry.js",
+    "clean": "node scripts/clean.js",
     "worktree:new": "./scripts/worktree-new.sh",
     "worktree:remove": "./scripts/worktree-remove.sh",
     "worktree:sync": "./scripts/worktree-sync.sh",
     "worktree:list": "git worktree list"
-=======
-    "telemetry": "node scripts/telemetry.js",
-    "clean": "node scripts/clean.js"
->>>>>>> 69a8ae6a
   },
   "bin": {
     "gemini": "bundle/gemini.js"
