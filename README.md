# sport-cli - Multi-Provider AI CLI

[![sport-cli CI](https://github.com/sportsculture/gemini-cli/actions/workflows/ci.yml/badge.svg)](https://github.com/sportsculture/gemini-cli/actions/workflows/ci.yml)

![sport-cli Screenshot](./docs/assets/sport-screenshot.png)

> **Origin:** sport-cli is a fork of [Google's gemini-cli](https://github.com/google-gemini/gemini-cli), extended with multi-provider AI support and enhanced features. We maintain an upstream remote to incorporate Google's ongoing improvements while adding our own innovations.

This repository contains sport-cli, a multi-provider command-line AI workflow tool that connects to your
tools, understands your code and accelerates your workflows with support for various AI providers.

With sport-cli you can:

- Query and edit large codebases using multiple AI providers (Gemini, OpenRouter, DeepSeek, and more)
- Generate new apps from PDFs or sketches, using multimodal AI capabilities
- Automate operational tasks, like querying pull requests or handling complex rebases
- Use tools and MCP servers to connect new capabilities, including [media generation with Imagen,
  Veo or Lyria](https://github.com/GoogleCloudPlatform/vertex-ai-creative-studio/tree/main/experiments/mcp-genmedia)
- Ground your queries with the [Google Search](https://ai.google.dev/gemini-api/docs/grounding)
<<<<<<< HEAD
  tool when using Gemini
- Switch between AI providers seamlessly with the `/model` command
- Track token usage and costs across different providers
=======
  tool, built into Gemini.
>>>>>>> 107ce8af

## Quickstart

You have two options to install Gemini CLI.

### With Node

1. **Prerequisites:** Ensure you have [Node.js version 20](https://nodejs.org/en/download) or higher installed.
2. **Run the CLI:** Execute the following command in your terminal:

   ```bash
   npx https://github.com/sportsculture/gemini-cli
   ```

   Or install it globally:

   ```bash
   npm install -g @sport/sport-cli
   ```

   **Alternative: Install from source** (recommended if you have an existing gemini installation):

   ```bash
   git clone https://github.com/sportsculture/sport-cli
   cd sport-cli
   npm install
   npm run build
   npm install -g .
   ```

   Then, run the CLI from anywhere:

   ```bash
   sport
   ```

### With Homebrew

1. **Prerequisites:** Ensure you have [Homebrew](https://brew.sh/) installed.
2. **Install the CLI** Execute the following command in your terminal:

   ```bash
   brew install gemini-cli
   ```

   Then, run the CLI from anywhere:

   ```bash
   gemini
   ```

### Common Configuration steps

3. **Pick a color theme**
4. **Authenticate:** When prompted, sign in with your personal Google account. This will grant you up to 60 model requests per minute and 1,000 model requests per day using Gemini.

You are now ready to use the Gemini CLI!

### Use a Gemini API key:

The Gemini API provides a free tier with [100 requests per day](https://ai.google.dev/gemini-api/docs/rate-limits#free-tier) using Gemini 2.5 Pro, control over which model you use, and access to higher rate limits (with a paid plan):

1. Generate a key from [Google AI Studio](https://aistudio.google.com/apikey).
2. Set it as an environment variable in your terminal. Replace `YOUR_API_KEY` with your generated key.

   ```bash
   export GEMINI_API_KEY="YOUR_API_KEY"
   ```

3. (Optionally) Upgrade your Gemini API project to a paid plan on the API key page (will automatically unlock [Tier 1 rate limits](https://ai.google.dev/gemini-api/docs/rate-limits#tier-1))

### Use a Vertex AI API key:

The Vertex AI API provides a [free tier](https://cloud.google.com/vertex-ai/generative-ai/docs/start/express-mode/overview) using express mode for Gemini 2.5 Pro, control over which model you use, and access to higher rate limits with a billing account:

1. Generate a key from [Google Cloud](https://cloud.google.com/vertex-ai/generative-ai/docs/start/api-keys).
2. Set it as an environment variable in your terminal. Replace `YOUR_API_KEY` with your generated key and set GOOGLE_GENAI_USE_VERTEXAI to true

   ```bash
   export GOOGLE_API_KEY="YOUR_API_KEY"
   export GOOGLE_GENAI_USE_VERTEXAI=true
   ```

3. (Optionally) Add a billing account on your project to get access to [higher usage limits](https://cloud.google.com/vertex-ai/generative-ai/docs/quotas)

For other authentication methods, including Google Workspace accounts, see the [authentication](./docs/cli/authentication.md) guide.

### Use OpenRouter for 300+ AI Models:

OpenRouter provides a unified gateway to virtually every major AI model - if it's publicly available, it's on OpenRouter. This includes the latest from OpenAI, Anthropic, Google, xAI, Meta, and more.

**Setup is simple:**

1. Get your API key from [OpenRouter](https://openrouter.ai/keys)
2. Set it as an environment variable:

   ```bash
   export OPENROUTER_API_KEY="YOUR_API_KEY"
   ```

3. Start sport-cli and use the `/model` command to switch between any available model:

   ```bash
   sport
   > /model grok-4  # xAI's latest with 73 AI Index score
   > /model claude-4-opus  # Best for complex coding tasks
   > /model gpt-4.1  # OpenAI's versatile assistant
   > /model gemini-2.5-pro  # Google's multimodal powerhouse
   > /model deepseek-r1  # Cost-effective reasoning model
   ```

**Popular models and their strengths:**

- **Grok-4** ($3/$15 per M tokens) - Leading reasoning capabilities, outperforms o3 and Claude
- **Claude 4 Opus** - Exceptional at coding with hybrid instant/thinking architecture
- **GPT-4.1** - Most cost-efficient for long contexts, great general-purpose model
- **Gemini 2.5 Pro** - Best for multimodal tasks (images, audio, video)
- **DeepSeek R1** - Incredibly cost-effective while maintaining high performance
- **Llama 4** - Open-source option for unrestricted development

**Pro tip:** Many providers offer free tiers! Try models from Mistral, DeepSeek, Google, and Meta without any upfront costs. Perfect for experimenting before committing to paid usage.

With OpenRouter, you're not locked into any single provider's ecosystem - switch models based on your task, budget, or preference. The future of AI is multi-model, and sport-cli puts that power at your fingertips.

### Connecting to Zen MCP Server

The Zen MCP server is a powerful tool that extends the capabilities of the Gemini CLI by providing access to a wider range of models and services. To connect to the Zen MCP server, you need to configure it in your Gemini CLI settings.

**Prerequisites:**

- You need to have `jq` installed on your system. You can install it using your system's package manager (e.g., `brew install jq` on macOS, `sudo apt-get install jq` on Linux).
- You need to have an `OPENAI_API_KEY` defined in a `.env` file in your project's root directory.

**Configuration:**

To configure the Zen MCP server, run the following command in your terminal. This command will create a shell script and execute it to update your `~/.gemini/settings.json` file.

```bash
#!/bin/bash

# This script configures the Zen MCP server in your Gemini CLI settings.
# It adds the necessary server configuration and uses your OpenAI API key
# from the .env file.

# --- Configuration ---
OPENAI_KEY=$(grep OPENAI_API_KEY .env | cut -d '=' -f2)

JSON_CONFIG='{
  "mcpServers": {
    "zen": {
      "command": "sh",
      "args": [
        "-c",
        "exec $(which uvx || echo uvx) --from git+https://github.com/BeehiveInnovations/zen-mcp-server.git zen-mcp-server"
      ],
      "env": {
        "PATH": "/usr/local/bin:/usr/bin:/bin:/opt/homebrew/bin:~/.local/bin",
        "OPENAI_API_KEY": "'"$OPENAI_KEY"'"
      }
    }
  }
}'

SETTINGS_FILE="$HOME/.gemini/settings.json"

# --- Script ---

# Create settings directory and file if they don't exist
if [ ! -f "$SETTINGS_FILE" ]; then
  mkdir -p "$(dirname "$SETTINGS_FILE")"
  echo "{}" > "$SETTINGS_FILE"
fi

# Check if jq is installed
if ! command -v jq &> /dev/null
then
    echo "jq could not be found, please install it to continue"
    exit 1
fi

# Merge the JSON configuration
TEMP_FILE=$(mktemp)
jq -s '.[0] * .[1]' "$SETTINGS_FILE" <(echo "$JSON_CONFIG") > "$TEMP_FILE" && mv "$TEMP_FILE" "$SETTINGS_FILE"

echo "Zen MCP server configured successfully."

```

After running this script, the Zen MCP server will be available as a provider in the Gemini CLI.

## Examples

Once the CLI is running, you can start interacting with your chosen AI provider from your shell.

You can start a project from a new directory:

```sh
cd new-project/
sport
> Write me a Discord bot that answers questions using a FAQ.md file I will provide
```

Or work with an existing project:

```sh
git clone https://github.com/sportsculture/sport-cli
cd sport-cli
sport
> Give me a summary of all of the changes that went in yesterday
```

### Next steps

- Learn how to [contribute to or build from the source](./CONTRIBUTING.md).
- Explore the available **[CLI Commands](./docs/cli/commands.md)**.
- If you encounter any issues, review the **[troubleshooting guide](./docs/troubleshooting.md)**.
- For more comprehensive documentation, see the [full documentation](./docs/index.md).
- Take a look at some [popular tasks](#popular-tasks) for more inspiration.
- Check out our **[Official Roadmap](./ROADMAP.md)**

### Troubleshooting

Head over to the [troubleshooting guide](docs/troubleshooting.md) if you're
having issues.

## Popular tasks

### Explore a new codebase

Start by `cd`ing into an existing or newly-cloned repository and running `gemini`.

```text
> Describe the main pieces of this system's architecture.
```

```text
> What security mechanisms are in place?
```

### Work with your existing code

```text
> Implement a first draft for GitHub issue #123.
```

```text
> Help me migrate this codebase to the latest version of Java. Start with a plan.
```

### Automate your workflows

Use MCP servers to integrate your local system tools with your enterprise collaboration suite.

```text
> Make me a slide deck showing the git history from the last 7 days, grouped by feature and team member.
```

```text
> Make a full-screen web app for a wall display to show our most interacted-with GitHub issues.
```

### Interact with your system

```text
> Convert all the images in this directory to png, and rename them to use dates from the exif data.
```

```text
> Organize my PDF invoices by month of expenditure.
```

### Uninstall

Head over to the [Uninstall](docs/Uninstall.md) guide for uninstallation instructions.

## Fork Maintenance

sport-cli maintains synchronization with the upstream Google gemini-cli repository to benefit from their ongoing improvements while adding our multi-provider enhancements. This section is for developers who want to contribute or understand how we manage the fork.

### Key Principles

1. **Minimize Divergence**: We keep our changes isolated in specific modules (e.g., `providers/` directory) to avoid conflicts
2. **Clean Git History**: We use rebasing to maintain a linear history when syncing with upstream
3. **Configurable Branding**: Branding is treated as a configuration layer, not hardcoded changes
4. **Proper Attribution**: We maintain Google's copyright and clearly acknowledge the fork origin

### Syncing with Upstream

To sync with the latest changes from Google's gemini-cli:

```bash
# Add upstream remote (one-time setup)
git remote add upstream https://github.com/google-gemini/gemini-cli.git

# Sync with upstream
git fetch upstream
git checkout main
git rebase upstream/main  # or 'git merge upstream/main' for merge commits
# Resolve any conflicts, focusing on keeping our provider abstractions intact
git push origin main
```

### Development Guidelines

When adding new features:

1. Create feature branches: `git checkout -b feature/your-feature`
2. Keep commits atomic and well-described
3. Isolate sport-cli specific features in dedicated directories
4. Rebase frequently against main to incorporate upstream changes
5. Submit PRs for review before merging

### Contributing Back

We aim to contribute architectural improvements back to upstream when they benefit the broader community. For example, our provider abstraction layer could enhance testability for the original project.

## Terms of Service and Privacy Notice

For details on the terms of service and privacy notice applicable to your use of Gemini CLI, see the [Terms of Service and Privacy Notice](./docs/tos-privacy.md).<|MERGE_RESOLUTION|>--- conflicted
+++ resolved
@@ -17,13 +17,9 @@
 - Use tools and MCP servers to connect new capabilities, including [media generation with Imagen,
   Veo or Lyria](https://github.com/GoogleCloudPlatform/vertex-ai-creative-studio/tree/main/experiments/mcp-genmedia)
 - Ground your queries with the [Google Search](https://ai.google.dev/gemini-api/docs/grounding)
-<<<<<<< HEAD
   tool when using Gemini
 - Switch between AI providers seamlessly with the `/model` command
 - Track token usage and costs across different providers
-=======
-  tool, built into Gemini.
->>>>>>> 107ce8af
 
 ## Quickstart
 
