# sprtscltr CLI Configuration

**Note on New Configuration Format**

The format of the `settings.json` file has been updated to a new, more organized structure.

- The new format will be supported in the stable release starting **[09/10/25]**.
- Automatic migration from the old format to the new format will begin on **[09/17/25]**.

For details on the previous format, please see the [v1 Configuration documentation](./configuration-v1.md).

Gemini CLI offers several ways to configure its behavior, including environment variables, command-line arguments, and settings files. This document outlines the different configuration methods and available settings.

## Configuration layers

Configuration is applied in the following order of precedence (lower numbers are overridden by higher numbers):

1.  **Default values:** Hardcoded defaults within the application.
2.  **System defaults file:** System-wide default settings that can be overridden by other settings files.
3.  **User settings file:** Global settings for the current user.
4.  **Project settings file:** Project-specific settings.
5.  **System settings file:** System-wide settings that override all other settings files.
6.  **Environment variables:** System-wide or session-specific variables, potentially loaded from `.env` files.
7.  **Command-line arguments:** Values passed when launching the CLI.

## Settings files

Gemini CLI uses JSON settings files for persistent configuration. There are four locations for these files:

- **System defaults file:**
  - **Location:** `/etc/gemini-cli/system-defaults.json` (Linux), `C:\ProgramData\gemini-cli\system-defaults.json` (Windows) or `/Library/Application Support/GeminiCli/system-defaults.json` (macOS). The path can be overridden using the `GEMINI_CLI_SYSTEM_DEFAULTS_PATH` environment variable.
  - **Scope:** Provides a base layer of system-wide default settings. These settings have the lowest precedence and are intended to be overridden by user, project, or system override settings.
- **User settings file:**
  - **Location:** `~/.gemini/settings.json` (where `~` is your home directory).
  - **Scope:** Applies to all Gemini CLI sessions for the current user. User settings override system defaults.
- **Project settings file:**
  - **Location:** `.gemini/settings.json` within your project's root directory.
  - **Scope:** Applies only when running Gemini CLI from that specific project. Project settings override user settings and system defaults.
- **System settings file:**
  - **Location:** `/etc/gemini-cli/settings.json` (Linux), `C:\ProgramData\gemini-cli\settings.json` (Windows) or `/Library/Application Support/GeminiCli/settings.json` (macOS). The path can be overridden using the `GEMINI_CLI_SYSTEM_SETTINGS_PATH` environment variable.
  - **Scope:** Applies to all Gemini CLI sessions on the system, for all users. System settings act as overrides, taking precedence over all other settings files. May be useful for system administrators at enterprises to have controls over users' Gemini CLI setups.

**Note on environment variables in settings:** String values within your `settings.json` files can reference environment variables using either `$VAR_NAME` or `${VAR_NAME}` syntax. These variables will be automatically resolved when the settings are loaded. For example, if you have an environment variable `MY_API_TOKEN`, you could use it in `settings.json` like this: `"apiKey": "$MY_API_TOKEN"`.

> **Note for Enterprise Users:** For guidance on deploying and managing Gemini CLI in a corporate environment, please see the [Enterprise Configuration](./enterprise.md) documentation.

### The `.gemini` directory in your project

In addition to a project settings file, a project's `.gemini` directory can contain other project-specific files related to Gemini CLI's operation, such as:

- [Custom sandbox profiles](#sandboxing) (e.g., `.gemini/sandbox-macos-custom.sb`, `.gemini/sandbox.Dockerfile`).

### Available settings in `settings.json`

Settings are organized into categories. All settings should be placed within their corresponding top-level category object in your `settings.json` file.

<<<<<<< HEAD
- **`bugCommand`** (object):
  - **Description:** Overrides the default URL for the `/bug` command.
  - **Default:** `"urlTemplate": "https://github.com/google-gemini/sprtscltr-cli/issues/new?template=bug_report.yml&title={title}&info={info}"`
  - **Properties:**
    - **`urlTemplate`** (string): A URL that can contain `{title}` and `{info}` placeholders.
  - **Example:**
    ```json
    "bugCommand": {
      "urlTemplate": "https://bug.example.com/new?title={title}&info={info}"
    }
    ```
=======
#### `general`
>>>>>>> 39e7213f

- **`general.preferredEditor`** (string):
  - **Description:** The preferred editor to open files in.
  - **Default:** `undefined`

- **`general.vimMode`** (boolean):
  - **Description:** Enable Vim keybindings.
  - **Default:** `false`

- **`general.disableAutoUpdate`** (boolean):
  - **Description:** Disable automatic updates.
  - **Default:** `false`

- **`general.disableUpdateNag`** (boolean):
  - **Description:** Disable update notification prompts.
  - **Default:** `false`

- **`general.checkpointing.enabled`** (boolean):
  - **Description:** Enable session checkpointing for recovery.
  - **Default:** `false`

#### `ui`

- **`ui.theme`** (string):
  - **Description:** The color theme for the UI. See [Themes](./themes.md) for available options.
  - **Default:** `undefined`

- **`ui.customThemes`** (object):
  - **Description:** Custom theme definitions.
  - **Default:** `{}`

- **`ui.hideWindowTitle`** (boolean):
  - **Description:** Hide the window title bar.
  - **Default:** `false`

- **`ui.hideTips`** (boolean):
  - **Description:** Hide helpful tips in the UI.
  - **Default:** `false`

- **`ui.hideBanner`** (boolean):
  - **Description:** Hide the application banner.
  - **Default:** `false`

- **`ui.hideFooter`** (boolean):
  - **Description:** Hide the footer from the UI.
  - **Default:** `false`

- **`ui.showMemoryUsage`** (boolean):
  - **Description:** Display memory usage information in the UI.
  - **Default:** `false`

- **`ui.showLineNumbers`** (boolean):
  - **Description:** Show line numbers in the chat.
  - **Default:** `false`

- **`ui.accessibility.disableLoadingPhrases`** (boolean):
  - **Description:** Disable loading phrases for accessibility.
  - **Default:** `false`

#### `ide`

- **`ide.enabled`** (boolean):
  - **Description:** Enable IDE integration mode.
  - **Default:** `false`

- **`ide.hasSeenNudge`** (boolean):
  - **Description:** Whether the user has seen the IDE integration nudge.
  - **Default:** `false`

#### `privacy`

- **`privacy.usageStatisticsEnabled`** (boolean):
  - **Description:** Enable collection of usage statistics.
  - **Default:** `true`

#### `model`

- **`model.name`** (string):
  - **Description:** The Gemini model to use for conversations.
  - **Default:** `undefined`

- **`model.maxSessionTurns`** (number):
  - **Description:** Maximum number of user/model/tool turns to keep in a session. -1 means unlimited.
  - **Default:** `-1`

- **`model.summarizeToolOutput`** (object):
  - **Description:** Settings for summarizing tool output.
  - **Default:** `undefined`

- **`model.chatCompression`** (object):
  - **Description:** Chat compression settings.
  - **Default:** `undefined`

- **`model.skipNextSpeakerCheck`** (boolean):
  - **Description:** Skip the next speaker check.
  - **Default:** `false`

#### `context`

- **`context.fileName`** (string or array of strings):
  - **Description:** The name of the context file(s).
  - **Default:** `undefined`

- **`context.importFormat`** (string):
  - **Description:** The format to use when importing memory.
  - **Default:** `undefined`

- **`context.discoveryMaxDirs`** (number):
  - **Description:** Maximum number of directories to search for memory.
  - **Default:** `200`

- **`context.includeDirectories`** (array):
  - **Description:** Additional directories to include in the workspace context. Missing directories will be skipped with a warning.
  - **Default:** `[]`

- **`context.loadFromIncludeDirectories`** (boolean):
  - **Description:** Whether to load memory files from include directories.
  - **Default:** `false`

- **`context.fileFiltering.respectGitIgnore`** (boolean):
  - **Description:** Respect .gitignore files when searching.
  - **Default:** `true`

- **`context.fileFiltering.respectGeminiIgnore`** (boolean):
  - **Description:** Respect .geminiignore files when searching.
  - **Default:** `true`

- **`context.fileFiltering.enableRecursiveFileSearch`** (boolean):
  - **Description:** Enable recursive file search functionality.
  - **Default:** `true`

#### `tools`

- **`tools.sandbox`** (boolean or string):
  - **Description:** Sandbox execution environment (can be a boolean or a path string).
  - **Default:** `undefined`

- **`tools.usePty`** (boolean):
  - **Description:** Use node-pty for shell command execution. Fallback to child_process still applies.
  - **Default:** `false`

<<<<<<< HEAD
- **`sandbox`** (boolean or string):
  - **Description:** Controls whether and how to use sandboxing for tool execution. If set to `true`, Gemini CLI uses a pre-built `sprtscltr-cli-sandbox` Docker image. For more information, see [Sandboxing](#sandboxing).
=======
- **`tools.core`** (array of strings):
  - **Description:** Paths to core tool definitions.
  - **Default:** `undefined`

- **`tools.exclude`** (array of strings):
  - **Description:** Tool names to exclude from discovery.
  - **Default:** `undefined`

- **`tools.discoveryCommand`** (string):
  - **Description:** Command to run for tool discovery.
  - **Default:** `undefined`

- **`tools.callCommand`** (string):
  - **Description:** Command to run for tool calls.
  - **Default:** `undefined`

#### `mcp`

- **`mcp.serverCommand`** (string):
  - **Description:** Command to start an MCP server.
  - **Default:** `undefined`

- **`mcp.allowed`** (array of strings):
  - **Description:** A whitelist of MCP servers to allow.
  - **Default:** `undefined`

- **`mcp.excluded`** (array of strings):
  - **Description:** A blacklist of MCP servers to exclude.
  - **Default:** `undefined`

#### `security`

- **`security.folderTrust.featureEnabled`** (boolean):
  - **Description:** Enable folder trust feature for enhanced security.
  - **Default:** `false`

- **`security.folderTrust.enabled`** (boolean):
  - **Description:** Setting to track whether Folder trust is enabled.
  - **Default:** `false`

- **`security.auth.selectedType`** (string):
  - **Description:** The currently selected authentication type.
  - **Default:** `undefined`

- **`security.auth.useExternal`** (boolean):
  - **Description:** Whether to use an external authentication flow.
  - **Default:** `undefined`

#### `advanced`

- **`advanced.autoConfigureMemory`** (boolean):
  - **Description:** Automatically configure Node.js memory limits.
>>>>>>> 39e7213f
  - **Default:** `false`

- **`advanced.dnsResolutionOrder`** (string):
  - **Description:** The DNS resolution order.
  - **Default:** `undefined`

- **`advanced.excludedEnvVars`** (array of strings):
  - **Description:** Environment variables to exclude from project context.
  - **Default:** `["DEBUG","DEBUG_MODE"]`

- **`advanced.bugCommand`** (object):
  - **Description:** Configuration for the bug report command.
  - **Default:** `undefined`

#### Top-Level Settings

The following settings remain at the top level of the `settings.json` file.

- **`mcpServers`** (object):
  - **Description:** Configures connections to one or more Model-Context Protocol (MCP) servers for discovering and using custom tools. Gemini CLI attempts to connect to each configured MCP server to discover available tools. If multiple MCP servers expose a tool with the same name, the tool names will be prefixed with the server alias you defined in the configuration (e.g., `serverAlias__actualToolName`) to avoid conflicts. Note that the system might strip certain schema properties from MCP tool definitions for compatibility. At least one of `command`, `url`, or `httpUrl` must be provided. If multiple are specified, the order of precedence is `httpUrl`, then `url`, then `command`.
  - **Default:** `{}`
  - **Properties:**
    - **`<SERVER_NAME>`** (object): The server parameters for the named server.
      - `command` (string, optional): The command to execute to start the MCP server via standard I/O.
      - `args` (array of strings, optional): Arguments to pass to the command.
      - `env` (object, optional): Environment variables to set for the server process.
      - `cwd` (string, optional): The working directory in which to start the server.
      - `url` (string, optional): The URL of an MCP server that uses Server-Sent Events (SSE) for communication.
      - `httpUrl` (string, optional): The URL of an MCP server that uses streamable HTTP for communication.
      - `headers` (object, optional): A map of HTTP headers to send with requests to `url` or `httpUrl`.
      - `timeout` (number, optional): Timeout in milliseconds for requests to this MCP server.
      - `trust` (boolean, optional): Trust this server and bypass all tool call confirmations.
      - `description` (string, optional): A brief description of the server, which may be used for display purposes.
      - `includeTools` (array of strings, optional): List of tool names to include from this MCP server. When specified, only the tools listed here will be available from this server (whitelist behavior). If not specified, all tools from the server are enabled by default.
      - `excludeTools` (array of strings, optional): List of tool names to exclude from this MCP server. Tools listed here will not be available to the model, even if they are exposed by the server. **Note:** `excludeTools` takes precedence over `includeTools` - if a tool is in both lists, it will be excluded.

- **`telemetry`** (object)
  - **Description:** Configures logging and metrics collection for Gemini CLI. For more information, see [Telemetry](../telemetry.md).
  - **Default:** `undefined`
  - **Properties:**
    - **`enabled`** (boolean): Whether or not telemetry is enabled.
    - **`target`** (string): The destination for collected telemetry. Supported values are `local` and `gcp`.
    - **`otlpEndpoint`** (string): The endpoint for the OTLP Exporter.
    - **`otlpProtocol`** (string): The protocol for the OTLP Exporter (`grpc` or `http`).
    - **`logPrompts`** (boolean): Whether or not to include the content of user prompts in the logs.
    - **`outfile`** (string): The file to write telemetry to when `target` is `local`.

### Example `settings.json`

Here is an example of a `settings.json` file with the new nested structure:

```json
{
  "general": {
    "vimMode": true,
    "preferredEditor": "code"
  },
  "ui": {
    "theme": "GitHub",
    "hideBanner": true,
    "hideTips": false
  },
  "tools": {
    "sandbox": "docker",
    "discoveryCommand": "bin/get_tools",
    "callCommand": "bin/call_tool",
    "exclude": ["write_file"]
  },
  "mcpServers": {
    "mainServer": {
      "command": "bin/mcp_server.py"
    },
    "anotherServer": {
      "command": "node",
      "args": ["mcp_server.js", "--verbose"]
    }
  },
  "telemetry": {
    "enabled": true,
    "target": "local",
    "otlpEndpoint": "http://localhost:4317",
    "logPrompts": true
  },
  "privacy": {
    "usageStatisticsEnabled": true
  },
  "model": {
    "name": "gemini-1.5-pro-latest",
    "maxSessionTurns": 10,
    "summarizeToolOutput": {
      "run_shell_command": {
        "tokenBudget": 100
      }
    }
  },
  "context": {
    "fileName": ["CONTEXT.md", "GEMINI.md"],
    "includeDirectories": ["path/to/dir1", "~/path/to/dir2", "../path/to/dir3"],
    "loadFromIncludeDirectories": true,
    "fileFiltering": {
      "respectGitIgnore": false
    }
  },
  "advanced": {
    "excludedEnvVars": ["DEBUG", "DEBUG_MODE", "NODE_ENV"]
  }
}
```

## Shell History

The CLI keeps a history of shell commands you run. To avoid conflicts between different projects, this history is stored in a project-specific directory within your user's home folder.

- **Location:** `~/.gemini/tmp/<project_hash>/shell_history`
  - `<project_hash>` is a unique identifier generated from your project's root path.
  - The history is stored in a file named `shell_history`.

## Environment Variables & `.env` Files

Environment variables are a common way to configure applications, especially for sensitive information like API keys or for settings that might change between environments. For authentication setup, see the [Authentication documentation](./authentication.md) which covers all available authentication methods.

The CLI automatically loads environment variables from an `.env` file. The loading order is:

1.  `.env` file in the current working directory.
2.  If not found, it searches upwards in parent directories until it finds an `.env` file or reaches the project root (identified by a `.git` folder) or the home directory.
3.  If still not found, it looks for `~/.env` (in the user's home directory).

**Environment Variable Exclusion:** Some environment variables (like `DEBUG` and `DEBUG_MODE`) are automatically excluded from being loaded from project `.env` files to prevent interference with gemini-cli behavior. Variables from `.gemini/.env` files are never excluded. You can customize this behavior using the `advanced.excludedEnvVars` setting in your `settings.json` file.

- **`GEMINI_API_KEY`**:
  - Your API key for the Gemini API.
  - One of several available [authentication methods](./authentication.md).
  - Set this in your shell profile (e.g., `~/.bashrc`, `~/.zshrc`) or an `.env` file.
- **`GEMINI_MODEL`**:
  - Specifies the default Gemini model to use.
  - Overrides the hardcoded default
  - Example: `export GEMINI_MODEL="gemini-2.5-flash"`
- **`GOOGLE_API_KEY`**:
  - Your Google Cloud API key.
  - Required for using Vertex AI in express mode.
  - Ensure you have the necessary permissions.
  - Example: `export GOOGLE_API_KEY="YOUR_GOOGLE_API_KEY"`.
- **`GOOGLE_CLOUD_PROJECT`**:
  - Your Google Cloud Project ID.
  - Required for using Code Assist or Vertex AI.
  - If using Vertex AI, ensure you have the necessary permissions in this project.
  - **Cloud Shell Note:** When running in a Cloud Shell environment, this variable defaults to a special project allocated for Cloud Shell users. If you have `GOOGLE_CLOUD_PROJECT` set in your global environment in Cloud Shell, it will be overridden by this default. To use a different project in Cloud Shell, you must define `GOOGLE_CLOUD_PROJECT` in a `.env` file.
  - Example: `export GOOGLE_CLOUD_PROJECT="YOUR_PROJECT_ID"`.
- **`GOOGLE_APPLICATION_CREDENTIALS`** (string):
  - **Description:** The path to your Google Application Credentials JSON file.
  - **Example:** `export GOOGLE_APPLICATION_CREDENTIALS="/path/to/your/credentials.json"`
- **`OTLP_GOOGLE_CLOUD_PROJECT`**:
  - Your Google Cloud Project ID for Telemetry in Google Cloud
  - Example: `export OTLP_GOOGLE_CLOUD_PROJECT="YOUR_PROJECT_ID"`.
- **`GOOGLE_CLOUD_LOCATION`**:
  - Your Google Cloud Project Location (e.g., us-central1).
  - Required for using Vertex AI in non express mode.
  - Example: `export GOOGLE_CLOUD_LOCATION="YOUR_PROJECT_LOCATION"`.
- **`GEMINI_SANDBOX`**:
  - Alternative to the `sandbox` setting in `settings.json`.
  - Accepts `true`, `false`, `docker`, `podman`, or a custom command string.
- **`SEATBELT_PROFILE`** (macOS specific):
  - Switches the Seatbelt (`sandbox-exec`) profile on macOS.
  - `permissive-open`: (Default) Restricts writes to the project folder (and a few other folders, see `packages/cli/src/utils/sandbox-macos-permissive-open.sb`) but allows other operations.
  - `strict`: Uses a strict profile that declines operations by default.
  - `<profile_name>`: Uses a custom profile. To define a custom profile, create a file named `sandbox-macos-<profile_name>.sb` in your project's `.gemini/` directory (e.g., `my-project/.gemini/sandbox-macos-custom.sb`).
- **`DEBUG` or `DEBUG_MODE`** (often used by underlying libraries or the CLI itself):
  - Set to `true` or `1` to enable verbose debug logging, which can be helpful for troubleshooting.
  - **Note:** These variables are automatically excluded from project `.env` files by default to prevent interference with gemini-cli behavior. Use `.gemini/.env` files if you need to set these for gemini-cli specifically.
- **`NO_COLOR`**:
  - Set to any value to disable all color output in the CLI.
- **`CLI_TITLE`**:
  - Set to a string to customize the title of the CLI.
- **`CODE_ASSIST_ENDPOINT`**:
  - Specifies the endpoint for the code assist server.
  - This is useful for development and testing.

## Command-Line Arguments

Arguments passed directly when running the CLI can override other configurations for that specific session.

- **`--model <model_name>`** (**`-m <model_name>`**):
  - Specifies the Gemini model to use for this session.
  - Example: `npm start -- --model gemini-1.5-pro-latest`
- **`--prompt <your_prompt>`** (**`-p <your_prompt>`**):
  - Used to pass a prompt directly to the command. This invokes Gemini CLI in a non-interactive mode.
- **`--prompt-interactive <your_prompt>`** (**`-i <your_prompt>`**):
  - Starts an interactive session with the provided prompt as the initial input.
  - The prompt is processed within the interactive session, not before it.
  - Cannot be used when piping input from stdin.
  - Example: `gemini -i "explain this code"`
- **`--sandbox`** (**`-s`**):
  - Enables sandbox mode for this session.
- **`--sandbox-image`**:
  - Sets the sandbox image URI.
- **`--debug`** (**`-d`**):
  - Enables debug mode for this session, providing more verbose output.
- **`--all-files`** (**`-a`**):
  - If set, recursively includes all files within the current directory as context for the prompt.
- **`--help`** (or **`-h`**):
  - Displays help information about command-line arguments.
- **`--show-memory-usage`**:
  - Displays the current memory usage.
- **`--yolo`**:
  - Enables YOLO mode, which automatically approves all tool calls.
- **`--approval-mode <mode>`**:
  - Sets the approval mode for tool calls. Available modes:
    - `default`: Prompt for approval on each tool call (default behavior)
    - `auto_edit`: Automatically approve edit tools (replace, write_file) while prompting for others
    - `yolo`: Automatically approve all tool calls (equivalent to `--yolo`)
  - Cannot be used together with `--yolo`. Use `--approval-mode=yolo` instead of `--yolo` for the new unified approach.
  - Example: `gemini --approval-mode auto_edit`
- **`--allowed-tools <tool1,tool2,...>`**:
  - A comma-separated list of tool names that will bypass the confirmation dialog.
  - Example: `gemini --allowed-tools "ShellTool(git status)"`
- **`--telemetry`**:
  - Enables [telemetry](../telemetry.md).
- **`--telemetry-target`**:
  - Sets the telemetry target. See [telemetry](../telemetry.md) for more information.
- **`--telemetry-otlp-endpoint`**:
  - Sets the OTLP endpoint for telemetry. See [telemetry](../telemetry.md) for more information.
- **`--telemetry-otlp-protocol`**:
  - Sets the OTLP protocol for telemetry (`grpc` or `http`). Defaults to `grpc`. See [telemetry](../telemetry.md) for more information.
- **`--telemetry-log-prompts`**:
  - Enables logging of prompts for telemetry. See [telemetry](../telemetry.md) for more information.
- **`--checkpointing`**:
  - Enables [checkpointing](../checkpointing.md).
- **`--extensions <extension_name ...>`** (**`-e <extension_name ...>`**):
  - Specifies a list of extensions to use for the session. If not provided, all available extensions are used.
  - Use the special term `gemini -e none` to disable all extensions.
  - Example: `gemini -e my-extension -e my-other-extension`
- **`--list-extensions`** (**`-l`**):
  - Lists all available extensions and exits.
- **`--proxy`**:
  - Sets the proxy for the CLI.
  - Example: `--proxy http://localhost:7890`.
- **`--include-directories <dir1,dir2,...>`**:
  - Includes additional directories in the workspace for multi-directory support.
  - Can be specified multiple times or as comma-separated values.
  - 5 directories can be added at maximum.
  - Example: `--include-directories /path/to/project1,/path/to/project2` or `--include-directories /path/to/project1 --include-directories /path/to/project2`
- **`--screen-reader`**:
  - Enables screen reader mode for accessibility.
- **`--version`**:
  - Displays the version of the CLI.

## Context Files (Hierarchical Instructional Context)

While not strictly configuration for the CLI's _behavior_, context files (defaulting to `GEMINI.md` but configurable via the `context.fileName` setting) are crucial for configuring the _instructional context_ (also referred to as "memory") provided to the Gemini model. This powerful feature allows you to give project-specific instructions, coding style guides, or any relevant background information to the AI, making its responses more tailored and accurate to your needs. The CLI includes UI elements, such as an indicator in the footer showing the number of loaded context files, to keep you informed about the active context.

- **Purpose:** These Markdown files contain instructions, guidelines, or context that you want the Gemini model to be aware of during your interactions. The system is designed to manage this instructional context hierarchically.

### Example Context File Content (e.g., `GEMINI.md`)

Here's a conceptual example of what a context file at the root of a TypeScript project might contain:

```markdown
# Project: My Awesome TypeScript Library

## General Instructions:

- When generating new TypeScript code, please follow the existing coding style.
- Ensure all new functions and classes have JSDoc comments.
- Prefer functional programming paradigms where appropriate.
- All code should be compatible with TypeScript 5.0 and Node.js 20+.

## Coding Style:

- Use 2 spaces for indentation.
- Interface names should be prefixed with `I` (e.g., `IUserService`).
- Private class members should be prefixed with an underscore (`_`).
- Always use strict equality (`===` and `!==`).

## Specific Component: `src/api/client.ts`

- This file handles all outbound API requests.
- When adding new API call functions, ensure they include robust error handling and logging.
- Use the existing `fetchWithRetry` utility for all GET requests.

## Regarding Dependencies:

- Avoid introducing new external dependencies unless absolutely necessary.
- If a new dependency is required, please state the reason.
```

This example demonstrates how you can provide general project context, specific coding conventions, and even notes about particular files or components. The more relevant and precise your context files are, the better the AI can assist you. Project-specific context files are highly encouraged to establish conventions and context.

- **Hierarchical Loading and Precedence:** The CLI implements a sophisticated hierarchical memory system by loading context files (e.g., `GEMINI.md`) from several locations. Content from files lower in this list (more specific) typically overrides or supplements content from files higher up (more general). The exact concatenation order and final context can be inspected using the `/memory show` command. The typical loading order is:
  1.  **Global Context File:**
      - Location: `~/.gemini/<configured-context-filename>` (e.g., `~/.gemini/GEMINI.md` in your user home directory).
      - Scope: Provides default instructions for all your projects.
  2.  **Project Root & Ancestors Context Files:**
      - Location: The CLI searches for the configured context file in the current working directory and then in each parent directory up to either the project root (identified by a `.git` folder) or your home directory.
      - Scope: Provides context relevant to the entire project or a significant portion of it.
  3.  **Sub-directory Context Files (Contextual/Local):**
      - Location: The CLI also scans for the configured context file in subdirectories _below_ the current working directory (respecting common ignore patterns like `node_modules`, `.git`, etc.). The breadth of this search is limited to 200 directories by default, but can be configured with the `context.discoveryMaxDirs` setting in your `settings.json` file.
      - Scope: Allows for highly specific instructions relevant to a particular component, module, or subsection of your project.
- **Concatenation & UI Indication:** The contents of all found context files are concatenated (with separators indicating their origin and path) and provided as part of the system prompt to the Gemini model. The CLI footer displays the count of loaded context files, giving you a quick visual cue about the active instructional context.
- **Importing Content:** You can modularize your context files by importing other Markdown files using the `@path/to/file.md` syntax. For more details, see the [Memory Import Processor documentation](../core/memport.md).
- **Commands for Memory Management:**
  - Use `/memory refresh` to force a re-scan and reload of all context files from all configured locations. This updates the AI's instructional context.
  - Use `/memory show` to display the combined instructional context currently loaded, allowing you to verify the hierarchy and content being used by the AI.
  - See the [Commands documentation](./commands.md#memory) for full details on the `/memory` command and its sub-commands (`show` and `refresh`).

By understanding and utilizing these configuration layers and the hierarchical nature of context files, you can effectively manage the AI's memory and tailor the Gemini CLI's responses to your specific needs and projects.

## Sandboxing

The Gemini CLI can execute potentially unsafe operations (like shell commands and file modifications) within a sandboxed environment to protect your system.

Sandboxing is disabled by default, but you can enable it in a few ways:

- Using `--sandbox` or `-s` flag.
- Setting `GEMINI_SANDBOX` environment variable.
- Sandbox is enabled when using `--yolo` or `--approval-mode=yolo` by default.

By default, it uses a pre-built `sprtscltr-cli-sandbox` Docker image.

For project-specific sandboxing needs, you can create a custom Dockerfile at `.gemini/sandbox.Dockerfile` in your project's root directory. This Dockerfile can be based on the base sandbox image:

```dockerfile
FROM sprtscltr-cli-sandbox

# Add your custom dependencies or configurations here
# For example:
# RUN apt-get update && apt-get install -y some-package
# COPY ./my-config /app/my-config
```

When `.gemini/sandbox.Dockerfile` exists, you can use `BUILD_SANDBOX` environment variable when running Gemini CLI to automatically build the custom sandbox image:

```bash
BUILD_SANDBOX=1 gemini -s
```

## Usage Statistics

To help us improve the Gemini CLI, we collect anonymized usage statistics. This data helps us understand how the CLI is used, identify common issues, and prioritize new features.

**What we collect:**

- **Tool Calls:** We log the names of the tools that are called, whether they succeed or fail, and how long they take to execute. We do not collect the arguments passed to the tools or any data returned by them.
- **API Requests:** We log the Gemini model used for each request, the duration of the request, and whether it was successful. We do not collect the content of the prompts or responses.
- **Session Information:** We collect information about the configuration of the CLI, such as the enabled tools and the approval mode.

**What we DON'T collect:**

- **Personally Identifiable Information (PII):** We do not collect any personal information, such as your name, email address, or API keys.
- **Prompt and Response Content:** We do not log the content of your prompts or the responses from the Gemini model.
- **File Content:** We do not log the content of any files that are read or written by the CLI.

**How to opt out:**

You can opt out of usage statistics collection at any time by setting the `usageStatisticsEnabled` property to `false` under the `privacy` category in your `settings.json` file:

```json
{
  "privacy": {
    "usageStatisticsEnabled": false
  }
}
```<|MERGE_RESOLUTION|>--- conflicted
+++ resolved
@@ -54,7 +54,6 @@
 
 Settings are organized into categories. All settings should be placed within their corresponding top-level category object in your `settings.json` file.
 
-<<<<<<< HEAD
 - **`bugCommand`** (object):
   - **Description:** Overrides the default URL for the `/bug` command.
   - **Default:** `"urlTemplate": "https://github.com/google-gemini/sprtscltr-cli/issues/new?template=bug_report.yml&title={title}&info={info}"`
@@ -66,9 +65,6 @@
       "urlTemplate": "https://bug.example.com/new?title={title}&info={info}"
     }
     ```
-=======
-#### `general`
->>>>>>> 39e7213f
 
 - **`general.preferredEditor`** (string):
   - **Description:** The preferred editor to open files in.
@@ -82,8 +78,8 @@
   - **Description:** Disable automatic updates.
   - **Default:** `false`
 
-- **`general.disableUpdateNag`** (boolean):
-  - **Description:** Disable update notification prompts.
+- **`sandbox`** (boolean or string):
+  - **Description:** Controls whether and how to use sandboxing for tool execution. If set to `true`, Gemini CLI uses a pre-built `sprtscltr-cli-sandbox` Docker image. For more information, see [Sandboxing](#sandboxing).
   - **Default:** `false`
 
 - **`general.checkpointing.enabled`** (boolean):
@@ -210,10 +206,6 @@
   - **Description:** Use node-pty for shell command execution. Fallback to child_process still applies.
   - **Default:** `false`
 
-<<<<<<< HEAD
-- **`sandbox`** (boolean or string):
-  - **Description:** Controls whether and how to use sandboxing for tool execution. If set to `true`, Gemini CLI uses a pre-built `sprtscltr-cli-sandbox` Docker image. For more information, see [Sandboxing](#sandboxing).
-=======
 - **`tools.core`** (array of strings):
   - **Description:** Paths to core tool definitions.
   - **Default:** `undefined`
@@ -266,7 +258,6 @@
 
 - **`advanced.autoConfigureMemory`** (boolean):
   - **Description:** Automatically configure Node.js memory limits.
->>>>>>> 39e7213f
   - **Default:** `false`
 
 - **`advanced.dnsResolutionOrder`** (string):
