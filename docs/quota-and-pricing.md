--- conflicted
+++ resolved
@@ -14,7 +14,13 @@
 - Paid Tier (fixed price): For individual developers or enterprises who need more generous daily quotas and predictable costs.
 - Pay-As-You-Go: The most flexible option for professional use, long-running tasks, or when you need full control over your usage.
 
-## Free Usage
+- **Quota:**
+  - 60 requests per minute
+  - 1000 requests per day
+  - Token usage is not applicable
+- **Cost:** Free
+- **Details:** [Gemini Code Assist Quotas](https://developers.google.com/gemini-code-assist/resources/quotas#quotas-for-agent-mode-sprtscltr-cli)
+- **Notes:** A specific quota for different models is not specified; model fallback may occur to preserve shared experience quality.
 
 Your journey begins with a generous free tier, perfect for experimentation and light use.
 
@@ -34,9 +40,15 @@
 
 If you are using a Gemini API key, you can also benefit from a free tier. This includes:
 
-- 250 model requests / user / day
-- 10 model requests / user / minute
-- Model requests to Flash model only.
+- **Standard Tier:**
+  - **Quota:** 120 requests per minute, 1500 per day
+- **Enterprise Tier:**
+  - **Quota:** 120 requests per minute, 2000 per day
+- **Cost:** Fixed price included with your Gemini for Google Workspace or Gemini Code Assist subscription.
+- **Details:** [Gemini Code Assist Quotas](https://developers.google.com/gemini-code-assist/resources/quotas#quotas-for-agent-mode-sprtscltr-cli), [Gemini Code Assist Pricing](https://cloud.google.com/products/gemini/pricing)
+- **Notes:**
+  - Specific quota for different models is not specified; model fallback may occur to preserve shared experience quality.
+  - Members of the Google Developer Program may have Gemini Code Assist licenses through their membership.
 
 Learn more at [Gemini API Rate Limits](https://ai.google.dev/gemini-api/docs/rate-limits).
 
@@ -61,17 +73,7 @@
   - 120 model requests / user / minute
 - Model requests will be made across the Gemini model family as determined by Gemini CLI.
 
-<<<<<<< HEAD
-- **Quota:**
-  - 60 requests per minute
-  - 1000 requests per day
-  - Token usage is not applicable
-- **Cost:** Free
-- **Details:** [Gemini Code Assist Quotas](https://developers.google.com/gemini-code-assist/resources/quotas#quotas-for-agent-mode-sprtscltr-cli)
-- **Notes:** A specific quota for different models is not specified; model fallback may occur to preserve shared experience quality.
-=======
 Learn more at [Gemini Code Assist Standard and Enterprise license Limits](https://developers.google.com/gemini-code-assist/resources/quotas#quotas-for-agent-mode-gemini-cli).
->>>>>>> 39e7213f
 
 ## Pay As You Go
 
@@ -93,19 +95,7 @@
 
 It’s important to highlight that when using an API key, you pay per token/call. This can be more expensive for many small calls with few tokens, but it's the only way to ensure your workflow isn't interrupted by quota limits.
 
-<<<<<<< HEAD
-- **Standard Tier:**
-  - **Quota:** 120 requests per minute, 1500 per day
-- **Enterprise Tier:**
-  - **Quota:** 120 requests per minute, 2000 per day
-- **Cost:** Fixed price included with your Gemini for Google Workspace or Gemini Code Assist subscription.
-- **Details:** [Gemini Code Assist Quotas](https://developers.google.com/gemini-code-assist/resources/quotas#quotas-for-agent-mode-sprtscltr-cli), [Gemini Code Assist Pricing](https://cloud.google.com/products/gemini/pricing)
-- **Notes:**
-  - Specific quota for different models is not specified; model fallback may occur to preserve shared experience quality.
-  - Members of the Google Developer Program may have Gemini Code Assist licenses through their membership.
-=======
 ## Google One and Ultra plans, Gemini for Workspace plans
->>>>>>> 39e7213f
 
 These plans currently apply only to the use of Gemini web-based products provided by Google-based experiences (for example, the Gemini web app or the Flow video editor). These plans do not apply to the API usage which powers the Gemini CLI. Supporting these plans is under active consideration for future support.
 
