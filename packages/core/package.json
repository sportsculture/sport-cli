--- conflicted
+++ resolved
@@ -1,13 +1,7 @@
 {
-<<<<<<< HEAD
   "name": "@sport/core",
   "version": "0.1.18-sport.1",
   "description": "sport-cli Core - Multi-Provider AI CLI Core Library",
-=======
-  "name": "@google/gemini-cli-core",
-  "version": "0.2.2",
-  "description": "Gemini CLI Core",
->>>>>>> 39e7213f
   "repository": {
     "type": "git",
     "url": "git+https://github.com/sportsculture/sport-cli.git"
@@ -40,11 +34,7 @@
     "@opentelemetry/sdk-node": "^0.203.0",
     "@types/glob": "^8.1.0",
     "@types/html-to-text": "^9.0.4",
-<<<<<<< HEAD
     "@types/node-fetch": "^2.6.13",
-=======
-    "@xterm/headless": "5.5.0",
->>>>>>> 39e7213f
     "ajv": "^8.17.1",
     "ajv-formats": "^3.0.0",
     "chardet": "^2.1.0",
