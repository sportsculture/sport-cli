/**
 * @license
 * Copyright 2025 Google LLC
 * SPDX-License-Identifier: Apache-2.0
 */

import type { ToolEditConfirmationDetails, ToolResult } from './tools.js';
import {
  BaseDeclarativeTool,
  BaseToolInvocation,
  Kind,
  ToolConfirmationOutcome,
} from './tools.js';
import type { FunctionDeclaration } from '@google/genai';
import * as fs from 'node:fs/promises';
import * as path from 'node:path';
import { Storage } from '../config/storage.js';
import * as Diff from 'diff';
import { DEFAULT_DIFF_OPTIONS } from './diffOptions.js';
import { tildeifyPath } from '../utils/paths.js';
import type {
  ModifiableDeclarativeTool,
  ModifyContext,
} from './modifiable-tool.js';
import { ToolErrorType } from './tool-error.js';

const memoryToolSchemaData: FunctionDeclaration = {
  name: 'save_memory',
  description:
    'Saves a specific piece of information or fact to your long-term memory. Use this when the user explicitly asks you to remember something, or when they state a clear, concise fact that seems important to retain for future interactions.',
  parametersJsonSchema: {
    type: 'object',
    properties: {
      fact: {
        type: 'string',
        description:
          'The specific fact or piece of information to remember. Should be a clear, self-contained statement.',
      },
    },
    required: ['fact'],
  },
};

const memoryToolDescription = `
Saves a specific piece of information or fact to your long-term memory.

Use this tool:

- When the user explicitly asks you to remember something (e.g., "Remember that I like pineapple on pizza", "Please save this: my cat's name is Whiskers").
- When the user states a clear, concise fact about themselves, their preferences, or their environment that seems important for you to retain for future interactions to provide a more personalized and effective assistance.

Do NOT use this tool:

- To remember conversational context that is only relevant for the current session.
- To save long, complex, or rambling pieces of text. The fact should be relatively short and to the point.
- If you are unsure whether the information is a fact worth remembering long-term. If in doubt, you can ask the user, "Should I remember that for you?"

## Parameters

- \`fact\` (string, required): The specific fact or piece of information to remember. This should be a clear, self-contained statement. For example, if the user says "My favorite color is blue", the fact would be "My favorite color is blue".
`;

export const SPRTSCLTR_CONFIG_DIR = '.sprtscltr';
export const DEFAULT_CONTEXT_FILENAME = 'GEMINI.md';
export const MEMORY_SECTION_HEADER = '## Gemini Added Memories';

// This variable will hold the currently configured filename for GEMINI.md context files.
// It defaults to DEFAULT_CONTEXT_FILENAME but can be overridden by setGeminiMdFilename.
let currentGeminiMdFilename: string | string[] = DEFAULT_CONTEXT_FILENAME;

export function setGeminiMdFilename(newFilename: string | string[]): void {
  if (Array.isArray(newFilename)) {
    if (newFilename.length > 0) {
      currentGeminiMdFilename = newFilename.map((name) => name.trim());
    }
  } else if (newFilename && newFilename.trim() !== '') {
    currentGeminiMdFilename = newFilename.trim();
  }
}

export function getCurrentGeminiMdFilename(): string {
  if (Array.isArray(currentGeminiMdFilename)) {
    return currentGeminiMdFilename[0];
  }
  return currentGeminiMdFilename;
}

export function getAllGeminiMdFilenames(): string[] {
  if (Array.isArray(currentGeminiMdFilename)) {
    return currentGeminiMdFilename;
  }
  return [currentGeminiMdFilename];
}

interface SaveMemoryParams {
  fact: string;
  modified_by_user?: boolean;
  modified_content?: string;
}

function getGlobalMemoryFilePath(): string {
<<<<<<< HEAD
  return path.join(
    homedir(),
    SPRTSCLTR_CONFIG_DIR,
    getCurrentGeminiMdFilename(),
  );
=======
  return path.join(Storage.getGlobalGeminiDir(), getCurrentGeminiMdFilename());
>>>>>>> 39e7213f
}

/**
 * Ensures proper newline separation before appending content.
 */
function ensureNewlineSeparation(currentContent: string): string {
  if (currentContent.length === 0) return '';
  if (currentContent.endsWith('\n\n') || currentContent.endsWith('\r\n\r\n'))
    return '';
  if (currentContent.endsWith('\n') || currentContent.endsWith('\r\n'))
    return '\n';
  return '\n\n';
}

/**
 * Reads the current content of the memory file
 */
async function readMemoryFileContent(): Promise<string> {
  try {
    return await fs.readFile(getGlobalMemoryFilePath(), 'utf-8');
  } catch (err) {
    const error = err as Error & { code?: string };
    if (!(error instanceof Error) || error.code !== 'ENOENT') throw err;
    return '';
  }
}

/**
 * Computes the new content that would result from adding a memory entry
 */
function computeNewContent(currentContent: string, fact: string): string {
  let processedText = fact.trim();
  processedText = processedText.replace(/^(-+\s*)+/, '').trim();
  const newMemoryItem = `- ${processedText}`;

  const headerIndex = currentContent.indexOf(MEMORY_SECTION_HEADER);

  if (headerIndex === -1) {
    // Header not found, append header and then the entry
    const separator = ensureNewlineSeparation(currentContent);
    return (
      currentContent +
      `${separator}${MEMORY_SECTION_HEADER}\n${newMemoryItem}\n`
    );
  } else {
    // Header found, find where to insert the new memory entry
    const startOfSectionContent = headerIndex + MEMORY_SECTION_HEADER.length;
    let endOfSectionIndex = currentContent.indexOf(
      '\n## ',
      startOfSectionContent,
    );
    if (endOfSectionIndex === -1) {
      endOfSectionIndex = currentContent.length; // End of file
    }

    const beforeSectionMarker = currentContent
      .substring(0, startOfSectionContent)
      .trimEnd();
    let sectionContent = currentContent
      .substring(startOfSectionContent, endOfSectionIndex)
      .trimEnd();
    const afterSectionMarker = currentContent.substring(endOfSectionIndex);

    sectionContent += `\n${newMemoryItem}`;
    return (
      `${beforeSectionMarker}\n${sectionContent.trimStart()}\n${afterSectionMarker}`.trimEnd() +
      '\n'
    );
  }
}

class MemoryToolInvocation extends BaseToolInvocation<
  SaveMemoryParams,
  ToolResult
> {
  private static readonly allowlist: Set<string> = new Set();

  getDescription(): string {
    const memoryFilePath = getGlobalMemoryFilePath();
    return `in ${tildeifyPath(memoryFilePath)}`;
  }

  override async shouldConfirmExecute(
    _abortSignal: AbortSignal,
  ): Promise<ToolEditConfirmationDetails | false> {
    const memoryFilePath = getGlobalMemoryFilePath();
    const allowlistKey = memoryFilePath;

    if (MemoryToolInvocation.allowlist.has(allowlistKey)) {
      return false;
    }

    const currentContent = await readMemoryFileContent();
    const newContent = computeNewContent(currentContent, this.params.fact);

    const fileName = path.basename(memoryFilePath);
    const fileDiff = Diff.createPatch(
      fileName,
      currentContent,
      newContent,
      'Current',
      'Proposed',
      DEFAULT_DIFF_OPTIONS,
    );

    const confirmationDetails: ToolEditConfirmationDetails = {
      type: 'edit',
      title: `Confirm Memory Save: ${tildeifyPath(memoryFilePath)}`,
      fileName: memoryFilePath,
      filePath: memoryFilePath,
      fileDiff,
      originalContent: currentContent,
      newContent,
      onConfirm: async (outcome: ToolConfirmationOutcome) => {
        if (outcome === ToolConfirmationOutcome.ProceedAlways) {
          MemoryToolInvocation.allowlist.add(allowlistKey);
        }
      },
    };
    return confirmationDetails;
  }

  async execute(_signal: AbortSignal): Promise<ToolResult> {
    const { fact, modified_by_user, modified_content } = this.params;

    try {
      if (modified_by_user && modified_content !== undefined) {
        // User modified the content in external editor, write it directly
        await fs.mkdir(path.dirname(getGlobalMemoryFilePath()), {
          recursive: true,
        });
        await fs.writeFile(
          getGlobalMemoryFilePath(),
          modified_content,
          'utf-8',
        );
        const successMessage = `Okay, I've updated the memory file with your modifications.`;
        return {
          llmContent: JSON.stringify({
            success: true,
            message: successMessage,
          }),
          returnDisplay: successMessage,
        };
      } else {
        // Use the normal memory entry logic
        await MemoryTool.performAddMemoryEntry(
          fact,
          getGlobalMemoryFilePath(),
          {
            readFile: fs.readFile,
            writeFile: fs.writeFile,
            mkdir: fs.mkdir,
          },
        );
        const successMessage = `Okay, I've remembered that: "${fact}"`;
        return {
          llmContent: JSON.stringify({
            success: true,
            message: successMessage,
          }),
          returnDisplay: successMessage,
        };
      }
    } catch (error) {
      const errorMessage =
        error instanceof Error ? error.message : String(error);
      console.error(
        `[MemoryTool] Error executing save_memory for fact "${fact}": ${errorMessage}`,
      );
      return {
        llmContent: JSON.stringify({
          success: false,
          error: `Failed to save memory. Detail: ${errorMessage}`,
        }),
        returnDisplay: `Error saving memory: ${errorMessage}`,
        error: {
          message: errorMessage,
          type: ToolErrorType.MEMORY_TOOL_EXECUTION_ERROR,
        },
      };
    }
  }
}

export class MemoryTool
  extends BaseDeclarativeTool<SaveMemoryParams, ToolResult>
  implements ModifiableDeclarativeTool<SaveMemoryParams>
{
  static readonly Name: string = memoryToolSchemaData.name!;
  constructor() {
    super(
      MemoryTool.Name,
      'Save Memory',
      memoryToolDescription,
      Kind.Think,
      memoryToolSchemaData.parametersJsonSchema as Record<string, unknown>,
    );
  }

  protected override validateToolParamValues(
    params: SaveMemoryParams,
  ): string | null {
    if (params.fact.trim() === '') {
      return 'Parameter "fact" must be a non-empty string.';
    }

    return null;
  }

  protected createInvocation(params: SaveMemoryParams) {
    return new MemoryToolInvocation(params);
  }

  static async performAddMemoryEntry(
    text: string,
    memoryFilePath: string,
    fsAdapter: {
      readFile: (path: string, encoding: 'utf-8') => Promise<string>;
      writeFile: (
        path: string,
        data: string,
        encoding: 'utf-8',
      ) => Promise<void>;
      mkdir: (
        path: string,
        options: { recursive: boolean },
      ) => Promise<string | undefined>;
    },
  ): Promise<void> {
    try {
      await fsAdapter.mkdir(path.dirname(memoryFilePath), { recursive: true });
      let currentContent = '';
      try {
        currentContent = await fsAdapter.readFile(memoryFilePath, 'utf-8');
      } catch (_e) {
        // File doesn't exist, which is fine. currentContent will be empty.
      }

      const newContent = computeNewContent(currentContent, text);

      await fsAdapter.writeFile(memoryFilePath, newContent, 'utf-8');
    } catch (error) {
      console.error(
        `[MemoryTool] Error adding memory entry to ${memoryFilePath}:`,
        error,
      );
      throw new Error(
        `[MemoryTool] Failed to add memory entry: ${error instanceof Error ? error.message : String(error)}`,
      );
    }
  }

  getModifyContext(_abortSignal: AbortSignal): ModifyContext<SaveMemoryParams> {
    return {
      getFilePath: (_params: SaveMemoryParams) => getGlobalMemoryFilePath(),
      getCurrentContent: async (_params: SaveMemoryParams): Promise<string> =>
        readMemoryFileContent(),
      getProposedContent: async (params: SaveMemoryParams): Promise<string> => {
        const currentContent = await readMemoryFileContent();
        return computeNewContent(currentContent, params.fact);
      },
      createUpdatedParams: (
        _oldContent: string,
        modifiedProposedContent: string,
        originalParams: SaveMemoryParams,
      ): SaveMemoryParams => ({
        ...originalParams,
        modified_by_user: true,
        modified_content: modifiedProposedContent,
      }),
    };
  }
}<|MERGE_RESOLUTION|>--- conflicted
+++ resolved
@@ -99,15 +99,11 @@
 }
 
 function getGlobalMemoryFilePath(): string {
-<<<<<<< HEAD
   return path.join(
     homedir(),
     SPRTSCLTR_CONFIG_DIR,
     getCurrentGeminiMdFilename(),
   );
-=======
-  return path.join(Storage.getGlobalGeminiDir(), getCurrentGeminiMdFilename());
->>>>>>> 39e7213f
 }
 
 /**
