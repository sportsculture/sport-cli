/**
 * @license
 * Copyright 2025 Google LLC
 * SPDX-License-Identifier: Apache-2.0
 */

import { FunctionDeclaration, Schema, Type } from '@google/genai';
import { AnyDeclarativeTool, Icon, ToolResult, BaseTool } from './tools.js';
import { Config } from '../config/config.js';
import { spawn } from 'node:child_process';
import { StringDecoder } from 'node:string_decoder';
import { discoverMcpTools } from './mcp-client.js';
import { DiscoveredMCPTool } from './mcp-tool.js';
import { parse } from 'shell-quote';

type ToolParams = Record<string, unknown>;

export class DiscoveredTool extends BaseTool<ToolParams, ToolResult> {
  constructor(
    private readonly config: Config,
    name: string,
    readonly description: string,
    readonly parameterSchema: Record<string, unknown>,
  ) {
    const discoveryCmd = config.getToolDiscoveryCommand()!;
    const callCommand = config.getToolCallCommand()!;
    description += `

This tool was discovered from the project by executing the command \`${discoveryCmd}\` on project root.
When called, this tool will execute the command \`${callCommand} ${name}\` on project root.
Tool discovery and call commands can be configured in project or user settings.

When called, the tool call command is executed as a subprocess.
On success, tool output is returned as a json string.
Otherwise, the following information is returned:

Stdout: Output on stdout stream. Can be \`(empty)\` or partial.
Stderr: Output on stderr stream. Can be \`(empty)\` or partial.
Error: Error or \`(none)\` if no error was reported for the subprocess.
Exit Code: Exit code or \`(none)\` if terminated by signal.
Signal: Signal number or \`(none)\` if no signal was received.
`;
    super(
      name,
      name,
      description,
      Icon.Hammer,
      parameterSchema,
      false, // isOutputMarkdown
      false, // canUpdateOutput
    );
  }

  async execute(params: ToolParams): Promise<ToolResult> {
    const callCommand = this.config.getToolCallCommand()!;
    const child = spawn(callCommand, [this.name]);
    child.stdin.write(JSON.stringify(params));
    child.stdin.end();

    let stdout = '';
    let stderr = '';
    let error: Error | null = null;
    let code: number | null = null;
    let signal: NodeJS.Signals | null = null;

    await new Promise<void>((resolve) => {
      const onStdout = (data: Buffer) => {
        stdout += data?.toString();
      };

      const onStderr = (data: Buffer) => {
        stderr += data?.toString();
      };

      const onError = (err: Error) => {
        error = err;
      };

      const onClose = (
        _code: number | null,
        _signal: NodeJS.Signals | null,
      ) => {
        code = _code;
        signal = _signal;
        cleanup();
        resolve();
      };

      const cleanup = () => {
        child.stdout.removeListener('data', onStdout);
        child.stderr.removeListener('data', onStderr);
        child.removeListener('error', onError);
        child.removeListener('close', onClose);
        if (child.connected) {
          child.disconnect();
        }
      };

      child.stdout.on('data', onStdout);
      child.stderr.on('data', onStderr);
      child.on('error', onError);
      child.on('close', onClose);
    });

    // if there is any error, non-zero exit code, signal, or stderr, return error details instead of stdout
    if (error || code !== 0 || signal || stderr) {
      const llmContent = [
        `Stdout: ${stdout || '(empty)'}`,
        `Stderr: ${stderr || '(empty)'}`,
        `Error: ${error ?? '(none)'}`,
        `Exit Code: ${code ?? '(none)'}`,
        `Signal: ${signal ?? '(none)'}`,
      ].join('\n');
      return {
        llmContent,
        returnDisplay: llmContent,
      };
    }

    return {
      llmContent: stdout,
      returnDisplay: stdout,
    };
  }
}

export class ToolRegistry {
<<<<<<< HEAD
  private static instances: Map<string, ToolRegistry> = new Map();
  private tools: Map<string, Tool> = new Map();
=======
  private tools: Map<string, AnyDeclarativeTool> = new Map();
>>>>>>> 8a9a9275
  private config: Config;
  private initialized = false;

  private constructor(config: Config) {
    this.config = config;
  }

  isInitialized(): boolean {
    return this.initialized;
  }

  markInitialized(): void {
    this.initialized = true;
  }

  static getInstance(config: Config): ToolRegistry {
    const workingDir = config.getWorkingDir();
    if (!ToolRegistry.instances.has(workingDir)) {
      ToolRegistry.instances.set(workingDir, new ToolRegistry(config));
    }
    return ToolRegistry.instances.get(workingDir)!;
  }

  // For testing purposes only
  static clearInstances(): void {
    ToolRegistry.instances.clear();
  }

  // For testing purposes only - creates a non-singleton instance
  static createForTesting(config: Config): ToolRegistry {
    return new ToolRegistry(config);
  }

  /**
   * Registers a tool definition.
   * @param tool - The tool object containing schema and execution logic.
   */
  registerTool(tool: AnyDeclarativeTool): void {
    if (this.tools.has(tool.name)) {
      if (tool instanceof DiscoveredMCPTool) {
        tool = tool.asFullyQualifiedTool();
      } else {
        // Decide on behavior: throw error, log warning, or allow overwrite
        console.warn(
          `Tool with name "${tool.name}" is already registered. Overwriting.`,
        );
      }
    }
    this.tools.set(tool.name, tool);
  }

  private removeDiscoveredTools(): void {
    for (const tool of this.tools.values()) {
      if (tool instanceof DiscoveredTool || tool instanceof DiscoveredMCPTool) {
        this.tools.delete(tool.name);
      }
    }
  }

  /**
   * Discovers tools from project (if available and configured).
   * Can be called multiple times to update discovered tools.
   * This will discover tools from the command line and from MCP servers.
   */
  async discoverAllTools(): Promise<void> {
    // remove any previously discovered tools
    this.removeDiscoveredTools();

    this.config.getPromptRegistry().clear();

    await this.discoverAndRegisterToolsFromCommand();

    // discover tools using MCP servers, if configured
    await discoverMcpTools(
      this.config.getMcpServers() ?? {},
      this.config.getMcpServerCommand(),
      this,
      this.config.getPromptRegistry(),
      this.config.getDebugMode(),
      this.config.getWorkspaceContext(),
    );
  }

  /**
   * Discovers tools from project (if available and configured).
   * Can be called multiple times to update discovered tools.
   * This will NOT discover tools from the command line, only from MCP servers.
   */
  async discoverMcpTools(): Promise<void> {
    // remove any previously discovered tools
    this.removeDiscoveredTools();

    this.config.getPromptRegistry().clear();

    // discover tools using MCP servers, if configured
    await discoverMcpTools(
      this.config.getMcpServers() ?? {},
      this.config.getMcpServerCommand(),
      this,
      this.config.getPromptRegistry(),
      this.config.getDebugMode(),
      this.config.getWorkspaceContext(),
    );
  }

  /**
   * Discover or re-discover tools for a single MCP server.
   * @param serverName - The name of the server to discover tools from.
   */
  async discoverToolsForServer(serverName: string): Promise<void> {
    // Remove any previously discovered tools from this server
    for (const [name, tool] of this.tools.entries()) {
      if (tool instanceof DiscoveredMCPTool && tool.serverName === serverName) {
        this.tools.delete(name);
      }
    }

    this.config.getPromptRegistry().removePromptsByServer(serverName);

    const mcpServers = this.config.getMcpServers() ?? {};
    const serverConfig = mcpServers[serverName];
    if (serverConfig) {
      await discoverMcpTools(
        { [serverName]: serverConfig },
        undefined,
        this,
        this.config.getPromptRegistry(),
        this.config.getDebugMode(),
        this.config.getWorkspaceContext(),
      );
    }
  }

  private async discoverAndRegisterToolsFromCommand(): Promise<void> {
    const discoveryCmd = this.config.getToolDiscoveryCommand();
    if (!discoveryCmd) {
      return;
    }

    try {
      const cmdParts = parse(discoveryCmd);
      if (cmdParts.length === 0) {
        throw new Error(
          'Tool discovery command is empty or contains only whitespace.',
        );
      }
      const proc = spawn(cmdParts[0] as string, cmdParts.slice(1) as string[]);
      let stdout = '';
      const stdoutDecoder = new StringDecoder('utf8');
      let stderr = '';
      const stderrDecoder = new StringDecoder('utf8');
      let sizeLimitExceeded = false;
      const MAX_STDOUT_SIZE = 10 * 1024 * 1024; // 10MB limit
      const MAX_STDERR_SIZE = 10 * 1024 * 1024; // 10MB limit

      let stdoutByteLength = 0;
      let stderrByteLength = 0;

      proc.stdout.on('data', (data) => {
        if (sizeLimitExceeded) return;
        if (stdoutByteLength + data.length > MAX_STDOUT_SIZE) {
          sizeLimitExceeded = true;
          proc.kill();
          return;
        }
        stdoutByteLength += data.length;
        stdout += stdoutDecoder.write(data);
      });

      proc.stderr.on('data', (data) => {
        if (sizeLimitExceeded) return;
        if (stderrByteLength + data.length > MAX_STDERR_SIZE) {
          sizeLimitExceeded = true;
          proc.kill();
          return;
        }
        stderrByteLength += data.length;
        stderr += stderrDecoder.write(data);
      });

      await new Promise<void>((resolve, reject) => {
        proc.on('error', reject);
        proc.on('close', (code) => {
          stdout += stdoutDecoder.end();
          stderr += stderrDecoder.end();

          if (sizeLimitExceeded) {
            return reject(
              new Error(
                `Tool discovery command output exceeded size limit of ${MAX_STDOUT_SIZE} bytes.`,
              ),
            );
          }

          if (code !== 0) {
            console.error(`Command failed with code ${code}`);
            console.error(stderr);
            return reject(
              new Error(`Tool discovery command failed with exit code ${code}`),
            );
          }
          resolve();
        });
      });

      // execute discovery command and extract function declarations (w/ or w/o "tool" wrappers)
      const functions: FunctionDeclaration[] = [];
      const discoveredItems = JSON.parse(stdout.trim());

      if (!discoveredItems || !Array.isArray(discoveredItems)) {
        throw new Error(
          'Tool discovery command did not return a JSON array of tools.',
        );
      }

      for (const tool of discoveredItems) {
        if (tool && typeof tool === 'object') {
          if (Array.isArray(tool['function_declarations'])) {
            functions.push(...tool['function_declarations']);
          } else if (Array.isArray(tool['functionDeclarations'])) {
            functions.push(...tool['functionDeclarations']);
          } else if (tool['name']) {
            functions.push(tool as FunctionDeclaration);
          }
        }
      }
      // register each function as a tool
      for (const func of functions) {
        if (!func.name) {
          console.warn('Discovered a tool with no name. Skipping.');
          continue;
        }
        // Sanitize the parameters before registering the tool.
        const parameters =
          func.parameters &&
          typeof func.parameters === 'object' &&
          !Array.isArray(func.parameters)
            ? (func.parameters as Schema)
            : {};
        sanitizeParameters(parameters);
        this.registerTool(
          new DiscoveredTool(
            this.config,
            func.name,
            func.description ?? '',
            parameters as Record<string, unknown>,
          ),
        );
      }
    } catch (e) {
      console.error(`Tool discovery command "${discoveryCmd}" failed:`, e);
      throw e;
    }
  }

  /**
   * Retrieves the list of tool schemas (FunctionDeclaration array).
   * Extracts the declarations from the ToolListUnion structure.
   * Includes discovered (vs registered) tools if configured.
   * @returns An array of FunctionDeclarations.
   */
  getFunctionDeclarations(): FunctionDeclaration[] {
    const declarations: FunctionDeclaration[] = [];
    this.tools.forEach((tool) => {
      declarations.push(tool.schema);
    });
    return declarations;
  }

  /**
   * Retrieves a filtered list of tool schemas based on a list of tool names.
   * @param toolNames - An array of tool names to include.
   * @returns An array of FunctionDeclarations for the specified tools.
   */
  getFunctionDeclarationsFiltered(toolNames: string[]): FunctionDeclaration[] {
    const declarations: FunctionDeclaration[] = [];
    for (const name of toolNames) {
      const tool = this.tools.get(name);
      if (tool) {
        declarations.push(tool.schema);
      }
    }
    return declarations;
  }

  /**
   * Returns an array of all registered and discovered tool instances.
   */
  getAllTools(): AnyDeclarativeTool[] {
    return Array.from(this.tools.values()).sort((a, b) =>
      a.displayName.localeCompare(b.displayName),
    );
  }

  /**
   * Returns an array of tools registered from a specific MCP server.
   */
  getToolsByServer(serverName: string): AnyDeclarativeTool[] {
    const serverTools: AnyDeclarativeTool[] = [];
    for (const tool of this.tools.values()) {
      if ((tool as DiscoveredMCPTool)?.serverName === serverName) {
        serverTools.push(tool);
      }
    }
    return serverTools.sort((a, b) => a.name.localeCompare(b.name));
  }

  /**
   * Get the definition of a specific tool.
   */
  getTool(name: string): AnyDeclarativeTool | undefined {
    return this.tools.get(name);
  }
}

/**
 * Sanitizes a schema object in-place to ensure compatibility with the Gemini API.
 *
 * NOTE: This function mutates the passed schema object.
 *
 * It performs the following actions:
 * - Removes the `default` property when `anyOf` is present.
 * - Removes unsupported `format` values from string properties, keeping only 'enum' and 'date-time'.
 * - Recursively sanitizes nested schemas within `anyOf`, `items`, and `properties`.
 * - Handles circular references within the schema to prevent infinite loops.
 *
 * @param schema The schema object to sanitize. It will be modified directly.
 */
export function sanitizeParameters(schema?: Schema) {
  _sanitizeParameters(schema, new Set<Schema>());
}

/**
 * Internal recursive implementation for sanitizeParameters.
 * @param schema The schema object to sanitize.
 * @param visited A set used to track visited schema objects during recursion.
 */
function _sanitizeParameters(schema: Schema | undefined, visited: Set<Schema>) {
  if (!schema || visited.has(schema)) {
    return;
  }
  visited.add(schema);

  if (schema.anyOf) {
    // Vertex AI gets confused if both anyOf and default are set.
    schema.default = undefined;
    for (const item of schema.anyOf) {
      if (typeof item !== 'boolean') {
        _sanitizeParameters(item, visited);
      }
    }
  }
  if (schema.items && typeof schema.items !== 'boolean') {
    _sanitizeParameters(schema.items, visited);
  }
  if (schema.properties) {
    for (const item of Object.values(schema.properties)) {
      if (typeof item !== 'boolean') {
        _sanitizeParameters(item, visited);
      }
    }
  }

  // Handle enum values - Gemini API only allows enum for STRING type
  if (schema.enum && Array.isArray(schema.enum)) {
    if (schema.type !== Type.STRING) {
      // If enum is present but type is not STRING, convert type to STRING
      schema.type = Type.STRING;
    }
    // Filter out null and undefined values, then convert remaining values to strings for Gemini API compatibility
    schema.enum = schema.enum
      .filter((value: unknown) => value !== null && value !== undefined)
      .map((value: unknown) => String(value));
  }

  // Vertex AI only supports 'enum' and 'date-time' for STRING format.
  if (schema.type === Type.STRING) {
    if (
      schema.format &&
      schema.format !== 'enum' &&
      schema.format !== 'date-time'
    ) {
      schema.format = undefined;
    }
  }
}<|MERGE_RESOLUTION|>--- conflicted
+++ resolved
@@ -125,12 +125,8 @@
 }
 
 export class ToolRegistry {
-<<<<<<< HEAD
   private static instances: Map<string, ToolRegistry> = new Map();
-  private tools: Map<string, Tool> = new Map();
-=======
   private tools: Map<string, AnyDeclarativeTool> = new Map();
->>>>>>> 8a9a9275
   private config: Config;
   private initialized = false;
 
