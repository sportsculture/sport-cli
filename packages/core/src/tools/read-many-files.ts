--- conflicted
+++ resolved
@@ -108,7 +108,6 @@
   ReadManyFilesParams,
   ToolResult
 > {
-<<<<<<< HEAD
   static readonly Name: string = 'read_many_files';
   private readonly geminiIgnorePatterns: string[] = [];
 
@@ -195,21 +194,6 @@
       Icon.FileSearch,
       parameterSchema,
     );
-  }
-
-  validateParams(params: ReadManyFilesParams): string | null {
-    const errors = SchemaValidator.validate(this.schema.parameters, params);
-    if (errors) {
-      return errors;
-    }
-    return null;
-=======
-  constructor(
-    private readonly config: Config,
-    params: ReadManyFilesParams,
-  ) {
-    super(params);
->>>>>>> 39e7213f
   }
 
   getDescription(): string {
