--- conflicted
+++ resolved
@@ -10,10 +10,7 @@
 import * as path from 'node:path';
 import { loadServerHierarchicalMemory } from './memoryDiscovery.js';
 import {
-<<<<<<< HEAD
   SPRTSCLTR_CONFIG_DIR,
-=======
->>>>>>> 39e7213f
   setGeminiMdFilename,
   DEFAULT_CONTEXT_FILENAME,
 } from '../tools/memoryTool.js';
@@ -136,11 +133,7 @@
 
   it('should load only the global context file if present and others are not (default filename)', async () => {
     const defaultContextFile = await createTestFile(
-<<<<<<< HEAD
       path.join(homedir, SPRTSCLTR_CONFIG_DIR, DEFAULT_CONTEXT_FILENAME),
-=======
-      path.join(homedir, GEMINI_DIR, DEFAULT_CONTEXT_FILENAME),
->>>>>>> 39e7213f
       'default context content',
     );
 
@@ -164,11 +157,7 @@
     setGeminiMdFilename(customFilename);
 
     const customContextFile = await createTestFile(
-<<<<<<< HEAD
       path.join(homedir, SPRTSCLTR_CONFIG_DIR, customFilename),
-=======
-      path.join(homedir, GEMINI_DIR, customFilename),
->>>>>>> 39e7213f
       'custom context content',
     );
 
@@ -292,11 +281,7 @@
 
   it('should load and correctly order global, upward, and downward ORIGINAL_GEMINI_MD_FILENAME files', async () => {
     const defaultContextFile = await createTestFile(
-<<<<<<< HEAD
       path.join(homedir, SPRTSCLTR_CONFIG_DIR, DEFAULT_CONTEXT_FILENAME),
-=======
-      path.join(homedir, GEMINI_DIR, DEFAULT_CONTEXT_FILENAME),
->>>>>>> 39e7213f
       'default context content',
     );
     const rootGeminiFile = await createTestFile(
