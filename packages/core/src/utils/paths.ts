/**
 * @license
 * Copyright 2025 Google LLC
 * SPDX-License-Identifier: Apache-2.0
 */

import path from 'node:path';
import os from 'node:os';
import * as crypto from 'node:crypto';

export const GEMINI_DIR = '.gemini';
export const SPRTSCLTR_DIR = GEMINI_DIR; // Alias for compatibility
export const GOOGLE_ACCOUNTS_FILENAME = 'google_accounts.json';

/**
 * Special characters that need to be escaped in file paths for shell compatibility.
 * Includes: spaces, parentheses, brackets, braces, semicolons, ampersands, pipes,
 * asterisks, question marks, dollar signs, backticks, quotes, hash, and other shell metacharacters.
 */
export const SHELL_SPECIAL_CHARS = /[ \t()[\]{};|*?$`'"#&<>!~]/;

/**
 * Replaces the home directory with a tilde.
 * @param path - The path to tildeify.
 * @returns The tildeified path.
 */
export function tildeifyPath(path: string): string {
  const homeDir = os.homedir();
  if (path.startsWith(homeDir)) {
    return path.replace(homeDir, '~');
  }
  return path;
}

/**
 * Shortens a path string if it exceeds maxLen, prioritizing the start and end segments.
 * Example: /path/to/a/very/long/file.txt -> /path/.../long/file.txt
 */
export function shortenPath(filePath: string, maxLen: number = 35): string {
  if (filePath.length <= maxLen) {
    return filePath;
  }

  const parsedPath = path.parse(filePath);
  const root = parsedPath.root;
  const separator = path.sep;

  // Get segments of the path *after* the root
  const relativePath = filePath.substring(root.length);
  const segments = relativePath.split(separator).filter((s) => s !== ''); // Filter out empty segments

  // Handle cases with no segments after root (e.g., "/", "C:\") or only one segment
  if (segments.length <= 1) {
    // Fall back to simple start/end truncation for very short paths or single segments
    const keepLen = Math.floor((maxLen - 3) / 2);
    // Ensure keepLen is not negative if maxLen is very small
    if (keepLen <= 0) {
      return filePath.substring(0, maxLen - 3) + '...';
    }
    const start = filePath.substring(0, keepLen);
    const end = filePath.substring(filePath.length - keepLen);
    return `${start}...${end}`;
  }

  const firstDir = segments[0];
  const lastSegment = segments[segments.length - 1];
  const startComponent = root + firstDir;

  const endPartSegments: string[] = [];
  // Base length: separator + "..." + lastDir
  let currentLength = separator.length + lastSegment.length;

  // Iterate backwards through segments (excluding the first one)
  for (let i = segments.length - 2; i >= 0; i--) {
    const segment = segments[i];
    // Length needed if we add this segment: current + separator + segment
    const lengthWithSegment = currentLength + separator.length + segment.length;

    if (lengthWithSegment <= maxLen) {
      endPartSegments.unshift(segment); // Add to the beginning of the end part
      currentLength = lengthWithSegment;
    } else {
      break;
    }
  }

  let result = endPartSegments.join(separator) + separator + lastSegment;

  if (currentLength > maxLen) {
    return result;
  }

  // Construct the final path
  result = startComponent + separator + result;

  // As a final check, if the result is somehow still too long
  // truncate the result string from the beginning, prefixing with "...".
  if (result.length > maxLen) {
    return '...' + result.substring(result.length - maxLen - 3);
  }

  return result;
}

/**
 * Calculates the relative path from a root directory to a target path.
 * Ensures both paths are resolved before calculating.
 * Returns '.' if the target path is the same as the root directory.
 *
 * @param targetPath The absolute or relative path to make relative.
 * @param rootDirectory The absolute path of the directory to make the target path relative to.
 * @returns The relative path from rootDirectory to targetPath.
 */
export function makeRelative(
  targetPath: string,
  rootDirectory: string,
): string {
  const resolvedTargetPath = path.resolve(targetPath);
  const resolvedRootDirectory = path.resolve(rootDirectory);

  const relativePath = path.relative(resolvedRootDirectory, resolvedTargetPath);

  // If the paths are the same, path.relative returns '', return '.' instead
  return relativePath || '.';
}

/**
 * Escapes special characters in a file path like macOS terminal does.
 * Escapes: spaces, parentheses, brackets, braces, semicolons, ampersands, pipes,
 * asterisks, question marks, dollar signs, backticks, quotes, hash, and other shell metacharacters.
 */
export function escapePath(filePath: string): string {
  let result = '';
  for (let i = 0; i < filePath.length; i++) {
    const char = filePath[i];

    // Count consecutive backslashes before this character
    let backslashCount = 0;
    for (let j = i - 1; j >= 0 && filePath[j] === '\\'; j--) {
      backslashCount++;
    }

    // Character is already escaped if there's an odd number of backslashes before it
    const isAlreadyEscaped = backslashCount % 2 === 1;

    // Only escape if not already escaped
    if (!isAlreadyEscaped && SHELL_SPECIAL_CHARS.test(char)) {
      result += '\\' + char;
    } else {
      result += char;
    }
  }
  return result;
}

/**
 * Unescapes special characters in a file path.
 * Removes backslash escaping from shell metacharacters.
 */
export function unescapePath(filePath: string): string {
  return filePath.replace(
    new RegExp(`\\\\([${SHELL_SPECIAL_CHARS.source.slice(1, -1)}])`, 'g'),
    '$1',
  );
}

/**
 * Generates a unique hash for a project based on its root path.
 * @param projectRoot The absolute path to the project's root directory.
 * @returns A SHA256 hash of the project root path.
 */
export function getProjectHash(projectRoot: string): string {
  return crypto.createHash('sha256').update(projectRoot).digest('hex');
}

/**
 * Checks if a path is a subpath of another path.
 * @param parentPath The parent path.
 * @param childPath The child path.
 * @returns True if childPath is a subpath of parentPath, false otherwise.
 */
<<<<<<< HEAD
export function getProjectTempDir(projectRoot: string): string {
  const hash = getProjectHash(projectRoot);
  return path.join(os.homedir(), SPRTSCLTR_DIR, TMP_DIR_NAME, hash);
}
=======
export function isSubpath(parentPath: string, childPath: string): boolean {
  const isWindows = os.platform() === 'win32';
  const pathModule = isWindows ? path.win32 : path;
>>>>>>> 39e7213f

  // On Windows, path.relative is case-insensitive. On POSIX, it's case-sensitive.
  const relative = pathModule.relative(parentPath, childPath);

  return (
    !relative.startsWith(`..${pathModule.sep}`) &&
    relative !== '..' &&
    !pathModule.isAbsolute(relative)
  );
}<|MERGE_RESOLUTION|>--- conflicted
+++ resolved
@@ -179,16 +179,10 @@
  * @param childPath The child path.
  * @returns True if childPath is a subpath of parentPath, false otherwise.
  */
-<<<<<<< HEAD
 export function getProjectTempDir(projectRoot: string): string {
   const hash = getProjectHash(projectRoot);
   return path.join(os.homedir(), SPRTSCLTR_DIR, TMP_DIR_NAME, hash);
 }
-=======
-export function isSubpath(parentPath: string, childPath: string): boolean {
-  const isWindows = os.platform() === 'win32';
-  const pathModule = isWindows ? path.win32 : path;
->>>>>>> 39e7213f
 
   // On Windows, path.relative is case-insensitive. On POSIX, it's case-sensitive.
   const relative = pathModule.relative(parentPath, childPath);
