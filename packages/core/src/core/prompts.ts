--- conflicted
+++ resolved
@@ -24,7 +24,6 @@
   // if GEMINI_SYSTEM_MD is set (and not 0|false), override system prompt from file
   // default path is .sprtscltr/system.md but can be modified via custom path in GEMINI_SYSTEM_MD
   let systemMdEnabled = false;
-<<<<<<< HEAD
   let systemMdPath = path.resolve(path.join(GEMINI_DIR, 'system.md'));
   const systemMdVar = process.env.GEMINI_SYSTEM_MD?.toLowerCase();
   if (systemMdVar && !['0', 'false'].includes(systemMdVar)) {
@@ -35,27 +34,6 @@
     // require file to exist when override is enabled
     if (!fs.existsSync(systemMdPath)) {
       throw new Error(`missing system prompt file '${systemMdPath}'`);
-=======
-  let systemMdPath = path.resolve(path.join(GEMINI_CONFIG_DIR, 'system.md'));
-  const systemMdVar = process.env['GEMINI_SYSTEM_MD'];
-  if (systemMdVar) {
-    const systemMdVarLower = systemMdVar.toLowerCase();
-    if (!['0', 'false'].includes(systemMdVarLower)) {
-      systemMdEnabled = true; // enable system prompt override
-      if (!['1', 'true'].includes(systemMdVarLower)) {
-        let customPath = systemMdVar;
-        if (customPath.startsWith('~/')) {
-          customPath = path.join(os.homedir(), customPath.slice(2));
-        } else if (customPath === '~') {
-          customPath = os.homedir();
-        }
-        systemMdPath = path.resolve(customPath); // use custom path from GEMINI_SYSTEM_MD
-      }
-      // require file to exist when override is enabled
-      if (!fs.existsSync(systemMdPath)) {
-        throw new Error(`missing system prompt file '${systemMdPath}'`);
-      }
->>>>>>> 39e7213f
     }
   }
   const basePrompt = systemMdEnabled
