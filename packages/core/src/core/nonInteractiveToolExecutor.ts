--- conflicted
+++ resolved
@@ -15,11 +15,7 @@
 } from '../index.js';
 import { Config } from '../config/config.js';
 import { convertToFunctionResponse } from './coreToolScheduler.js';
-<<<<<<< HEAD
-import { toolExecutor } from '../tools/toolExecutor.js';
-=======
 import { ToolCallDecision } from '../telemetry/tool-call-decision.js';
->>>>>>> 8a9a9275
 
 /**
  * Executes a single tool call non-interactively.
@@ -70,22 +66,10 @@
   try {
     // Directly execute without confirmation or live output handling
     const effectiveAbortSignal = abortSignal ?? new AbortController().signal;
-<<<<<<< HEAD
-
-    // Use idempotent executor to prevent duplicate executions
-    const toolResult: ToolResult = await toolExecutor.executeToolCall(
-      toolCallRequest.callId,
-      toolCallRequest.name,
-=======
     const toolResult: ToolResult = await tool.buildAndExecute(
->>>>>>> 8a9a9275
       toolCallRequest.args,
-      () =>
-        tool.execute(
-          toolCallRequest.args,
-          effectiveAbortSignal,
-          // No live output callback for non-interactive mode
-        ),
+      effectiveAbortSignal,
+      // No live output callback for non-interactive mode
     );
 
     const tool_output = toolResult.llmContent;
