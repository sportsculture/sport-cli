/**
 * @license
 * Copyright 2025 Google LLC
 * SPDX-License-Identifier: Apache-2.0
 */

// DISCLAIMER: This is a copied version of https://github.com/googleapis/js-genai/blob/main/src/chats.ts with the intention of working around a key bug
// where function responses are not treated as "valid" responses: https://b.corp.google.com/issues/420354090

import {
  GenerateContentResponse,
  Content,
  GenerateContentConfig,
  SendMessageParameters,
  createUserContent,
  Part,
  Tool,
} from '@google/genai';
import { retryWithBackoff } from '../utils/retry.js';
import { isFunctionResponse } from '../utils/messageInspectors.js';
import { ContentGenerator, AuthType } from './contentGenerator.js';
import { Config } from '../config/config.js';
import { DEFAULT_GEMINI_FLASH_MODEL } from '../config/models.js';
import { hasCycleInSchema } from '../tools/tools.js';
import { StructuredError } from './turn.js';

/**
 * Returns true if the response is valid, false otherwise.
 */
function isValidResponse(response: GenerateContentResponse): boolean {
  if (response.candidates === undefined || response.candidates.length === 0) {
    return false;
  }
  const content = response.candidates[0]?.content;
  if (content === undefined) {
    return false;
  }
  return isValidContent(content);
}

function isValidContent(content: Content): boolean {
  if (content.parts === undefined || content.parts.length === 0) {
    return false;
  }
  for (const part of content.parts) {
    if (part === undefined || Object.keys(part).length === 0) {
      return false;
    }
    if (!part.thought && part.text !== undefined && part.text === '') {
      return false;
    }
  }
  return true;
}

/**
 * Validates the history contains the correct roles.
 *
 * @throws Error if the history does not start with a user turn.
 * @throws Error if the history contains an invalid role.
 */
function validateHistory(history: Content[]) {
  for (const content of history) {
    if (content.role !== 'user' && content.role !== 'model') {
      throw new Error(`Role must be user or model, but got ${content.role}.`);
    }
  }
}

/**
 * Extracts the curated (valid) history from a comprehensive history.
 *
 * @remarks
 * The model may sometimes generate invalid or empty contents(e.g., due to safety
 * filters or recitation). Extracting valid turns from the history
 * ensures that subsequent requests could be accepted by the model.
 */
function extractCuratedHistory(comprehensiveHistory: Content[]): Content[] {
  if (comprehensiveHistory === undefined || comprehensiveHistory.length === 0) {
    return [];
  }
  const curatedHistory: Content[] = [];
  const length = comprehensiveHistory.length;
  let i = 0;
  while (i < length) {
    if (comprehensiveHistory[i].role === 'user') {
      curatedHistory.push(comprehensiveHistory[i]);
      i++;
    } else {
      const modelOutput: Content[] = [];
      let isValid = true;
      while (i < length && comprehensiveHistory[i].role === 'model') {
        modelOutput.push(comprehensiveHistory[i]);
        if (isValid && !isValidContent(comprehensiveHistory[i])) {
          isValid = false;
        }
        i++;
      }
      if (isValid) {
        curatedHistory.push(...modelOutput);
      } else {
        // Remove the last user input when model content is invalid.
        curatedHistory.pop();
      }
    }
  }
  return curatedHistory;
}

/**
 * Chat session that enables sending messages to the model with previous
 * conversation context.
 *
 * @remarks
 * The session maintains all the turns between user and model.
 */
export class GeminiChat {
  // A promise to represent the current state of the message being sent to the
  // model.
  private sendPromise: Promise<void> = Promise.resolve();

  constructor(
    private readonly config: Config,
    private readonly contentGenerator: ContentGenerator,
    private readonly generationConfig: GenerateContentConfig = {},
    private history: Content[] = [],
    private readonly tools?: Tool[],
  ) {
    validateHistory(history);
  }

  /**
   * Handles falling back to Flash model when persistent 429 errors occur for OAuth users.
   * Uses a fallback handler if provided by the config; otherwise, returns null.
   */
  private async handleFlashFallback(
    authType?: string,
    error?: unknown,
  ): Promise<string | null> {
    // Only handle fallback for OAuth users
    if (authType !== AuthType.LOGIN_WITH_GOOGLE) {
      return null;
    }

    const currentModel = this.config.getModel();
    const fallbackModel = DEFAULT_GEMINI_FLASH_MODEL;

    // Don't fallback if already using Flash model
    if (currentModel === fallbackModel) {
      return null;
    }

    // Check if config has a fallback handler (set by CLI package)
    const fallbackHandler = this.config.flashFallbackHandler;
    if (typeof fallbackHandler === 'function') {
      try {
        const accepted = await fallbackHandler(
          currentModel,
          fallbackModel,
          error,
        );
        if (accepted !== false && accepted !== null) {
          this.config.setModel(fallbackModel);
          this.config.setFallbackMode(true);
          return fallbackModel;
        }
        // Check if the model was switched manually in the handler
        if (this.config.getModel() === fallbackModel) {
          return null; // Model was switched but don't continue with current prompt
        }
      } catch (error) {
        console.warn('Flash fallback handler failed:', error);
      }
    }

    return null;
  }

  setSystemInstruction(sysInstr: string) {
    this.generationConfig.systemInstruction = sysInstr;
  }
  /**
   * Sends a message to the model and returns the response.
   *
   * @remarks
   * This method will wait for the previous message to be processed before
   * sending the next message.
   *
   * @see {@link Chat#sendMessageStream} for streaming method.
   * @param params - parameters for sending messages within a chat session.
   * @returns The model's response.
   *
   * @example
   * ```ts
   * const chat = ai.chats.create({model: 'gemini-2.0-flash'});
   * const response = await chat.sendMessage({
   *   message: 'Why is the sky blue?'
   * });
   * console.log(response.text);
   * ```
   */
  async sendMessage(
    params: SendMessageParameters,
    prompt_id: string,
  ): Promise<GenerateContentResponse> {
    await this.sendPromise;
    const userContent = createUserContent(params.message);
    const requestContents = this.getHistory(true).concat(userContent);

    let response: GenerateContentResponse;

    try {
      const apiCall = () => {
        const modelToUse = this.config.getModel() || DEFAULT_GEMINI_FLASH_MODEL;

        // Prevent Flash model calls immediately after quota error
        if (
          this.config.getQuotaErrorOccurred() &&
          modelToUse === DEFAULT_GEMINI_FLASH_MODEL
        ) {
          throw new Error(
            'Please submit a new query to continue with the Flash model.',
          );
        }

<<<<<<< HEAD
        return this.contentGenerator.generateContent({
          model: modelToUse,
          contents: requestContents,
          config: { ...this.generationConfig, ...params.config },
          tools: this.tools,
        } as any);
=======
        return this.contentGenerator.generateContent(
          {
            model: modelToUse,
            contents: requestContents,
            config: { ...this.generationConfig, ...params.config },
          },
          prompt_id,
        );
>>>>>>> 8a9a9275
      };

      response = await retryWithBackoff(apiCall, {
        shouldRetry: (error: unknown) => {
          // Check for known error messages and codes.
          if (error instanceof Error && error.message) {
            if (isSchemaDepthError(error.message)) return false;
            if (error.message.includes('429')) return true;
            if (error.message.match(/5\d{2}/)) return true;
          }
          return false; // Don't retry other errors by default
        },
        onPersistent429: async (authType?: string, error?: unknown) =>
          await this.handleFlashFallback(authType, error),
        authType: this.config.getContentGeneratorConfig()?.authType,
      });

      this.sendPromise = (async () => {
        const outputContent = response.candidates?.[0]?.content;
        // Because the AFC input contains the entire curated chat history in
        // addition to the new user input, we need to truncate the AFC history
        // to deduplicate the existing chat history.
        const fullAutomaticFunctionCallingHistory =
          response.automaticFunctionCallingHistory;
        const index = this.getHistory(true).length;
        let automaticFunctionCallingHistory: Content[] = [];
        if (fullAutomaticFunctionCallingHistory != null) {
          automaticFunctionCallingHistory =
            fullAutomaticFunctionCallingHistory.slice(index) ?? [];
        }
        const modelOutput = outputContent ? [outputContent] : [];
        this.recordHistory(
          userContent,
          modelOutput,
          automaticFunctionCallingHistory,
        );
      })();
      await this.sendPromise.catch(() => {
        // Resets sendPromise to avoid subsequent calls failing
        this.sendPromise = Promise.resolve();
      });
      return response;
    } catch (error) {
      this.sendPromise = Promise.resolve();
      throw error;
    }
  }

  /**
   * Sends a message to the model and returns the response in chunks.
   *
   * @remarks
   * This method will wait for the previous message to be processed before
   * sending the next message.
   *
   * @see {@link Chat#sendMessage} for non-streaming method.
   * @param params - parameters for sending the message.
   * @return The model's response.
   *
   * @example
   * ```ts
   * const chat = ai.chats.create({model: 'gemini-2.0-flash'});
   * const response = await chat.sendMessageStream({
   *   message: 'Why is the sky blue?'
   * });
   * for await (const chunk of response) {
   *   console.log(chunk.text);
   * }
   * ```
   */
  async sendMessageStream(
    params: SendMessageParameters,
    prompt_id: string,
  ): Promise<AsyncGenerator<GenerateContentResponse>> {
    await this.sendPromise;
    const userContent = createUserContent(params.message);
    const requestContents = this.getHistory(true).concat(userContent);

    try {
      const apiCall = () => {
        const modelToUse = this.config.getModel();

        // Prevent Flash model calls immediately after quota error
        if (
          this.config.getQuotaErrorOccurred() &&
          modelToUse === DEFAULT_GEMINI_FLASH_MODEL
        ) {
          throw new Error(
            'Please submit a new query to continue with the Flash model.',
          );
        }

<<<<<<< HEAD
        if (process.env.DEBUG) {
          console.log(
            '[DEBUG] GeminiChat.sendMessageStream: Passing tools to contentGenerator:',
            {
              model: modelToUse,
              toolsCount: this.tools?.length || 0,
              toolDeclarations:
                this.tools?.[0]?.functionDeclarations?.length || 0,
            },
          );
        }

        return this.contentGenerator.generateContentStream({
          model: modelToUse,
          contents: requestContents,
          config: { ...this.generationConfig, ...params.config },
          tools: this.tools,
        } as any);
=======
        return this.contentGenerator.generateContentStream(
          {
            model: modelToUse,
            contents: requestContents,
            config: { ...this.generationConfig, ...params.config },
          },
          prompt_id,
        );
>>>>>>> 8a9a9275
      };

      // Note: Retrying streams can be complex. If generateContentStream itself doesn't handle retries
      // for transient issues internally before yielding the async generator, this retry will re-initiate
      // the stream. For simple 429/500 errors on initial call, this is fine.
      // If errors occur mid-stream, this setup won't resume the stream; it will restart it.
      const streamResponse = await retryWithBackoff(apiCall, {
        shouldRetry: (error: unknown) => {
          // Check for known error messages and codes.
          if (error instanceof Error && error.message) {
            if (isSchemaDepthError(error.message)) return false;
            if (error.message.includes('429')) return true;
            if (error.message.match(/5\d{2}/)) return true;
          }
          return false; // Don't retry other errors by default
        },
        onPersistent429: async (authType?: string, error?: unknown) =>
          await this.handleFlashFallback(authType, error),
        authType: this.config.getContentGeneratorConfig()?.authType,
      });

      // Resolve the internal tracking of send completion promise - `sendPromise`
      // for both success and failure response. The actual failure is still
      // propagated by the `await streamResponse`.
      this.sendPromise = Promise.resolve(streamResponse)
        .then(() => undefined)
        .catch(() => undefined);

      const result = this.processStreamResponse(streamResponse, userContent);
      return result;
    } catch (error) {
      this.sendPromise = Promise.resolve();
      throw error;
    }
  }

  /**
   * Returns the chat history.
   *
   * @remarks
   * The history is a list of contents alternating between user and model.
   *
   * There are two types of history:
   * - The `curated history` contains only the valid turns between user and
   * model, which will be included in the subsequent requests sent to the model.
   * - The `comprehensive history` contains all turns, including invalid or
   *   empty model outputs, providing a complete record of the history.
   *
   * The history is updated after receiving the response from the model,
   * for streaming response, it means receiving the last chunk of the response.
   *
   * The `comprehensive history` is returned by default. To get the `curated
   * history`, set the `curated` parameter to `true`.
   *
   * @param curated - whether to return the curated history or the comprehensive
   *     history.
   * @return History contents alternating between user and model for the entire
   *     chat session.
   */
  getHistory(curated: boolean = false): Content[] {
    const history = curated
      ? extractCuratedHistory(this.history)
      : this.history;
    // Deep copy the history to avoid mutating the history outside of the
    // chat session.
    return structuredClone(history);
  }

  /**
   * Clears the chat history.
   */
  clearHistory(): void {
    this.history = [];
  }

  /**
   * Adds a new entry to the chat history.
   *
   * @param content - The content to add to the history.
   */
  addHistory(content: Content): void {
    this.history.push(content);
  }
  setHistory(history: Content[]): void {
    this.history = history;
  }

  setTools(tools: Tool[]): void {
    this.generationConfig.tools = tools;
  }

  async maybeIncludeSchemaDepthContext(error: StructuredError): Promise<void> {
    // Check for potentially problematic cyclic tools with cyclic schemas
    // and include a recommendation to remove potentially problematic tools.
    if (
      isSchemaDepthError(error.message) ||
      isInvalidArgumentError(error.message)
    ) {
      const tools = (await this.config.getToolRegistry()).getAllTools();
      const cyclicSchemaTools: string[] = [];
      for (const tool of tools) {
        if (
          (tool.schema.parametersJsonSchema &&
            hasCycleInSchema(tool.schema.parametersJsonSchema)) ||
          (tool.schema.parameters && hasCycleInSchema(tool.schema.parameters))
        ) {
          cyclicSchemaTools.push(tool.displayName);
        }
      }
      if (cyclicSchemaTools.length > 0) {
        const extraDetails =
          `\n\nThis error was probably caused by cyclic schema references in one of the following tools, try disabling them with excludeTools:\n\n - ` +
          cyclicSchemaTools.join(`\n - `) +
          `\n`;
        error.message += extraDetails;
      }
    }
  }

  private async *processStreamResponse(
    streamResponse: AsyncGenerator<GenerateContentResponse>,
    inputContent: Content,
  ) {
    const outputContent: Content[] = [];
    const chunks: GenerateContentResponse[] = [];
    let errorOccurred = false;

    try {
      for await (const chunk of streamResponse) {
        // Always add chunks with usage metadata to the array, even if they don't have valid content
        // This ensures usage tracking works for providers like OpenRouter that send usage data in the final chunk
        if (isValidResponse(chunk) || chunk.usageMetadata) {
          chunks.push(chunk);
        }

        if (isValidResponse(chunk)) {
          const content = chunk.candidates?.[0]?.content;
          if (content !== undefined) {
            if (this.isThoughtContent(content)) {
              yield chunk;
              continue;
            }
            outputContent.push(content);
          }
        }

        yield chunk;
      }
    } catch (error) {
      errorOccurred = true;
      throw error;
    }

    if (!errorOccurred) {
      const allParts: Part[] = [];
      for (const content of outputContent) {
        if (content.parts) {
          allParts.push(...content.parts);
        }
      }
    }
    this.recordHistory(inputContent, outputContent);
  }

  private recordHistory(
    userInput: Content,
    modelOutput: Content[],
    automaticFunctionCallingHistory?: Content[],
  ) {
    const nonThoughtModelOutput = modelOutput.filter(
      (content) => !this.isThoughtContent(content),
    );

    let outputContents: Content[] = [];
    if (
      nonThoughtModelOutput.length > 0 &&
      nonThoughtModelOutput.every((content) => content.role !== undefined)
    ) {
      outputContents = nonThoughtModelOutput;
    } else if (nonThoughtModelOutput.length === 0 && modelOutput.length > 0) {
      // This case handles when the model returns only a thought.
      // We don't want to add an empty model response in this case.
    } else {
      // When not a function response appends an empty content when model returns empty response, so that the
      // history is always alternating between user and model.
      // Workaround for: https://b.corp.google.com/issues/420354090
      if (!isFunctionResponse(userInput)) {
        outputContents.push({
          role: 'model',
          parts: [],
        } as Content);
      }
    }
    if (
      automaticFunctionCallingHistory &&
      automaticFunctionCallingHistory.length > 0
    ) {
      this.history.push(
        ...extractCuratedHistory(automaticFunctionCallingHistory),
      );
    } else {
      this.history.push(userInput);
    }

    // Consolidate adjacent model roles in outputContents
    const consolidatedOutputContents: Content[] = [];
    for (const content of outputContents) {
      if (this.isThoughtContent(content)) {
        continue;
      }
      const lastContent =
        consolidatedOutputContents[consolidatedOutputContents.length - 1];
      if (this.isTextContent(lastContent) && this.isTextContent(content)) {
        // If both current and last are text, combine their text into the lastContent's first part
        // and append any other parts from the current content.
        lastContent.parts[0].text += content.parts[0].text || '';
        if (content.parts.length > 1) {
          lastContent.parts.push(...content.parts.slice(1));
        }
      } else {
        consolidatedOutputContents.push(content);
      }
    }

    if (consolidatedOutputContents.length > 0) {
      const lastHistoryEntry = this.history[this.history.length - 1];
      const canMergeWithLastHistory =
        !automaticFunctionCallingHistory ||
        automaticFunctionCallingHistory.length === 0;

      if (
        canMergeWithLastHistory &&
        this.isTextContent(lastHistoryEntry) &&
        this.isTextContent(consolidatedOutputContents[0])
      ) {
        // If both current and last are text, combine their text into the lastHistoryEntry's first part
        // and append any other parts from the current content.
        lastHistoryEntry.parts[0].text +=
          consolidatedOutputContents[0].parts[0].text || '';
        if (consolidatedOutputContents[0].parts.length > 1) {
          lastHistoryEntry.parts.push(
            ...consolidatedOutputContents[0].parts.slice(1),
          );
        }
        consolidatedOutputContents.shift(); // Remove the first element as it's merged
      }
      this.history.push(...consolidatedOutputContents);
    }
  }

  private isTextContent(
    content: Content | undefined,
  ): content is Content & { parts: [{ text: string }, ...Part[]] } {
    return !!(
      content &&
      content.role === 'model' &&
      content.parts &&
      content.parts.length > 0 &&
      typeof content.parts[0].text === 'string' &&
      content.parts[0].text !== ''
    );
  }

  private isThoughtContent(
    content: Content | undefined,
  ): content is Content & { parts: [{ thought: boolean }, ...Part[]] } {
    return !!(
      content &&
      content.role === 'model' &&
      content.parts &&
      content.parts.length > 0 &&
      typeof content.parts[0].thought === 'boolean' &&
      content.parts[0].thought === true
    );
  }
}

/** Visible for Testing */
export function isSchemaDepthError(errorMessage: string): boolean {
  return errorMessage.includes('maximum schema depth exceeded');
}

export function isInvalidArgumentError(errorMessage: string): boolean {
  return errorMessage.includes('Request contains an invalid argument');
}<|MERGE_RESOLUTION|>--- conflicted
+++ resolved
@@ -223,23 +223,15 @@
           );
         }
 
-<<<<<<< HEAD
-        return this.contentGenerator.generateContent({
-          model: modelToUse,
-          contents: requestContents,
-          config: { ...this.generationConfig, ...params.config },
-          tools: this.tools,
-        } as any);
-=======
         return this.contentGenerator.generateContent(
           {
             model: modelToUse,
             contents: requestContents,
             config: { ...this.generationConfig, ...params.config },
+            tools: this.tools,
           },
           prompt_id,
         );
->>>>>>> 8a9a9275
       };
 
       response = await retryWithBackoff(apiCall, {
@@ -332,7 +324,6 @@
           );
         }
 
-<<<<<<< HEAD
         if (process.env.DEBUG) {
           console.log(
             '[DEBUG] GeminiChat.sendMessageStream: Passing tools to contentGenerator:',
@@ -345,22 +336,15 @@
           );
         }
 
-        return this.contentGenerator.generateContentStream({
-          model: modelToUse,
-          contents: requestContents,
-          config: { ...this.generationConfig, ...params.config },
-          tools: this.tools,
-        } as any);
-=======
         return this.contentGenerator.generateContentStream(
           {
             model: modelToUse,
             contents: requestContents,
             config: { ...this.generationConfig, ...params.config },
+            tools: this.tools,
           },
           prompt_id,
         );
->>>>>>> 8a9a9275
       };
 
       // Note: Retrying streams can be complex. If generateContentStream itself doesn't handle retries
