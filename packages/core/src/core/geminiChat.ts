--- conflicted
+++ resolved
@@ -383,33 +383,6 @@
               yield chunk;
             }
 
-<<<<<<< HEAD
-        if (process.env.DEBUG) {
-          console.log(
-            '[DEBUG] GeminiChat.sendMessageStream: Passing tools to contentGenerator:',
-            {
-              model: modelToUse,
-              toolsCount: this.tools?.length || 0,
-              toolDeclarations:
-                this.tools?.[0]?.functionDeclarations?.length || 0,
-            },
-          );
-        }
-
-        return this.contentGenerator.generateContentStream(
-          {
-            model: modelToUse,
-            contents: requestContents,
-            config: {
-              ...this.generationConfig,
-              ...params.config,
-              tools: this.tools,
-            },
-          },
-          prompt_id,
-        );
-      };
-=======
             lastError = null;
             break;
           } catch (error) {
@@ -440,17 +413,44 @@
             break;
           }
         }
->>>>>>> 39e7213f
-
-        if (lastError) {
-          if (lastError instanceof EmptyStreamError) {
-            logContentRetryFailure(
-              self.config,
-              new ContentRetryFailureEvent(
-                INVALID_CONTENT_RETRY_OPTIONS.maxAttempts,
-                'EmptyStreamError',
-              ),
-            );
+
+        if (process.env.DEBUG) {
+          console.log(
+            '[DEBUG] GeminiChat.sendMessageStream: Passing tools to contentGenerator:',
+            {
+              model: modelToUse,
+              toolsCount: this.tools?.length || 0,
+              toolDeclarations:
+                this.tools?.[0]?.functionDeclarations?.length || 0,
+            },
+          );
+        }
+
+        return this.contentGenerator.generateContentStream(
+          {
+            model: modelToUse,
+            contents: requestContents,
+            config: {
+              ...this.generationConfig,
+              ...params.config,
+              tools: this.tools,
+            },
+          },
+          prompt_id,
+        );
+      };
+
+      // Note: Retrying streams can be complex. If generateContentStream itself doesn't handle retries
+      // for transient issues internally before yielding the async generator, this retry will re-initiate
+      // the stream. For simple 429/500 errors on initial call, this is fine.
+      // If errors occur mid-stream, this setup won't resume the stream; it will restart it.
+      const streamResponse = await retryWithBackoff(apiCall, {
+        shouldRetry: (error: unknown) => {
+          // Check for known error messages and codes.
+          if (error instanceof Error && error.message) {
+            if (isSchemaDepthError(error.message)) return false;
+            if (error.message.includes('429')) return true;
+            if (error.message.match(/5\d{2}/)) return true;
           }
           // If the stream fails, remove the user message that was added.
           if (self.history[self.history.length - 1] === userContent) {
@@ -599,21 +599,6 @@
     let hasToolCall = false;
     let lastChunk: GenerateContentResponse | null = null;
 
-    let isStreamInvalid = false;
-    let firstInvalidChunkEncountered = false;
-    let validChunkAfterInvalidEncountered = false;
-
-    for await (const chunk of streamResponse) {
-      hasReceivedAnyChunk = true;
-      lastChunk = chunk;
-
-      if (isValidResponse(chunk)) {
-        if (firstInvalidChunkEncountered) {
-          // A valid chunk appeared *after* an invalid one.
-          validChunkAfterInvalidEncountered = true;
-        }
-
-<<<<<<< HEAD
     try {
       for await (const chunk of streamResponse) {
         // Always add chunks with usage metadata to the array, even if they don't have valid content
@@ -634,22 +619,6 @@
         }
 
         yield chunk;
-=======
-        const content = chunk.candidates?.[0]?.content;
-        if (content?.parts) {
-          modelResponseParts.push(...content.parts);
-          if (content.parts.some((part) => part.functionCall)) {
-            hasToolCall = true;
-          }
-        }
-      } else {
-        logInvalidChunk(
-          this.config,
-          new InvalidChunkEvent('Invalid chunk received from stream.'),
-        );
-        isStreamInvalid = true;
-        firstInvalidChunkEncountered = true;
->>>>>>> 39e7213f
       }
       yield chunk;
     }
