--- conflicted
+++ resolved
@@ -21,14 +21,11 @@
 import { Config } from '../config/config.js';
 import { getEffectiveModel } from './modelCheck.js';
 import { UserTierId } from '../code_assist/types.js';
-<<<<<<< HEAD
 import { OpenRouterContentGenerator } from '../providers/openRouterContentGenerator.js';
 import { CustomApiContentGenerator } from '../providers/customApiContentGenerator.js';
 import { GeminiContentGenerator } from '../providers/geminiContentGenerator.js';
 import { IProvider } from '../providers/types.js';
-=======
 import { LoggingContentGenerator } from './loggingContentGenerator.js';
->>>>>>> 8a9a9275
 
 /**
  * Interface abstracting the core functionalities for generating content and counting tokens.
@@ -181,7 +178,6 @@
     config.authType === AuthType.USE_GEMINI ||
     config.authType === AuthType.USE_VERTEX_AI
   ) {
-<<<<<<< HEAD
     return new GeminiContentGenerator(config);
   }
 
@@ -191,14 +187,6 @@
 
   if (config.authType === AuthType.USE_CUSTOM_API) {
     return new CustomApiContentGenerator(config);
-=======
-    const googleGenAI = new GoogleGenAI({
-      apiKey: config.apiKey === '' ? undefined : config.apiKey,
-      vertexai: config.vertexai,
-      httpOptions,
-    });
-    return new LoggingContentGenerator(googleGenAI.models, gcConfig);
->>>>>>> 8a9a9275
   }
   throw new Error(
     `Error creating contentGenerator: Unsupported authType: ${config.authType}`,
