/**
 * @license
 * Copyright 2025 Google LLC
 * SPDX-License-Identifier: Apache-2.0
 */

import {
  describe,
  it,
  expect,
  vi,
  beforeEach,
  afterEach,
  afterAll,
} from 'vitest';
import type { LogEntry } from './logger.js';
import {
  Logger,
  MessageSenderType,
  encodeTagName,
  decodeTagName,
} from './logger.js';
import { Storage } from '../config/storage.js';
import { promises as fs, existsSync } from 'node:fs';
import path from 'node:path';
import type { Content } from '@google/genai';

import crypto from 'node:crypto';
import os from 'node:os';

const SPRTSCLTR_DIR_NAME = '.gemini';
const TMP_DIR_NAME = 'tmp';
const LOG_FILE_NAME = 'logs.json';
const CHECKPOINT_FILE_NAME = 'checkpoint.json';

const projectDir = process.cwd();
const hash = crypto.createHash('sha256').update(projectDir).digest('hex');
const TEST_SPRTSCLTR_DIR = path.join(
  os.homedir(),
  SPRTSCLTR_DIR_NAME,
  TMP_DIR_NAME,
  hash,
);

const TEST_LOG_FILE_PATH = path.join(TEST_SPRTSCLTR_DIR, LOG_FILE_NAME);
const TEST_CHECKPOINT_FILE_PATH = path.join(
  TEST_SPRTSCLTR_DIR,
  CHECKPOINT_FILE_NAME,
);

async function cleanupLogAndCheckpointFiles() {
  try {
    await fs.rm(TEST_SPRTSCLTR_DIR, { recursive: true, force: true });
  } catch (_error) {
    // Ignore errors, as the directory may not exist, which is fine.
  }
}

async function readLogFile(): Promise<LogEntry[]> {
  try {
    const content = await fs.readFile(TEST_LOG_FILE_PATH, 'utf-8');
    return JSON.parse(content) as LogEntry[];
  } catch (error) {
    if ((error as NodeJS.ErrnoException).code === 'ENOENT') {
      return [];
    }
    throw error;
  }
}

vi.mock('../utils/session.js', () => ({
  sessionId: 'test-session-id',
}));

describe('Logger', () => {
  let logger: Logger;
  const testSessionId = 'test-session-id';

  beforeEach(async () => {
    vi.resetAllMocks();
    vi.useFakeTimers();
    vi.setSystemTime(new Date('2025-01-01T12:00:00.000Z'));
    // Clean up before the test
    await cleanupLogAndCheckpointFiles();
    // Ensure the directory exists for the test
<<<<<<< HEAD
    await fs.mkdir(TEST_SPRTSCLTR_DIR, { recursive: true });
    logger = new Logger(testSessionId);
=======
    await fs.mkdir(TEST_GEMINI_DIR, { recursive: true });
    logger = new Logger(testSessionId, new Storage(process.cwd()));
>>>>>>> 39e7213f
    await logger.initialize();
  });

  afterEach(async () => {
    if (logger) {
      logger.close();
    }
    // Clean up after the test
    await cleanupLogAndCheckpointFiles();
    vi.useRealTimers();
    vi.restoreAllMocks();
  });

  afterAll(async () => {
    // Final cleanup
    await cleanupLogAndCheckpointFiles();
  });

  describe('initialize', () => {
    it('should create .gemini directory and an empty log file if none exist', async () => {
      const dirExists = await fs
        .access(TEST_SPRTSCLTR_DIR)
        .then(() => true)
        .catch(() => false);
      expect(dirExists).toBe(true);

      const fileExists = await fs
        .access(TEST_LOG_FILE_PATH)
        .then(() => true)
        .catch(() => false);
      expect(fileExists).toBe(true);

      const logContent = await readLogFile();
      expect(logContent).toEqual([]);
    });

    it('should load existing logs and set correct messageId for the current session', async () => {
      const currentSessionId = 'session-123';
      const anotherSessionId = 'session-456';
      const existingLogs: LogEntry[] = [
        {
          sessionId: currentSessionId,
          messageId: 0,
          timestamp: new Date('2025-01-01T10:00:05.000Z').toISOString(),
          type: MessageSenderType.USER,
          message: 'Msg1',
        },
        {
          sessionId: anotherSessionId,
          messageId: 5,
          timestamp: new Date('2025-01-01T09:00:00.000Z').toISOString(),
          type: MessageSenderType.USER,
          message: 'OldMsg',
        },
        {
          sessionId: currentSessionId,
          messageId: 1,
          timestamp: new Date('2025-01-01T10:00:10.000Z').toISOString(),
          type: MessageSenderType.USER,
          message: 'Msg2',
        },
      ];
      await fs.writeFile(
        TEST_LOG_FILE_PATH,
        JSON.stringify(existingLogs, null, 2),
      );
      const newLogger = new Logger(
        currentSessionId,
        new Storage(process.cwd()),
      );
      await newLogger.initialize();
      expect(newLogger['messageId']).toBe(2);
      expect(newLogger['logs']).toEqual(existingLogs);
      newLogger.close();
    });

    it('should set messageId to 0 for a new session if log file exists but has no logs for current session', async () => {
      const existingLogs: LogEntry[] = [
        {
          sessionId: 'some-other-session',
          messageId: 5,
          timestamp: new Date().toISOString(),
          type: MessageSenderType.USER,
          message: 'OldMsg',
        },
      ];
      await fs.writeFile(
        TEST_LOG_FILE_PATH,
        JSON.stringify(existingLogs, null, 2),
      );
      const newLogger = new Logger('a-new-session', new Storage(process.cwd()));
      await newLogger.initialize();
      expect(newLogger['messageId']).toBe(0);
      newLogger.close();
    });

    it('should be idempotent', async () => {
      await logger.logMessage(MessageSenderType.USER, 'test message');
      const initialMessageId = logger['messageId'];
      const initialLogCount = logger['logs'].length;

      await logger.initialize(); // Second call should not change state

      expect(logger['messageId']).toBe(initialMessageId);
      expect(logger['logs'].length).toBe(initialLogCount);
      const logsFromFile = await readLogFile();
      expect(logsFromFile.length).toBe(1);
    });

    it('should handle invalid JSON in log file by backing it up and starting fresh', async () => {
      await fs.writeFile(TEST_LOG_FILE_PATH, 'invalid json');
      const consoleDebugSpy = vi
        .spyOn(console, 'debug')
        .mockImplementation(() => {});

      const newLogger = new Logger(testSessionId, new Storage(process.cwd()));
      await newLogger.initialize();

      expect(consoleDebugSpy).toHaveBeenCalledWith(
        expect.stringContaining('Invalid JSON in log file'),
        expect.any(SyntaxError),
      );
      const logContent = await readLogFile();
      expect(logContent).toEqual([]);
      const dirContents = await fs.readdir(TEST_SPRTSCLTR_DIR);
      expect(
        dirContents.some(
          (f) =>
            f.startsWith(LOG_FILE_NAME + '.invalid_json') && f.endsWith('.bak'),
        ),
      ).toBe(true);
      newLogger.close();
    });

    it('should handle non-array JSON in log file by backing it up and starting fresh', async () => {
      await fs.writeFile(
        TEST_LOG_FILE_PATH,
        JSON.stringify({ not: 'an array' }),
      );
      const consoleDebugSpy = vi
        .spyOn(console, 'debug')
        .mockImplementation(() => {});

      const newLogger = new Logger(testSessionId, new Storage(process.cwd()));
      await newLogger.initialize();

      expect(consoleDebugSpy).toHaveBeenCalledWith(
        `Log file at ${TEST_LOG_FILE_PATH} is not a valid JSON array. Starting with empty logs.`,
      );
      const logContent = await readLogFile();
      expect(logContent).toEqual([]);
      const dirContents = await fs.readdir(TEST_SPRTSCLTR_DIR);
      expect(
        dirContents.some(
          (f) =>
            f.startsWith(LOG_FILE_NAME + '.malformed_array') &&
            f.endsWith('.bak'),
        ),
      ).toBe(true);
      newLogger.close();
    });
  });

  describe('logMessage', () => {
    it('should append a message to the log file and update in-memory logs', async () => {
      await logger.logMessage(MessageSenderType.USER, 'Hello, world!');
      const logsFromFile = await readLogFile();
      expect(logsFromFile.length).toBe(1);
      expect(logsFromFile[0]).toMatchObject({
        sessionId: testSessionId,
        messageId: 0,
        type: MessageSenderType.USER,
        message: 'Hello, world!',
        timestamp: new Date('2025-01-01T12:00:00.000Z').toISOString(),
      });
      expect(logger['logs'].length).toBe(1);
      expect(logger['logs'][0]).toEqual(logsFromFile[0]);
      expect(logger['messageId']).toBe(1);
    });

    it('should correctly increment messageId for subsequent messages in the same session', async () => {
      await logger.logMessage(MessageSenderType.USER, 'First');
      vi.advanceTimersByTime(1000);
      await logger.logMessage(MessageSenderType.USER, 'Second');
      const logs = await readLogFile();
      expect(logs.length).toBe(2);
      expect(logs[0].messageId).toBe(0);
      expect(logs[1].messageId).toBe(1);
      expect(logs[1].timestamp).not.toBe(logs[0].timestamp);
      expect(logger['messageId']).toBe(2);
    });

    it('should handle logger not initialized', async () => {
      const uninitializedLogger = new Logger(
        testSessionId,
        new Storage(process.cwd()),
      );
      uninitializedLogger.close(); // Ensure it's treated as uninitialized
      const consoleDebugSpy = vi
        .spyOn(console, 'debug')
        .mockImplementation(() => {});
      await uninitializedLogger.logMessage(MessageSenderType.USER, 'test');
      expect(consoleDebugSpy).toHaveBeenCalledWith(
        'Logger not initialized or session ID missing. Cannot log message.',
      );
      expect((await readLogFile()).length).toBe(0);
      uninitializedLogger.close();
    });

    it('should simulate concurrent writes from different logger instances to the same file', async () => {
      const concurrentSessionId = 'concurrent-session';
      const logger1 = new Logger(
        concurrentSessionId,
        new Storage(process.cwd()),
      );
      await logger1.initialize();

      const logger2 = new Logger(
        concurrentSessionId,
        new Storage(process.cwd()),
      );
      await logger2.initialize();
      expect(logger2['sessionId']).toEqual(logger1['sessionId']);

      await logger1.logMessage(MessageSenderType.USER, 'L1M1');
      vi.advanceTimersByTime(10);
      await logger2.logMessage(MessageSenderType.USER, 'L2M1');
      vi.advanceTimersByTime(10);
      await logger1.logMessage(MessageSenderType.USER, 'L1M2');
      vi.advanceTimersByTime(10);
      await logger2.logMessage(MessageSenderType.USER, 'L2M2');

      const logsFromFile = await readLogFile();
      expect(logsFromFile.length).toBe(4);
      const messageIdsInFile = logsFromFile
        .map((log) => log.messageId)
        .sort((a, b) => a - b);
      expect(messageIdsInFile).toEqual([0, 1, 2, 3]);

      const messagesInFile = logsFromFile
        .sort((a, b) => a.messageId - b.messageId)
        .map((l) => l.message);
      expect(messagesInFile).toEqual(['L1M1', 'L2M1', 'L1M2', 'L2M2']);

      // Check internal state (next messageId each logger would use for that session)
      expect(logger1['messageId']).toBe(3);
      expect(logger2['messageId']).toBe(4);

      logger1.close();
      logger2.close();
    });

    it('should not throw, not increment messageId, and log error if writing to file fails', async () => {
      vi.spyOn(fs, 'writeFile').mockRejectedValueOnce(new Error('Disk full'));
      const consoleDebugSpy = vi
        .spyOn(console, 'debug')
        .mockImplementation(() => {});
      const initialMessageId = logger['messageId'];
      const initialLogCount = logger['logs'].length;

      await logger.logMessage(MessageSenderType.USER, 'test fail write');

      expect(consoleDebugSpy).toHaveBeenCalledWith(
        'Error writing to log file:',
        expect.any(Error),
      );
      expect(logger['messageId']).toBe(initialMessageId); // Not incremented
      expect(logger['logs'].length).toBe(initialLogCount); // Log not added to in-memory cache
    });
  });

  describe('getPreviousUserMessages', () => {
    it('should retrieve all user messages from logs, sorted newest first', async () => {
      const loggerSort = new Logger('session-1', new Storage(process.cwd()));
      await loggerSort.initialize();
      await loggerSort.logMessage(MessageSenderType.USER, 'S1M0_ts100000');
      vi.advanceTimersByTime(1000);
      await loggerSort.logMessage(MessageSenderType.USER, 'S1M1_ts101000');
      vi.advanceTimersByTime(1000);
      // Switch to a different session to log
      const loggerSort2 = new Logger('session-2', new Storage(process.cwd()));
      await loggerSort2.initialize();
      await loggerSort2.logMessage(MessageSenderType.USER, 'S2M0_ts102000');
      vi.advanceTimersByTime(1000);
      await loggerSort2.logMessage(
        'model' as MessageSenderType,
        'S2_Model_ts103000',
      );
      vi.advanceTimersByTime(1000);
      await loggerSort2.logMessage(MessageSenderType.USER, 'S2M1_ts104000');
      loggerSort.close();
      loggerSort2.close();

      const finalLogger = new Logger(
        'final-session',
        new Storage(process.cwd()),
      );
      await finalLogger.initialize();

      const messages = await finalLogger.getPreviousUserMessages();
      expect(messages).toEqual([
        'S2M1_ts104000',
        'S2M0_ts102000',
        'S1M1_ts101000',
        'S1M0_ts100000',
      ]);
      finalLogger.close();
    });

    it('should return empty array if no user messages exist', async () => {
      await logger.logMessage('system' as MessageSenderType, 'System boot');
      const messages = await logger.getPreviousUserMessages();
      expect(messages).toEqual([]);
    });

    it('should return empty array if logger not initialized', async () => {
      const uninitializedLogger = new Logger(
        testSessionId,
        new Storage(process.cwd()),
      );
      uninitializedLogger.close();
      const messages = await uninitializedLogger.getPreviousUserMessages();
      expect(messages).toEqual([]);
      uninitializedLogger.close();
    });
  });

  describe('saveCheckpoint', () => {
    const conversation: Content[] = [
      { role: 'user', parts: [{ text: 'Hello' }] },
      { role: 'model', parts: [{ text: 'Hi there' }] },
    ];

    it.each([
      {
        tag: 'test-tag',
        encodedTag: 'test-tag',
      },
      {
        tag: '你好世界',
        encodedTag: '%E4%BD%A0%E5%A5%BD%E4%B8%96%E7%95%8C',
      },
      {
        tag: 'japanese-ひらがなひらがな形声',
        encodedTag:
          'japanese-%E3%81%B2%E3%82%89%E3%81%8C%E3%81%AA%E3%81%B2%E3%82%89%E3%81%8C%E3%81%AA%E5%BD%A2%E5%A3%B0',
      },
      {
        tag: '../../secret',
        encodedTag: '..%2F..%2Fsecret',
      },
    ])('should save a checkpoint', async ({ tag, encodedTag }) => {
      await logger.saveCheckpoint(conversation, tag);
      const taggedFilePath = path.join(
<<<<<<< HEAD
        TEST_SPRTSCLTR_DIR,
        `checkpoint-${sanitizedTag}.json`,
=======
        TEST_GEMINI_DIR,
        `checkpoint-${encodedTag}.json`,
>>>>>>> 39e7213f
      );
      const fileContent = await fs.readFile(taggedFilePath, 'utf-8');
      expect(JSON.parse(fileContent)).toEqual(conversation);
    });

    it('should not throw if logger is not initialized', async () => {
      const uninitializedLogger = new Logger(
        testSessionId,
        new Storage(process.cwd()),
      );
      uninitializedLogger.close();
      const consoleErrorSpy = vi
        .spyOn(console, 'error')
        .mockImplementation(() => {});

      await expect(
        uninitializedLogger.saveCheckpoint(conversation, 'tag'),
      ).resolves.not.toThrow();
      expect(consoleErrorSpy).toHaveBeenCalledWith(
        'Logger not initialized or checkpoint file path not set. Cannot save a checkpoint.',
      );
    });
  });

  describe('loadCheckpoint', () => {
    const conversation: Content[] = [
      { role: 'user', parts: [{ text: 'Hello' }] },
      { role: 'model', parts: [{ text: 'Hi there' }] },
    ];

    beforeEach(async () => {
      await fs.writeFile(
        TEST_CHECKPOINT_FILE_PATH,
        JSON.stringify(conversation, null, 2),
      );
    });

    it.each([
      {
        tag: 'test-tag',
        encodedTag: 'test-tag',
      },
      {
        tag: '你好世界',
        encodedTag: '%E4%BD%A0%E5%A5%BD%E4%B8%96%E7%95%8C',
      },
      {
        tag: 'japanese-ひらがなひらがな形声',
        encodedTag:
          'japanese-%E3%81%B2%E3%82%89%E3%81%8C%E3%81%AA%E3%81%B2%E3%82%89%E3%81%8C%E3%81%AA%E5%BD%A2%E5%A3%B0',
      },
      {
        tag: '../../secret',
        encodedTag: '..%2F..%2Fsecret',
      },
    ])('should load from a checkpoint', async ({ tag, encodedTag }) => {
      const taggedConversation = [
        ...conversation,
        { role: 'user', parts: [{ text: 'hello' }] },
      ];
      const taggedFilePath = path.join(
<<<<<<< HEAD
        TEST_SPRTSCLTR_DIR,
        `checkpoint-${sanitizedTag}.json`,
=======
        TEST_GEMINI_DIR,
        `checkpoint-${encodedTag}.json`,
>>>>>>> 39e7213f
      );
      await fs.writeFile(
        taggedFilePath,
        JSON.stringify(taggedConversation, null, 2),
      );

      const loaded = await logger.loadCheckpoint(tag);
      expect(loaded).toEqual(taggedConversation);
      expect(encodeTagName(tag)).toBe(encodedTag);
      expect(decodeTagName(encodedTag)).toBe(tag);
    });

    it('should return an empty array if a tagged checkpoint file does not exist', async () => {
      const loaded = await logger.loadCheckpoint('nonexistent-tag');
      expect(loaded).toEqual([]);
    });

    it('should return an empty array if the checkpoint file does not exist', async () => {
      await fs.unlink(TEST_CHECKPOINT_FILE_PATH); // Ensure it's gone
      const loaded = await logger.loadCheckpoint('missing');
      expect(loaded).toEqual([]);
    });

    it('should return an empty array if the file contains invalid JSON', async () => {
      const tag = 'invalid-json-tag';
      const encodedTag = 'invalid-json-tag';
      const taggedFilePath = path.join(
<<<<<<< HEAD
        TEST_SPRTSCLTR_DIR,
        `checkpoint-${tag}.json`,
=======
        TEST_GEMINI_DIR,
        `checkpoint-${encodedTag}.json`,
>>>>>>> 39e7213f
      );
      await fs.writeFile(taggedFilePath, 'invalid json');
      const consoleErrorSpy = vi
        .spyOn(console, 'error')
        .mockImplementation(() => {});
      const loadedCheckpoint = await logger.loadCheckpoint(tag);
      expect(loadedCheckpoint).toEqual([]);
      expect(consoleErrorSpy).toHaveBeenCalledWith(
        expect.stringContaining('Failed to read or parse checkpoint file'),
        expect.any(Error),
      );
    });

    it('should return an empty array if logger is not initialized', async () => {
      const uninitializedLogger = new Logger(
        testSessionId,
        new Storage(process.cwd()),
      );
      uninitializedLogger.close();
      const consoleErrorSpy = vi
        .spyOn(console, 'error')
        .mockImplementation(() => {});
      const loadedCheckpoint = await uninitializedLogger.loadCheckpoint('tag');
      expect(loadedCheckpoint).toEqual([]);
      expect(consoleErrorSpy).toHaveBeenCalledWith(
        'Logger not initialized or checkpoint file path not set. Cannot load checkpoint.',
      );
    });
  });

  describe('deleteCheckpoint', () => {
    const conversation: Content[] = [
      { role: 'user', parts: [{ text: 'Content to be deleted' }] },
    ];
    const tag = 'delete-me';
    const encodedTag = 'delete-me';
    let taggedFilePath: string;

    beforeEach(async () => {
      taggedFilePath = path.join(
<<<<<<< HEAD
        TEST_SPRTSCLTR_DIR,
        `${CHECKPOINT_FILE_NAME.replace('.json', '')}-${tag}.json`,
=======
        TEST_GEMINI_DIR,
        `checkpoint-${encodedTag}.json`,
>>>>>>> 39e7213f
      );
      // Create a file to be deleted
      await fs.writeFile(taggedFilePath, JSON.stringify(conversation));
    });

    it('should delete the specified checkpoint file and return true', async () => {
      const result = await logger.deleteCheckpoint(tag);
      expect(result).toBe(true);

      // Verify the file is actually gone
      await expect(fs.access(taggedFilePath)).rejects.toThrow(/ENOENT/);
    });

    it('should delete both new and old checkpoint files if they exist', async () => {
      const oldTag = 'delete-me(old)';
      const oldStylePath = path.join(
        TEST_GEMINI_DIR,
        `checkpoint-${oldTag}.json`,
      );
      const newStylePath = logger['_checkpointPath'](oldTag);

      // Create both files
      await fs.writeFile(oldStylePath, '{}');
      await fs.writeFile(newStylePath, '{}');

      // Verify both files exist before deletion
      expect(existsSync(oldStylePath)).toBe(true);
      expect(existsSync(newStylePath)).toBe(true);

      const result = await logger.deleteCheckpoint(oldTag);
      expect(result).toBe(true);

      // Verify both are gone
      expect(existsSync(oldStylePath)).toBe(false);
      expect(existsSync(newStylePath)).toBe(false);
    });

    it('should return false if the checkpoint file does not exist', async () => {
      const result = await logger.deleteCheckpoint('non-existent-tag');
      expect(result).toBe(false);
    });

    it('should re-throw an error if file deletion fails for reasons other than not existing', async () => {
      // Simulate a different error (e.g., permission denied)
      vi.spyOn(fs, 'unlink').mockRejectedValueOnce(
        Object.assign(new Error('EACCES: permission denied'), {
          code: 'EACCES',
        }),
      );
      const consoleErrorSpy = vi
        .spyOn(console, 'error')
        .mockImplementation(() => {});

      await expect(logger.deleteCheckpoint(tag)).rejects.toThrow(
        'EACCES: permission denied',
      );
      expect(consoleErrorSpy).toHaveBeenCalledWith(
        `Failed to delete checkpoint file ${taggedFilePath}:`,
        expect.any(Error),
      );
    });

    it('should return false if logger is not initialized', async () => {
      const uninitializedLogger = new Logger(
        testSessionId,
        new Storage(process.cwd()),
      );
      uninitializedLogger.close();
      const consoleErrorSpy = vi
        .spyOn(console, 'error')
        .mockImplementation(() => {});

      const result = await uninitializedLogger.deleteCheckpoint(tag);
      expect(result).toBe(false);
      expect(consoleErrorSpy).toHaveBeenCalledWith(
        'Logger not initialized or checkpoint file path not set. Cannot delete checkpoint.',
      );
    });
  });

  describe('checkpointExists', () => {
    const tag = 'exists-test';
    const encodedTag = 'exists-test';
    let taggedFilePath: string;

    beforeEach(() => {
<<<<<<< HEAD
      taggedFilePath = path.join(TEST_SPRTSCLTR_DIR, `checkpoint-${tag}.json`);
=======
      taggedFilePath = path.join(
        TEST_GEMINI_DIR,
        `checkpoint-${encodedTag}.json`,
      );
>>>>>>> 39e7213f
    });

    it('should return true if the checkpoint file exists', async () => {
      await fs.writeFile(taggedFilePath, '{}');
      const exists = await logger.checkpointExists(tag);
      expect(exists).toBe(true);
    });

    it('should return false if the checkpoint file does not exist', async () => {
      const exists = await logger.checkpointExists('non-existent-tag');
      expect(exists).toBe(false);
    });

    it('should throw an error if logger is not initialized', async () => {
      const uninitializedLogger = new Logger(
        testSessionId,
        new Storage(process.cwd()),
      );
      uninitializedLogger.close();

      await expect(uninitializedLogger.checkpointExists(tag)).rejects.toThrow(
        'Logger not initialized. Cannot check for checkpoint existence.',
      );
    });

    it('should re-throw an error if fs.access fails for reasons other than not existing', async () => {
      vi.spyOn(fs, 'access').mockRejectedValueOnce(
        Object.assign(new Error('EACCES: permission denied'), {
          code: 'EACCES',
        }),
      );
      const consoleErrorSpy = vi
        .spyOn(console, 'error')
        .mockImplementation(() => {});

      await expect(logger.checkpointExists(tag)).rejects.toThrow(
        'EACCES: permission denied',
      );
      expect(consoleErrorSpy).toHaveBeenCalledWith(
        `Failed to check checkpoint existence for path for tag "${tag}":`,
        expect.any(Error),
      );
    });
  });

  describe('Backward compatibility', () => {
    const conversation: Content[] = [
      { role: 'user', parts: [{ text: 'Hello' }] },
      { role: 'model', parts: [{ text: 'Hi there' }] },
    ];
    it('should load from a checkpoint with a raw special character tag', async () => {
      const taggedConversation = [
        ...conversation,
        { role: 'user', parts: [{ text: 'hello' }] },
      ];
      const tag = 'special(char)';
      const taggedFilePath = path.join(
        TEST_GEMINI_DIR,
        `checkpoint-${tag}.json`,
      );
      await fs.writeFile(
        taggedFilePath,
        JSON.stringify(taggedConversation, null, 2),
      );

      const loaded = await logger.loadCheckpoint(tag);
      expect(loaded).toEqual(taggedConversation);
    });
  });

  describe('close', () => {
    it('should reset logger state', async () => {
      await logger.logMessage(MessageSenderType.USER, 'A message');
      logger.close();
      const consoleDebugSpy = vi
        .spyOn(console, 'debug')
        .mockImplementation(() => {});
      await logger.logMessage(MessageSenderType.USER, 'Another message');
      expect(consoleDebugSpy).toHaveBeenCalledWith(
        'Logger not initialized or session ID missing. Cannot log message.',
      );
      const messages = await logger.getPreviousUserMessages();
      expect(messages).toEqual([]);
      expect(logger['initialized']).toBe(false);
      expect(logger['logFilePath']).toBeUndefined();
      expect(logger['logs']).toEqual([]);
      expect(logger['sessionId']).toBeUndefined();
      expect(logger['messageId']).toBe(0);
    });
  });
});<|MERGE_RESOLUTION|>--- conflicted
+++ resolved
@@ -83,13 +83,8 @@
     // Clean up before the test
     await cleanupLogAndCheckpointFiles();
     // Ensure the directory exists for the test
-<<<<<<< HEAD
     await fs.mkdir(TEST_SPRTSCLTR_DIR, { recursive: true });
     logger = new Logger(testSessionId);
-=======
-    await fs.mkdir(TEST_GEMINI_DIR, { recursive: true });
-    logger = new Logger(testSessionId, new Storage(process.cwd()));
->>>>>>> 39e7213f
     await logger.initialize();
   });
 
@@ -444,13 +439,8 @@
     ])('should save a checkpoint', async ({ tag, encodedTag }) => {
       await logger.saveCheckpoint(conversation, tag);
       const taggedFilePath = path.join(
-<<<<<<< HEAD
         TEST_SPRTSCLTR_DIR,
         `checkpoint-${sanitizedTag}.json`,
-=======
-        TEST_GEMINI_DIR,
-        `checkpoint-${encodedTag}.json`,
->>>>>>> 39e7213f
       );
       const fileContent = await fs.readFile(taggedFilePath, 'utf-8');
       expect(JSON.parse(fileContent)).toEqual(conversation);
@@ -512,13 +502,8 @@
         { role: 'user', parts: [{ text: 'hello' }] },
       ];
       const taggedFilePath = path.join(
-<<<<<<< HEAD
         TEST_SPRTSCLTR_DIR,
         `checkpoint-${sanitizedTag}.json`,
-=======
-        TEST_GEMINI_DIR,
-        `checkpoint-${encodedTag}.json`,
->>>>>>> 39e7213f
       );
       await fs.writeFile(
         taggedFilePath,
@@ -546,13 +531,8 @@
       const tag = 'invalid-json-tag';
       const encodedTag = 'invalid-json-tag';
       const taggedFilePath = path.join(
-<<<<<<< HEAD
         TEST_SPRTSCLTR_DIR,
         `checkpoint-${tag}.json`,
-=======
-        TEST_GEMINI_DIR,
-        `checkpoint-${encodedTag}.json`,
->>>>>>> 39e7213f
       );
       await fs.writeFile(taggedFilePath, 'invalid json');
       const consoleErrorSpy = vi
@@ -593,13 +573,8 @@
 
     beforeEach(async () => {
       taggedFilePath = path.join(
-<<<<<<< HEAD
         TEST_SPRTSCLTR_DIR,
         `${CHECKPOINT_FILE_NAME.replace('.json', '')}-${tag}.json`,
-=======
-        TEST_GEMINI_DIR,
-        `checkpoint-${encodedTag}.json`,
->>>>>>> 39e7213f
       );
       // Create a file to be deleted
       await fs.writeFile(taggedFilePath, JSON.stringify(conversation));
@@ -686,14 +661,7 @@
     let taggedFilePath: string;
 
     beforeEach(() => {
-<<<<<<< HEAD
       taggedFilePath = path.join(TEST_SPRTSCLTR_DIR, `checkpoint-${tag}.json`);
-=======
-      taggedFilePath = path.join(
-        TEST_GEMINI_DIR,
-        `checkpoint-${encodedTag}.json`,
-      );
->>>>>>> 39e7213f
     });
 
     it('should return true if the checkpoint file exists', async () => {
