/**
 * @license
 * Copyright 2025 Google LLC
 * SPDX-License-Identifier: Apache-2.0
 */

import type {
  ToolCallRequestInfo,
  ToolCallResponseInfo,
  ToolCallConfirmationDetails,
  ToolResult,
  ToolResultDisplay,
  ToolRegistry,
  EditorType,
  Config,
  ToolConfirmationPayload,
  AnyDeclarativeTool,
  AnyToolInvocation,
} from '../index.js';
import {
  ToolConfirmationOutcome,
  ApprovalMode,
  logToolCall,
  ToolErrorType,
  ToolCallEvent,
} from '../index.js';
import type { Part, PartListUnion } from '@google/genai';
import { getResponseTextFromParts } from '../utils/generateContentResponseUtilities.js';
import type { ModifyContext } from '../tools/modifiable-tool.js';
import {
  isModifiableDeclarativeTool,
  modifyWithEditor,
} from '../tools/modifiable-tool.js';
import * as Diff from 'diff';
<<<<<<< HEAD
import { toolExecutor } from '../tools/toolExecutor.js';
=======
import { doesToolInvocationMatch } from '../utils/tool-utils.js';
import levenshtein from 'fast-levenshtein';
>>>>>>> 39e7213f

export type ValidatingToolCall = {
  status: 'validating';
  request: ToolCallRequestInfo;
  tool: AnyDeclarativeTool;
  invocation: AnyToolInvocation;
  startTime?: number;
  outcome?: ToolConfirmationOutcome;
};

export type ScheduledToolCall = {
  status: 'scheduled';
  request: ToolCallRequestInfo;
  tool: AnyDeclarativeTool;
  invocation: AnyToolInvocation;
  startTime?: number;
  outcome?: ToolConfirmationOutcome;
};

export type ErroredToolCall = {
  status: 'error';
  request: ToolCallRequestInfo;
  response: ToolCallResponseInfo;
  tool?: AnyDeclarativeTool;
  durationMs?: number;
  outcome?: ToolConfirmationOutcome;
};

export type SuccessfulToolCall = {
  status: 'success';
  request: ToolCallRequestInfo;
  tool: AnyDeclarativeTool;
  response: ToolCallResponseInfo;
  invocation: AnyToolInvocation;
  durationMs?: number;
  outcome?: ToolConfirmationOutcome;
};

export type ExecutingToolCall = {
  status: 'executing';
  request: ToolCallRequestInfo;
  tool: AnyDeclarativeTool;
  invocation: AnyToolInvocation;
  liveOutput?: string;
  startTime?: number;
  outcome?: ToolConfirmationOutcome;
};

export type CancelledToolCall = {
  status: 'cancelled';
  request: ToolCallRequestInfo;
  response: ToolCallResponseInfo;
  tool: AnyDeclarativeTool;
  invocation: AnyToolInvocation;
  durationMs?: number;
  outcome?: ToolConfirmationOutcome;
};

export type WaitingToolCall = {
  status: 'awaiting_approval';
  request: ToolCallRequestInfo;
  tool: AnyDeclarativeTool;
  invocation: AnyToolInvocation;
  confirmationDetails: ToolCallConfirmationDetails;
  startTime?: number;
  outcome?: ToolConfirmationOutcome;
};

export type Status = ToolCall['status'];

export type ToolCall =
  | ValidatingToolCall
  | ScheduledToolCall
  | ErroredToolCall
  | SuccessfulToolCall
  | ExecutingToolCall
  | CancelledToolCall
  | WaitingToolCall;

export type CompletedToolCall =
  | SuccessfulToolCall
  | CancelledToolCall
  | ErroredToolCall;

export type ConfirmHandler = (
  toolCall: WaitingToolCall,
) => Promise<ToolConfirmationOutcome>;

export type OutputUpdateHandler = (
  toolCallId: string,
  outputChunk: string,
) => void;

export type AllToolCallsCompleteHandler = (
  completedToolCalls: CompletedToolCall[],
) => Promise<void>;

export type ToolCallsUpdateHandler = (toolCalls: ToolCall[]) => void;

/**
 * Formats tool output for a Gemini FunctionResponse.
 */
function createFunctionResponsePart(
  callId: string,
  toolName: string,
  output: string,
): Part {
  return {
    functionResponse: {
      id: callId,
      name: toolName,
      response: { output },
    },
  };
}

export function convertToFunctionResponse(
  toolName: string,
  callId: string,
  llmContent: PartListUnion,
): Part[] {
  const contentToProcess =
    Array.isArray(llmContent) && llmContent.length === 1
      ? llmContent[0]
      : llmContent;

  if (typeof contentToProcess === 'string') {
    return [createFunctionResponsePart(callId, toolName, contentToProcess)];
  }

  if (Array.isArray(contentToProcess)) {
    const functionResponse = createFunctionResponsePart(
      callId,
      toolName,
      'Tool execution succeeded.',
    );
    return [functionResponse, ...toParts(contentToProcess)];
  }

  // After this point, contentToProcess is a single Part object.
  if (contentToProcess.functionResponse) {
    if (contentToProcess.functionResponse.response?.['content']) {
      const stringifiedOutput =
        getResponseTextFromParts(
          contentToProcess.functionResponse.response['content'] as Part[],
        ) || '';
      return [createFunctionResponsePart(callId, toolName, stringifiedOutput)];
    }
    // It's a functionResponse that we should pass through as is.
    return [contentToProcess];
  }

  if (contentToProcess.inlineData || contentToProcess.fileData) {
    const mimeType =
      contentToProcess.inlineData?.mimeType ||
      contentToProcess.fileData?.mimeType ||
      'unknown';
    const functionResponse = createFunctionResponsePart(
      callId,
      toolName,
      `Binary content of type ${mimeType} was processed.`,
    );
    return [functionResponse, contentToProcess];
  }

  if (contentToProcess.text !== undefined) {
    return [
      createFunctionResponsePart(callId, toolName, contentToProcess.text),
    ];
  }

  // Default case for other kinds of parts.
  return [
    createFunctionResponsePart(callId, toolName, 'Tool execution succeeded.'),
  ];
}

function toParts(input: PartListUnion): Part[] {
  const parts: Part[] = [];
  for (const part of Array.isArray(input) ? input : [input]) {
    if (typeof part === 'string') {
      parts.push({ text: part });
    } else if (part) {
      parts.push(part);
    }
  }
  return parts;
}

const createErrorResponse = (
  request: ToolCallRequestInfo,
  error: Error,
  errorType: ToolErrorType | undefined,
): ToolCallResponseInfo => ({
  callId: request.callId,
  error,
  responseParts: [
    {
      functionResponse: {
        id: request.callId,
        name: request.name,
        response: { error: error.message },
      },
    },
  ],
  resultDisplay: error.message,
  errorType,
});

interface CoreToolSchedulerOptions {
  config: Config;
  outputUpdateHandler?: OutputUpdateHandler;
  onAllToolCallsComplete?: AllToolCallsCompleteHandler;
  onToolCallsUpdate?: ToolCallsUpdateHandler;
  getPreferredEditor: () => EditorType | undefined;
  onEditorClose: () => void;
}

export class CoreToolScheduler {
  private toolRegistry: ToolRegistry;
  private toolCalls: ToolCall[] = [];
  private outputUpdateHandler?: OutputUpdateHandler;
  private onAllToolCallsComplete?: AllToolCallsCompleteHandler;
  private onToolCallsUpdate?: ToolCallsUpdateHandler;
  private getPreferredEditor: () => EditorType | undefined;
  private config: Config;
  private onEditorClose: () => void;
  private isFinalizingToolCalls = false;
  private isScheduling = false;
  private requestQueue: Array<{
    request: ToolCallRequestInfo | ToolCallRequestInfo[];
    signal: AbortSignal;
    resolve: () => void;
    reject: (reason?: Error) => void;
  }> = [];

  constructor(options: CoreToolSchedulerOptions) {
    this.config = options.config;
    this.toolRegistry = options.config.getToolRegistry();
    this.outputUpdateHandler = options.outputUpdateHandler;
    this.onAllToolCallsComplete = options.onAllToolCallsComplete;
    this.onToolCallsUpdate = options.onToolCallsUpdate;
    this.getPreferredEditor = options.getPreferredEditor;
    this.onEditorClose = options.onEditorClose;
  }

  private setStatusInternal(
    targetCallId: string,
    status: 'success',
    response: ToolCallResponseInfo,
  ): void;
  private setStatusInternal(
    targetCallId: string,
    status: 'awaiting_approval',
    confirmationDetails: ToolCallConfirmationDetails,
  ): void;
  private setStatusInternal(
    targetCallId: string,
    status: 'error',
    response: ToolCallResponseInfo,
  ): void;
  private setStatusInternal(
    targetCallId: string,
    status: 'cancelled',
    reason: string,
  ): void;
  private setStatusInternal(
    targetCallId: string,
    status: 'executing' | 'scheduled' | 'validating',
  ): void;
  private setStatusInternal(
    targetCallId: string,
    newStatus: Status,
    auxiliaryData?: unknown,
  ): void {
    this.toolCalls = this.toolCalls.map((currentCall) => {
      if (
        currentCall.request.callId !== targetCallId ||
        currentCall.status === 'success' ||
        currentCall.status === 'error' ||
        currentCall.status === 'cancelled'
      ) {
        return currentCall;
      }

      // currentCall is a non-terminal state here and should have startTime and tool.
      const existingStartTime = currentCall.startTime;
      const toolInstance = currentCall.tool;
      const invocation = currentCall.invocation;

      const outcome = currentCall.outcome;

      switch (newStatus) {
        case 'success': {
          const durationMs = existingStartTime
            ? Date.now() - existingStartTime
            : undefined;
          return {
            request: currentCall.request,
            tool: toolInstance,
            invocation,
            status: 'success',
            response: auxiliaryData as ToolCallResponseInfo,
            durationMs,
            outcome,
          } as SuccessfulToolCall;
        }
        case 'error': {
          const durationMs = existingStartTime
            ? Date.now() - existingStartTime
            : undefined;
          return {
            request: currentCall.request,
            status: 'error',
            tool: toolInstance,
            response: auxiliaryData as ToolCallResponseInfo,
            durationMs,
            outcome,
          } as ErroredToolCall;
        }
        case 'awaiting_approval':
          return {
            request: currentCall.request,
            tool: toolInstance,
            status: 'awaiting_approval',
            confirmationDetails: auxiliaryData as ToolCallConfirmationDetails,
            startTime: existingStartTime,
            outcome,
            invocation,
          } as WaitingToolCall;
        case 'scheduled':
          return {
            request: currentCall.request,
            tool: toolInstance,
            status: 'scheduled',
            startTime: existingStartTime,
            outcome,
            invocation,
          } as ScheduledToolCall;
        case 'cancelled': {
          const durationMs = existingStartTime
            ? Date.now() - existingStartTime
            : undefined;

          // Preserve diff for cancelled edit operations
          let resultDisplay: ToolResultDisplay | undefined = undefined;
          if (currentCall.status === 'awaiting_approval') {
            const waitingCall = currentCall as WaitingToolCall;
            if (waitingCall.confirmationDetails.type === 'edit') {
              resultDisplay = {
                fileDiff: waitingCall.confirmationDetails.fileDiff,
                fileName: waitingCall.confirmationDetails.fileName,
                originalContent:
                  waitingCall.confirmationDetails.originalContent,
                newContent: waitingCall.confirmationDetails.newContent,
              };
            }
          }

          return {
            request: currentCall.request,
            tool: toolInstance,
            invocation,
            status: 'cancelled',
            response: {
              callId: currentCall.request.callId,
              responseParts: [
                {
                  functionResponse: {
                    id: currentCall.request.callId,
                    name: currentCall.request.name,
                    response: {
                      error: `[Operation Cancelled] Reason: ${auxiliaryData}`,
                    },
                  },
                },
              ],
              resultDisplay,
              error: undefined,
              errorType: undefined,
            },
            durationMs,
            outcome,
          } as CancelledToolCall;
        }
        case 'validating':
          return {
            request: currentCall.request,
            tool: toolInstance,
            status: 'validating',
            startTime: existingStartTime,
            outcome,
            invocation,
          } as ValidatingToolCall;
        case 'executing':
          return {
            request: currentCall.request,
            tool: toolInstance,
            status: 'executing',
            startTime: existingStartTime,
            outcome,
            invocation,
          } as ExecutingToolCall;
        default: {
          const exhaustiveCheck: never = newStatus;
          return exhaustiveCheck;
        }
      }
    });
    this.notifyToolCallsUpdate();
    this.checkAndNotifyCompletion();
  }

  private setArgsInternal(targetCallId: string, args: unknown): void {
    this.toolCalls = this.toolCalls.map((call) => {
      // We should never be asked to set args on an ErroredToolCall, but
      // we guard for the case anyways.
      if (call.request.callId !== targetCallId || call.status === 'error') {
        return call;
      }

      const invocationOrError = this.buildInvocation(
        call.tool,
        args as Record<string, unknown>,
      );
      if (invocationOrError instanceof Error) {
        const response = createErrorResponse(
          call.request,
          invocationOrError,
          ToolErrorType.INVALID_TOOL_PARAMS,
        );
        return {
          request: { ...call.request, args: args as Record<string, unknown> },
          status: 'error',
          tool: call.tool,
          response,
        } as ErroredToolCall;
      }

      return {
        ...call,
        request: { ...call.request, args: args as Record<string, unknown> },
        invocation: invocationOrError,
      };
    });
  }

  private isRunning(): boolean {
    return (
      this.isFinalizingToolCalls ||
      this.toolCalls.some(
        (call) =>
          call.status === 'executing' || call.status === 'awaiting_approval',
      )
    );
  }

  private buildInvocation(
    tool: AnyDeclarativeTool,
    args: object,
  ): AnyToolInvocation | Error {
    try {
      return tool.build(args);
    } catch (e) {
      if (e instanceof Error) {
        return e;
      }
      return new Error(String(e));
    }
  }

  /**
   * Generates a suggestion string for a tool name that was not found in the registry.
   * It finds the closest matches based on Levenshtein distance.
   * @param unknownToolName The tool name that was not found.
   * @param topN The number of suggestions to return. Defaults to 3.
   * @returns A suggestion string like " Did you mean 'tool'?" or " Did you mean one of: 'tool1', 'tool2'?", or an empty string if no suggestions are found.
   */
  private getToolSuggestion(unknownToolName: string, topN = 3): string {
    const allToolNames = this.toolRegistry.getAllToolNames();

    const matches = allToolNames.map((toolName) => ({
      name: toolName,
      distance: levenshtein.get(unknownToolName, toolName),
    }));

    matches.sort((a, b) => a.distance - b.distance);

    const topNResults = matches.slice(0, topN);

    if (topNResults.length === 0) {
      return '';
    }

    const suggestedNames = topNResults
      .map((match) => `"${match.name}"`)
      .join(', ');

    if (topNResults.length > 1) {
      return ` Did you mean one of: ${suggestedNames}?`;
    } else {
      return ` Did you mean ${suggestedNames}?`;
    }
  }

  schedule(
    request: ToolCallRequestInfo | ToolCallRequestInfo[],
    signal: AbortSignal,
  ): Promise<void> {
    if (this.isRunning() || this.isScheduling) {
      return new Promise((resolve, reject) => {
        const abortHandler = () => {
          // Find and remove the request from the queue
          const index = this.requestQueue.findIndex(
            (item) => item.request === request,
          );
          if (index > -1) {
            this.requestQueue.splice(index, 1);
            reject(new Error('Tool call cancelled while in queue.'));
          }
        };

        signal.addEventListener('abort', abortHandler, { once: true });

        this.requestQueue.push({
          request,
          signal,
          resolve: () => {
            signal.removeEventListener('abort', abortHandler);
            resolve();
          },
          reject: (reason?: Error) => {
            signal.removeEventListener('abort', abortHandler);
            reject(reason);
          },
        });
      });
    }
    return this._schedule(request, signal);
  }

  private async _schedule(
    request: ToolCallRequestInfo | ToolCallRequestInfo[],
    signal: AbortSignal,
  ): Promise<void> {
    this.isScheduling = true;
    try {
      if (this.isRunning()) {
        throw new Error(
          'Cannot schedule new tool calls while other tool calls are actively running (executing or awaiting approval).',
        );
      }
      const requestsToProcess = Array.isArray(request) ? request : [request];

      const newToolCalls: ToolCall[] = requestsToProcess.map(
        (reqInfo): ToolCall => {
          const toolInstance = this.toolRegistry.getTool(reqInfo.name);
          if (!toolInstance) {
            const suggestion = this.getToolSuggestion(reqInfo.name);
            const errorMessage = `Tool "${reqInfo.name}" not found in registry. Tools must use the exact names that are registered.${suggestion}`;
            return {
              status: 'error',
              request: reqInfo,
              response: createErrorResponse(
                reqInfo,
                new Error(errorMessage),
                ToolErrorType.TOOL_NOT_REGISTERED,
              ),
              durationMs: 0,
            };
          }

          const invocationOrError = this.buildInvocation(
            toolInstance,
            reqInfo.args,
          );
          if (invocationOrError instanceof Error) {
            return {
              status: 'error',
              request: reqInfo,
              tool: toolInstance,
              response: createErrorResponse(
                reqInfo,
                invocationOrError,
                ToolErrorType.INVALID_TOOL_PARAMS,
              ),
              durationMs: 0,
            };
          }

          return {
            status: 'validating',
            request: reqInfo,
            tool: toolInstance,
            invocation: invocationOrError,
            startTime: Date.now(),
          };
        },
      );

      this.toolCalls = this.toolCalls.concat(newToolCalls);
      this.notifyToolCallsUpdate();

      for (const toolCall of newToolCalls) {
        if (toolCall.status !== 'validating') {
          continue;
        }

        const { request: reqInfo, invocation } = toolCall;

        try {
          if (signal.aborted) {
            this.setStatusInternal(
              reqInfo.callId,
              'cancelled',
              'Tool call cancelled by user.',
            );
            continue;
          }

          const confirmationDetails =
            await invocation.shouldConfirmExecute(signal);

          if (!confirmationDetails) {
            this.setToolCallOutcome(
              reqInfo.callId,
              ToolConfirmationOutcome.ProceedAlways,
            );
            this.setStatusInternal(reqInfo.callId, 'scheduled');
            continue;
          }

          const allowedTools = this.config.getAllowedTools() || [];
          if (
            this.config.getApprovalMode() === ApprovalMode.YOLO ||
            doesToolInvocationMatch(toolCall.tool, invocation, allowedTools)
          ) {
            this.setToolCallOutcome(
              reqInfo.callId,
              ToolConfirmationOutcome.ProceedAlways,
            );
            this.setStatusInternal(reqInfo.callId, 'scheduled');
          } else {
            // Allow IDE to resolve confirmation
            if (
              confirmationDetails.type === 'edit' &&
              confirmationDetails.ideConfirmation
            ) {
              confirmationDetails.ideConfirmation.then((resolution) => {
                if (resolution.status === 'accepted') {
                  this.handleConfirmationResponse(
                    reqInfo.callId,
                    confirmationDetails.onConfirm,
                    ToolConfirmationOutcome.ProceedOnce,
                    signal,
                  );
                } else {
                  this.handleConfirmationResponse(
                    reqInfo.callId,
                    confirmationDetails.onConfirm,
                    ToolConfirmationOutcome.Cancel,
                    signal,
                  );
                }
              });
            }

            const originalOnConfirm = confirmationDetails.onConfirm;
            const wrappedConfirmationDetails: ToolCallConfirmationDetails = {
              ...confirmationDetails,
              onConfirm: (
                outcome: ToolConfirmationOutcome,
                payload?: ToolConfirmationPayload,
              ) =>
                this.handleConfirmationResponse(
                  reqInfo.callId,
                  originalOnConfirm,
                  outcome,
                  signal,
                  payload,
                ),
            };
            this.setStatusInternal(
              reqInfo.callId,
              'awaiting_approval',
              wrappedConfirmationDetails,
            );
          }
        } catch (error) {
          this.setStatusInternal(
            reqInfo.callId,
            'error',
            createErrorResponse(
              reqInfo,
              error instanceof Error ? error : new Error(String(error)),
              ToolErrorType.UNHANDLED_EXCEPTION,
            ),
          );
        }
      }
      this.attemptExecutionOfScheduledCalls(signal);
      void this.checkAndNotifyCompletion();
    } finally {
      this.isScheduling = false;
    }
  }

  async handleConfirmationResponse(
    callId: string,
    originalOnConfirm: (outcome: ToolConfirmationOutcome) => Promise<void>,
    outcome: ToolConfirmationOutcome,
    signal: AbortSignal,
    payload?: ToolConfirmationPayload,
  ): Promise<void> {
    const toolCall = this.toolCalls.find(
      (c) => c.request.callId === callId && c.status === 'awaiting_approval',
    );

    if (toolCall && toolCall.status === 'awaiting_approval') {
      await originalOnConfirm(outcome);
    }

    if (outcome === ToolConfirmationOutcome.ProceedAlways) {
      await this.autoApproveCompatiblePendingTools(signal, callId);
    }

    this.setToolCallOutcome(callId, outcome);

    if (outcome === ToolConfirmationOutcome.Cancel || signal.aborted) {
      this.setStatusInternal(
        callId,
        'cancelled',
        'User did not allow tool call',
      );
    } else if (outcome === ToolConfirmationOutcome.ModifyWithEditor) {
      const waitingToolCall = toolCall as WaitingToolCall;
      if (isModifiableDeclarativeTool(waitingToolCall.tool)) {
        const modifyContext = waitingToolCall.tool.getModifyContext(signal);
        const editorType = this.getPreferredEditor();
        if (!editorType) {
          return;
        }

        this.setStatusInternal(callId, 'awaiting_approval', {
          ...waitingToolCall.confirmationDetails,
          isModifying: true,
        } as ToolCallConfirmationDetails);

        const { updatedParams, updatedDiff } = await modifyWithEditor<
          typeof waitingToolCall.request.args
        >(
          waitingToolCall.request.args,
          modifyContext as ModifyContext<typeof waitingToolCall.request.args>,
          editorType,
          signal,
          this.onEditorClose,
        );
        this.setArgsInternal(callId, updatedParams);
        this.setStatusInternal(callId, 'awaiting_approval', {
          ...waitingToolCall.confirmationDetails,
          fileDiff: updatedDiff,
          isModifying: false,
        } as ToolCallConfirmationDetails);
      }
    } else {
      // If the client provided new content, apply it before scheduling.
      if (payload?.newContent && toolCall) {
        await this._applyInlineModify(
          toolCall as WaitingToolCall,
          payload,
          signal,
        );
      }
      this.setStatusInternal(callId, 'scheduled');
    }
    this.attemptExecutionOfScheduledCalls(signal);
  }

  /**
   * Applies user-provided content changes to a tool call that is awaiting confirmation.
   * This method updates the tool's arguments and refreshes the confirmation prompt with a new diff
   * before the tool is scheduled for execution.
   * @private
   */
  private async _applyInlineModify(
    toolCall: WaitingToolCall,
    payload: ToolConfirmationPayload,
    signal: AbortSignal,
  ): Promise<void> {
    if (
      toolCall.confirmationDetails.type !== 'edit' ||
      !isModifiableDeclarativeTool(toolCall.tool)
    ) {
      return;
    }

    const modifyContext = toolCall.tool.getModifyContext(signal);
    const currentContent = await modifyContext.getCurrentContent(
      toolCall.request.args,
    );

    const updatedParams = modifyContext.createUpdatedParams(
      currentContent,
      payload.newContent,
      toolCall.request.args,
    );
    const updatedDiff = Diff.createPatch(
      modifyContext.getFilePath(toolCall.request.args),
      currentContent,
      payload.newContent,
      'Current',
      'Proposed',
    );

    this.setArgsInternal(toolCall.request.callId, updatedParams);
    this.setStatusInternal(toolCall.request.callId, 'awaiting_approval', {
      ...toolCall.confirmationDetails,
      fileDiff: updatedDiff,
    });
  }

  private attemptExecutionOfScheduledCalls(signal: AbortSignal): void {
    const allCallsFinalOrScheduled = this.toolCalls.every(
      (call) =>
        call.status === 'scheduled' ||
        call.status === 'cancelled' ||
        call.status === 'success' ||
        call.status === 'error',
    );

    if (allCallsFinalOrScheduled) {
      const callsToExecute = this.toolCalls.filter(
        (call) => call.status === 'scheduled',
      );

      callsToExecute.forEach((toolCall) => {
        if (toolCall.status !== 'scheduled') return;

        const scheduledCall = toolCall;
        const { callId, name: toolName } = scheduledCall.request;
        const invocation = scheduledCall.invocation;
        this.setStatusInternal(callId, 'executing');

        const liveOutputCallback =
          scheduledCall.tool.canUpdateOutput && this.outputUpdateHandler
            ? (outputChunk: string) => {
                if (this.outputUpdateHandler) {
                  this.outputUpdateHandler(callId, outputChunk);
                }
                this.toolCalls = this.toolCalls.map((tc) =>
                  tc.request.callId === callId && tc.status === 'executing'
                    ? { ...tc, liveOutput: outputChunk }
                    : tc,
                );
                this.notifyToolCallsUpdate();
              }
            : undefined;

        invocation
          .execute(signal, liveOutputCallback)
          .then(async (toolResult: ToolResult) => {
            if (signal.aborted) {
              this.setStatusInternal(
                callId,
                'cancelled',
                'User cancelled tool execution.',
              );
              return;
            }

            if (toolResult.error === undefined) {
              const response = convertToFunctionResponse(
                toolName,
                callId,
                toolResult.llmContent,
              );
              const successResponse: ToolCallResponseInfo = {
                callId,
                responseParts: response,
                resultDisplay: toolResult.returnDisplay,
                error: undefined,
                errorType: undefined,
              };
              this.setStatusInternal(callId, 'success', successResponse);
            } else {
              // It is a failure
              const error = new Error(toolResult.error.message);
              const errorResponse = createErrorResponse(
                scheduledCall.request,
                error,
                toolResult.error.type,
              );
              this.setStatusInternal(callId, 'error', errorResponse);
            }
          })
          .catch((executionError: Error) => {
            this.setStatusInternal(
              callId,
              'error',
              createErrorResponse(
                scheduledCall.request,
                executionError instanceof Error
                  ? executionError
                  : new Error(String(executionError)),
                ToolErrorType.UNHANDLED_EXCEPTION,
              ),
            );
          });
      });
    }
  }

  private async checkAndNotifyCompletion(): Promise<void> {
    const allCallsAreTerminal = this.toolCalls.every(
      (call) =>
        call.status === 'success' ||
        call.status === 'error' ||
        call.status === 'cancelled',
    );

    if (this.toolCalls.length > 0 && allCallsAreTerminal) {
      const completedCalls = [...this.toolCalls] as CompletedToolCall[];
      this.toolCalls = [];

      for (const call of completedCalls) {
        logToolCall(this.config, new ToolCallEvent(call));
      }

      if (this.onAllToolCallsComplete) {
        this.isFinalizingToolCalls = true;
        await this.onAllToolCallsComplete(completedCalls);
        this.isFinalizingToolCalls = false;
      }
      this.notifyToolCallsUpdate();
      // After completion, process the next item in the queue.
      if (this.requestQueue.length > 0) {
        const next = this.requestQueue.shift()!;
        this._schedule(next.request, next.signal)
          .then(next.resolve)
          .catch(next.reject);
      }
    }
  }

  private notifyToolCallsUpdate(): void {
    if (this.onToolCallsUpdate) {
      this.onToolCallsUpdate([...this.toolCalls]);
    }
  }

  private setToolCallOutcome(callId: string, outcome: ToolConfirmationOutcome) {
    this.toolCalls = this.toolCalls.map((call) => {
      if (call.request.callId !== callId) return call;
      return {
        ...call,
        outcome,
      };
    });
  }

  private async autoApproveCompatiblePendingTools(
    signal: AbortSignal,
    triggeringCallId: string,
  ): Promise<void> {
    const pendingTools = this.toolCalls.filter(
      (call) =>
        call.status === 'awaiting_approval' &&
        call.request.callId !== triggeringCallId,
    ) as WaitingToolCall[];

    for (const pendingTool of pendingTools) {
      try {
        const stillNeedsConfirmation =
          await pendingTool.invocation.shouldConfirmExecute(signal);

        if (!stillNeedsConfirmation) {
          this.setToolCallOutcome(
            pendingTool.request.callId,
            ToolConfirmationOutcome.ProceedAlways,
          );
          this.setStatusInternal(pendingTool.request.callId, 'scheduled');
        }
      } catch (error) {
        console.error(
          `Error checking confirmation for tool ${pendingTool.request.callId}:`,
          error,
        );
      }
    }
  }
}<|MERGE_RESOLUTION|>--- conflicted
+++ resolved
@@ -32,12 +32,7 @@
   modifyWithEditor,
 } from '../tools/modifiable-tool.js';
 import * as Diff from 'diff';
-<<<<<<< HEAD
 import { toolExecutor } from '../tools/toolExecutor.js';
-=======
-import { doesToolInvocationMatch } from '../utils/tool-utils.js';
-import levenshtein from 'fast-levenshtein';
->>>>>>> 39e7213f
 
 export type ValidatingToolCall = {
   status: 'validating';
