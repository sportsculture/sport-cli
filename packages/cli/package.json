{
<<<<<<< HEAD
  "name": "@sport/cli",
  "version": "0.1.12",
  "description": "sport-cli - Multi-Provider AI CLI",
=======
  "name": "@google/gemini-cli",
  "version": "0.1.18",
  "description": "Gemini CLI",
>>>>>>> 8a9a9275
  "repository": {
    "type": "git",
    "url": "git+https://github.com/sportsculture/gemini-cli.git"
  },
  "type": "module",
  "main": "dist/index.js",
  "bin": {
    "sport": "dist/index.js",
    "sprtscltr": "dist/index.js"
  },
  "scripts": {
    "build": "node ../../scripts/build_package.js",
    "start": "node dist/index.js",
    "debug": "node --inspect-brk dist/index.js",
    "lint": "eslint . --ext .ts,.tsx",
    "format": "prettier --write .",
    "test": "vitest run",
    "test:ci": "vitest run --coverage",
    "typecheck": "tsc --noEmit"
  },
  "files": [
    "dist"
  ],
  "config": {
    "sandboxImageUri": "us-docker.pkg.dev/gemini-code-dev/gemini-cli/sandbox:0.1.18"
  },
  "dependencies": {
    "@sport/core": "file:../core",
    "@google/genai": "1.9.0",
    "@iarna/toml": "^2.2.5",
    "@modelcontextprotocol/sdk": "^1.15.1",
    "@types/update-notifier": "^6.0.8",
    "command-exists": "^1.2.9",
    "diff": "^7.0.0",
    "dotenv": "^17.1.0",
    "glob": "^10.4.1",
    "highlight.js": "^11.11.1",
    "ink": "^6.0.1",
    "ink-big-text": "^2.0.0",
    "ink-gradient": "^3.0.0",
    "ink-link": "^4.1.0",
    "ink-select-input": "^6.2.0",
    "ink-spinner": "^5.0.0",
    "ink-text-input": "^6.0.0",
    "lowlight": "^3.3.0",
    "mime-types": "^3.0.1",
    "open": "^10.1.2",
    "react": "^19.1.0",
    "read-package-up": "^11.0.0",
    "shell-quote": "^1.8.3",
    "string-width": "^7.1.0",
    "strip-ansi": "^7.1.0",
    "strip-json-comments": "^3.1.1",
    "undici": "^7.10.0",
    "update-notifier": "^7.3.1",
    "yargs": "^17.7.2",
    "zod": "^3.23.8"
  },
  "devDependencies": {
    "@babel/runtime": "^7.27.6",
    "@testing-library/dom": "^10.4.0",
    "@testing-library/react": "^16.3.0",
    "@types/command-exists": "^1.2.3",
    "@types/diff": "^7.0.2",
    "@types/dotenv": "^6.1.1",
    "@types/node": "^20.11.24",
    "@types/react": "^19.1.8",
    "@types/react-dom": "^19.1.6",
    "@types/semver": "^7.7.0",
    "@types/shell-quote": "^1.7.5",
    "@types/yargs": "^17.0.32",
    "ink-testing-library": "^4.0.0",
    "jsdom": "^26.1.0",
    "pretty-format": "^30.0.2",
    "react-dom": "^19.1.0",
    "typescript": "^5.3.3",
    "vitest": "^3.1.1",
    "@google/gemini-cli-test-utils": "file:../test-utils"
  },
  "engines": {
    "node": ">=20"
  }
}<|MERGE_RESOLUTION|>--- conflicted
+++ resolved
@@ -1,13 +1,7 @@
 {
-<<<<<<< HEAD
   "name": "@sport/cli",
-  "version": "0.1.12",
+  "version": "0.1.18",
   "description": "sport-cli - Multi-Provider AI CLI",
-=======
-  "name": "@google/gemini-cli",
-  "version": "0.1.18",
-  "description": "Gemini CLI",
->>>>>>> 8a9a9275
   "repository": {
     "type": "git",
     "url": "git+https://github.com/sportsculture/gemini-cli.git"
