{
<<<<<<< HEAD
  "name": "@sport/cli",
  "version": "0.1.18-sport.1",
  "description": "sport-cli - Multi-Provider AI CLI",
=======
  "name": "@google/gemini-cli",
  "version": "0.2.2",
  "description": "Gemini CLI",
>>>>>>> 39e7213f
  "repository": {
    "type": "git",
    "url": "git+https://github.com/sportsculture/sport-cli.git"
  },
  "type": "module",
  "main": "dist/index.js",
  "bin": {
    "sport": "dist/index.js",
    "sprtscltr": "dist/index.js"
  },
  "scripts": {
    "build": "node ../../scripts/build_package.js",
    "start": "node dist/index.js",
    "debug": "node --inspect-brk dist/index.js",
    "lint": "eslint . --ext .ts,.tsx",
    "format": "prettier --write .",
    "test": "vitest run",
    "test:ci": "vitest run --coverage",
    "typecheck": "tsc --noEmit"
  },
  "files": [
    "dist"
  ],
  "config": {
    "sandboxImageUri": "us-docker.pkg.dev/gemini-code-dev/gemini-cli/sandbox:0.2.2"
  },
  "dependencies": {
<<<<<<< HEAD
    "@sport/core": "file:../core",
    "@google/genai": "1.9.0",
=======
    "@google/gemini-cli-core": "file:../core",
    "@google/genai": "1.16.0",
>>>>>>> 39e7213f
    "@iarna/toml": "^2.2.5",
    "@modelcontextprotocol/sdk": "^1.15.1",
    "@types/update-notifier": "^6.0.8",
    "command-exists": "^1.2.9",
    "diff": "^7.0.0",
    "dotenv": "^17.1.0",
    "glob": "^10.4.1",
    "highlight.js": "^11.11.1",
    "ink": "^6.2.3",
    "ink-gradient": "^3.0.0",
    "ink-spinner": "^5.0.0",
<<<<<<< HEAD
    "ink-text-input": "^6.0.0",
=======
    "lodash-es": "^4.17.21",
>>>>>>> 39e7213f
    "lowlight": "^3.3.0",
    "mime-types": "^3.0.1",
    "open": "^10.1.2",
    "react": "^19.1.0",
    "read-package-up": "^11.0.0",
    "simple-git": "^3.28.0",
    "shell-quote": "^1.8.3",
    "string-width": "^7.1.0",
    "strip-ansi": "^7.1.0",
    "strip-json-comments": "^3.1.1",
    "undici": "^7.10.0",
    "update-notifier": "^7.3.1",
    "yargs": "^17.7.2",
    "zod": "^3.23.8"
  },
  "devDependencies": {
    "@babel/runtime": "^7.27.6",
<<<<<<< HEAD
    "@testing-library/dom": "^10.4.0",
=======
    "@google/gemini-cli-test-utils": "file:../test-utils",
>>>>>>> 39e7213f
    "@testing-library/react": "^16.3.0",
    "@types/command-exists": "^1.2.3",
    "@types/diff": "^7.0.2",
    "@types/dotenv": "^6.1.1",
    "@types/lodash-es": "^4.17.12",
    "@types/node": "^20.11.24",
    "@types/react": "^19.1.8",
    "@types/react-dom": "^19.1.6",
    "@types/semver": "^7.7.0",
    "@types/shell-quote": "^1.7.5",
    "@types/yargs": "^17.0.32",
    "ink-testing-library": "^4.0.0",
    "jsdom": "^26.1.0",
    "pretty-format": "^30.0.2",
    "react-dom": "^19.1.0",
    "typescript": "^5.3.3",
    "vitest": "^3.1.1"
  },
  "engines": {
    "node": ">=20"
  }
}<|MERGE_RESOLUTION|>--- conflicted
+++ resolved
@@ -1,13 +1,7 @@
 {
-<<<<<<< HEAD
   "name": "@sport/cli",
   "version": "0.1.18-sport.1",
   "description": "sport-cli - Multi-Provider AI CLI",
-=======
-  "name": "@google/gemini-cli",
-  "version": "0.2.2",
-  "description": "Gemini CLI",
->>>>>>> 39e7213f
   "repository": {
     "type": "git",
     "url": "git+https://github.com/sportsculture/sport-cli.git"
@@ -35,13 +29,8 @@
     "sandboxImageUri": "us-docker.pkg.dev/gemini-code-dev/gemini-cli/sandbox:0.2.2"
   },
   "dependencies": {
-<<<<<<< HEAD
     "@sport/core": "file:../core",
     "@google/genai": "1.9.0",
-=======
-    "@google/gemini-cli-core": "file:../core",
-    "@google/genai": "1.16.0",
->>>>>>> 39e7213f
     "@iarna/toml": "^2.2.5",
     "@modelcontextprotocol/sdk": "^1.15.1",
     "@types/update-notifier": "^6.0.8",
@@ -53,11 +42,7 @@
     "ink": "^6.2.3",
     "ink-gradient": "^3.0.0",
     "ink-spinner": "^5.0.0",
-<<<<<<< HEAD
     "ink-text-input": "^6.0.0",
-=======
-    "lodash-es": "^4.17.21",
->>>>>>> 39e7213f
     "lowlight": "^3.3.0",
     "mime-types": "^3.0.1",
     "open": "^10.1.2",
@@ -75,11 +60,7 @@
   },
   "devDependencies": {
     "@babel/runtime": "^7.27.6",
-<<<<<<< HEAD
     "@testing-library/dom": "^10.4.0",
-=======
-    "@google/gemini-cli-test-utils": "file:../test-utils",
->>>>>>> 39e7213f
     "@testing-library/react": "^16.3.0",
     "@types/command-exists": "^1.2.3",
     "@types/diff": "^7.0.2",
