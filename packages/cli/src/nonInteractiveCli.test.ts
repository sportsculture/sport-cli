/**
 * @license
 * Copyright 2025 Google LLC
 * SPDX-License-Identifier: Apache-2.0
 */

<<<<<<< HEAD
/* eslint-disable @typescript-eslint/no-explicit-any */
import { describe, it, expect, vi, beforeEach, afterEach } from 'vitest';
=======
import type {
  Config,
  ToolRegistry,
  ServerGeminiStreamEvent,
} from '@google/gemini-cli-core';
import {
  executeToolCall,
  ToolErrorType,
  shutdownTelemetry,
  GeminiEventType,
} from '@google/gemini-cli-core';
import type { Part } from '@google/genai';
>>>>>>> 39e7213f
import { runNonInteractive } from './nonInteractiveCli.js';
import { Config, GeminiClient, ToolRegistry } from '@sport/core';
import { GenerateContentResponse, Part, FunctionCall } from '@google/genai';

<<<<<<< HEAD
// Mock dependencies
vi.mock('@sport/core', async () => {
  const actualCore =
    await vi.importActual<typeof import('@sport/core')>('@sport/core');
=======
// Mock core modules
vi.mock('./ui/hooks/atCommandProcessor.js');
vi.mock('@google/gemini-cli-core', async (importOriginal) => {
  const original =
    await importOriginal<typeof import('@google/gemini-cli-core')>();
>>>>>>> 39e7213f
  return {
    ...actualCore,
    GeminiClient: vi.fn(),
    ToolRegistry: vi.fn(),
    executeToolCall: vi.fn(),
  };
});

describe('runNonInteractive', () => {
  let mockConfig: Config;
  let mockGeminiClient: GeminiClient;
  let mockToolRegistry: ToolRegistry;
<<<<<<< HEAD
  let mockChat: {
    sendMessageStream: ReturnType<typeof vi.fn>;
=======
  let mockCoreExecuteToolCall: vi.Mock;
  let mockShutdownTelemetry: vi.Mock;
  let consoleErrorSpy: vi.SpyInstance;
  let processStdoutSpy: vi.SpyInstance;
  let mockGeminiClient: {
    sendMessageStream: vi.Mock;
>>>>>>> 39e7213f
  };
  let mockProcessStdoutWrite: ReturnType<typeof vi.fn>;
  let mockProcessExit: ReturnType<typeof vi.fn>;

<<<<<<< HEAD
  beforeEach(() => {
    vi.resetAllMocks();
    mockChat = {
      sendMessageStream: vi.fn(),
    };
    mockGeminiClient = {
      getChat: vi.fn().mockResolvedValue(mockChat),
    } as unknown as GeminiClient;
=======
  beforeEach(async () => {
    mockCoreExecuteToolCall = vi.mocked(executeToolCall);
    mockShutdownTelemetry = vi.mocked(shutdownTelemetry);

    consoleErrorSpy = vi.spyOn(console, 'error').mockImplementation(() => {});
    processStdoutSpy = vi
      .spyOn(process.stdout, 'write')
      .mockImplementation(() => true);

>>>>>>> 39e7213f
    mockToolRegistry = {
      getFunctionDeclarations: vi.fn().mockReturnValue([]),
      getTool: vi.fn(),
    } as unknown as ToolRegistry;

    vi.mocked(GeminiClient).mockImplementation(() => mockGeminiClient);
    vi.mocked(ToolRegistry).mockImplementation(() => mockToolRegistry);

    mockConfig = {
      getToolRegistry: vi.fn().mockReturnValue(mockToolRegistry),
      getGeminiClient: vi.fn().mockReturnValue(mockGeminiClient),
<<<<<<< HEAD
=======
      getToolRegistry: vi.fn().mockReturnValue(mockToolRegistry),
      getMaxSessionTurns: vi.fn().mockReturnValue(10),
      getIdeMode: vi.fn().mockReturnValue(false),
      getFullContext: vi.fn().mockReturnValue(false),
>>>>>>> 39e7213f
      getContentGeneratorConfig: vi.fn().mockReturnValue({}),
      getMaxSessionTurns: vi.fn().mockReturnValue(10),
      initialize: vi.fn(),
    } as unknown as Config;

<<<<<<< HEAD
    mockProcessStdoutWrite = vi.fn().mockImplementation(() => true);
    process.stdout.write = mockProcessStdoutWrite as any; // Use any to bypass strict signature matching for mock
    mockProcessExit = vi
      .fn()
      .mockImplementation((_code?: number) => undefined as never);
    process.exit = mockProcessExit as any; // Use any for process.exit mock
=======
    const { handleAtCommand } = await import(
      './ui/hooks/atCommandProcessor.js'
    );
    vi.mocked(handleAtCommand).mockImplementation(async ({ query }) => ({
      processedQuery: [{ text: query }],
      shouldProceed: true,
    }));
>>>>>>> 39e7213f
  });

  afterEach(() => {
    vi.restoreAllMocks();
    // Restore original process methods if they were globally patched
    // This might require storing the original methods before patching them in beforeEach
  });

  it('should process input and write text output', async () => {
    const inputStream = (async function* () {
      yield {
        candidates: [{ content: { parts: [{ text: 'Hello' }] } }],
      } as GenerateContentResponse;
      yield {
        candidates: [{ content: { parts: [{ text: ' World' }] } }],
      } as GenerateContentResponse;
    })();
    mockChat.sendMessageStream.mockResolvedValue(inputStream);

    await runNonInteractive(mockConfig, 'Test input', 'prompt-id-1');

    expect(mockChat.sendMessageStream).toHaveBeenCalledWith(
      {
        message: [{ text: 'Test input' }],
        config: {
          abortSignal: expect.any(AbortSignal),
          tools: [{ functionDeclarations: [] }],
        },
      },
      expect.any(String),
    );
    expect(mockProcessStdoutWrite).toHaveBeenCalledWith('Hello');
    expect(mockProcessStdoutWrite).toHaveBeenCalledWith(' World');
    expect(mockProcessStdoutWrite).toHaveBeenCalledWith('\n');
  });

  it('should handle a single tool call and respond', async () => {
    const functionCall: FunctionCall = {
      id: 'fc1',
      name: 'testTool',
      args: { p: 'v' },
    };
    const toolResponsePart: Part = {
      functionResponse: {
        name: 'testTool',
        id: 'fc1',
        response: { result: 'tool success' },
      },
    };

    const { executeToolCall: mockCoreExecuteToolCall } = await import(
      '@sport/core'
    );
    vi.mocked(mockCoreExecuteToolCall).mockResolvedValue({
      callId: 'fc1',
      responseParts: [toolResponsePart],
      resultDisplay: 'Tool success display',
      error: undefined,
    });

    const stream1 = (async function* () {
      yield { functionCalls: [functionCall] } as GenerateContentResponse;
    })();
    const stream2 = (async function* () {
      yield {
        candidates: [{ content: { parts: [{ text: 'Final answer' }] } }],
      } as GenerateContentResponse;
    })();
    mockChat.sendMessageStream
      .mockResolvedValueOnce(stream1)
      .mockResolvedValueOnce(stream2);

    await runNonInteractive(mockConfig, 'Use a tool', 'prompt-id-2');

    expect(mockChat.sendMessageStream).toHaveBeenCalledTimes(2);
    expect(mockCoreExecuteToolCall).toHaveBeenCalledWith(
      mockConfig,
<<<<<<< HEAD
      expect.objectContaining({ callId: 'fc1', name: 'testTool' }),
      mockToolRegistry,
=======
      expect.objectContaining({ name: 'testTool' }),
>>>>>>> 39e7213f
      expect.any(AbortSignal),
    );
    expect(mockChat.sendMessageStream).toHaveBeenLastCalledWith(
      expect.objectContaining({
        message: [toolResponsePart],
      }),
      expect.any(String),
    );
    expect(mockProcessStdoutWrite).toHaveBeenCalledWith('Final answer');
  });

<<<<<<< HEAD
  it('should handle error during tool execution', async () => {
    const functionCall: FunctionCall = {
      id: 'fcError',
      name: 'errorTool',
      args: {},
    };
    const errorResponsePart: Part = {
      functionResponse: {
=======
  it('should handle error during tool execution and should send error back to the model', async () => {
    const toolCallEvent: ServerGeminiStreamEvent = {
      type: GeminiEventType.ToolCallRequest,
      value: {
        callId: 'tool-1',
>>>>>>> 39e7213f
        name: 'errorTool',
        id: 'fcError',
        response: { error: 'Tool failed' },
      },
    };
<<<<<<< HEAD

    const { executeToolCall: mockCoreExecuteToolCall } = await import(
      '@sport/core'
    );
    vi.mocked(mockCoreExecuteToolCall).mockResolvedValue({
      callId: 'fcError',
      responseParts: [errorResponsePart],
      resultDisplay: 'Tool execution failed badly',
      error: new Error('Tool failed'),
    });

    const stream1 = (async function* () {
      yield { functionCalls: [functionCall] } as GenerateContentResponse;
    })();

    const stream2 = (async function* () {
      yield {
        candidates: [
          { content: { parts: [{ text: 'Could not complete request.' }] } },
        ],
      } as GenerateContentResponse;
    })();
    mockChat.sendMessageStream
      .mockResolvedValueOnce(stream1)
      .mockResolvedValueOnce(stream2);
    const consoleErrorSpy = vi
      .spyOn(console, 'error')
      .mockImplementation(() => {});
=======
    mockCoreExecuteToolCall.mockResolvedValue({
      error: new Error('Execution failed'),
      errorType: ToolErrorType.EXECUTION_FAILED,
      responseParts: [
        {
          functionResponse: {
            name: 'errorTool',
            response: {
              output: 'Error: Execution failed',
            },
          },
        },
      ],
      resultDisplay: 'Execution failed',
    });
    const finalResponse: ServerGeminiStreamEvent[] = [
      {
        type: GeminiEventType.Content,
        value: 'Sorry, let me try again.',
      },
    ];
    mockGeminiClient.sendMessageStream
      .mockReturnValueOnce(createStreamFromEvents([toolCallEvent]))
      .mockReturnValueOnce(createStreamFromEvents(finalResponse));
>>>>>>> 39e7213f

    await runNonInteractive(mockConfig, 'Trigger tool error', 'prompt-id-3');

    expect(mockCoreExecuteToolCall).toHaveBeenCalled();
    expect(consoleErrorSpy).toHaveBeenCalledWith(
      'Error executing tool errorTool: Execution failed',
    );
    expect(mockGeminiClient.sendMessageStream).toHaveBeenCalledTimes(2);
    expect(mockGeminiClient.sendMessageStream).toHaveBeenNthCalledWith(
      2,
      [
        {
          functionResponse: {
            name: 'errorTool',
            response: {
              output: 'Error: Execution failed',
            },
          },
        },
      ],
      expect.any(AbortSignal),
      'prompt-id-3',
    );
<<<<<<< HEAD
    expect(mockChat.sendMessageStream).toHaveBeenLastCalledWith(
      expect.objectContaining({
        message: [errorResponsePart],
      }),
      expect.any(String),
    );
    expect(mockProcessStdoutWrite).toHaveBeenCalledWith(
      'Could not complete request.',
    );
=======
    expect(processStdoutSpy).toHaveBeenCalledWith('Sorry, let me try again.');
>>>>>>> 39e7213f
  });

  it('should exit with error if sendMessageStream throws initially', async () => {
    const apiError = new Error('API connection failed');
    mockChat.sendMessageStream.mockRejectedValue(apiError);
    const consoleErrorSpy = vi
      .spyOn(console, 'error')
      .mockImplementation(() => {});

<<<<<<< HEAD
    await runNonInteractive(mockConfig, 'Initial fail', 'prompt-id-4');

    expect(consoleErrorSpy).toHaveBeenCalledWith(
      '[API Error: API connection failed]',
    );
=======
    await expect(
      runNonInteractive(mockConfig, 'Initial fail', 'prompt-id-4'),
    ).rejects.toThrow(apiError);
>>>>>>> 39e7213f
  });

  it('should not exit if a tool is not found, and should send error back to model', async () => {
    const functionCall: FunctionCall = {
      id: 'fcNotFound',
      name: 'nonexistentTool',
      args: {},
    };
    const errorResponsePart: Part = {
      functionResponse: {
        name: 'nonexistentTool',
        id: 'fcNotFound',
        response: { error: 'Tool "nonexistentTool" not found in registry.' },
      },
    };

    const { executeToolCall: mockCoreExecuteToolCall } = await import(
      '@sport/core'
    );
    vi.mocked(mockCoreExecuteToolCall).mockResolvedValue({
      callId: 'fcNotFound',
      responseParts: [errorResponsePart],
      resultDisplay: 'Tool "nonexistentTool" not found in registry.',
      error: new Error('Tool "nonexistentTool" not found in registry.'),
    });

    const stream1 = (async function* () {
      yield { functionCalls: [functionCall] } as GenerateContentResponse;
    })();
    const stream2 = (async function* () {
      yield {
        candidates: [
          {
            content: {
              parts: [{ text: 'Unfortunately the tool does not exist.' }],
            },
          },
        ],
      } as GenerateContentResponse;
    })();
    mockChat.sendMessageStream
      .mockResolvedValueOnce(stream1)
      .mockResolvedValueOnce(stream2);
    const consoleErrorSpy = vi
      .spyOn(console, 'error')
      .mockImplementation(() => {});

    await runNonInteractive(
      mockConfig,
      'Trigger tool not found',
      'prompt-id-5',
    );

    expect(consoleErrorSpy).toHaveBeenCalledWith(
      'Error executing tool nonexistentTool: Tool "nonexistentTool" not found in registry.',
    );
<<<<<<< HEAD

    expect(mockProcessExit).not.toHaveBeenCalled();

    expect(mockChat.sendMessageStream).toHaveBeenCalledTimes(2);
    expect(mockChat.sendMessageStream).toHaveBeenLastCalledWith(
      expect.objectContaining({
        message: [errorResponsePart],
      }),
      expect.any(String),
    );

    expect(mockProcessStdoutWrite).toHaveBeenCalledWith(
      'Unfortunately the tool does not exist.',
=======
    expect(mockGeminiClient.sendMessageStream).toHaveBeenCalledTimes(2);
    expect(processStdoutSpy).toHaveBeenCalledWith(
      "Sorry, I can't find that tool.",
>>>>>>> 39e7213f
    );
  });

  it('should exit when max session turns are exceeded', async () => {
<<<<<<< HEAD
    const functionCall: FunctionCall = {
      id: 'fcLoop',
      name: 'loopTool',
      args: {},
    };
    const toolResponsePart: Part = {
      functionResponse: {
        name: 'loopTool',
        id: 'fcLoop',
        response: { result: 'still looping' },
      },
    };

    // Config with a max turn of 1
    vi.mocked(mockConfig.getMaxSessionTurns).mockReturnValue(1);

    const { executeToolCall: mockCoreExecuteToolCall } = await import(
      '@sport/core'
    );
    vi.mocked(mockCoreExecuteToolCall).mockResolvedValue({
      callId: 'fcLoop',
      responseParts: [toolResponsePart],
      resultDisplay: 'Still looping',
      error: undefined,
    });

    const stream = (async function* () {
      yield { functionCalls: [functionCall] } as GenerateContentResponse;
    })();

    mockChat.sendMessageStream.mockResolvedValue(stream);
    const consoleErrorSpy = vi
      .spyOn(console, 'error')
      .mockImplementation(() => {});

    await runNonInteractive(mockConfig, 'Trigger loop');

    expect(mockChat.sendMessageStream).toHaveBeenCalledTimes(1);
    expect(consoleErrorSpy).toHaveBeenCalledWith(
      `
 Reached max session turns for this session. Increase the number of turns by specifying maxSessionTurns in settings.json.`,
    );
    expect(mockProcessExit).not.toHaveBeenCalled();
=======
    vi.mocked(mockConfig.getMaxSessionTurns).mockReturnValue(0);
    await expect(
      runNonInteractive(mockConfig, 'Trigger loop', 'prompt-id-6'),
    ).rejects.toThrow(
      'Reached max session turns for this session. Increase the number of turns by specifying maxSessionTurns in settings.json.',
    );
  });

  it('should preprocess @include commands before sending to the model', async () => {
    // 1. Mock the imported atCommandProcessor
    const { handleAtCommand } = await import(
      './ui/hooks/atCommandProcessor.js'
    );
    const mockHandleAtCommand = vi.mocked(handleAtCommand);

    // 2. Define the raw input and the expected processed output
    const rawInput = 'Summarize @file.txt';
    const processedParts: Part[] = [
      { text: 'Summarize @file.txt' },
      { text: '\n--- Content from referenced files ---\n' },
      { text: 'This is the content of the file.' },
      { text: '\n--- End of content ---' },
    ];

    // 3. Setup the mock to return the processed parts
    mockHandleAtCommand.mockResolvedValue({
      processedQuery: processedParts,
      shouldProceed: true,
    });

    // Mock a simple stream response from the Gemini client
    const events: ServerGeminiStreamEvent[] = [
      { type: GeminiEventType.Content, value: 'Summary complete.' },
    ];
    mockGeminiClient.sendMessageStream.mockReturnValue(
      createStreamFromEvents(events),
    );

    // 4. Run the non-interactive mode with the raw input
    await runNonInteractive(mockConfig, rawInput, 'prompt-id-7');

    // 5. Assert that sendMessageStream was called with the PROCESSED parts, not the raw input
    expect(mockGeminiClient.sendMessageStream).toHaveBeenCalledWith(
      processedParts,
      expect.any(AbortSignal),
      'prompt-id-7',
    );

    // 6. Assert the final output is correct
    expect(processStdoutSpy).toHaveBeenCalledWith('Summary complete.');
>>>>>>> 39e7213f
  });
});<|MERGE_RESOLUTION|>--- conflicted
+++ resolved
@@ -4,39 +4,16 @@
  * SPDX-License-Identifier: Apache-2.0
  */
 
-<<<<<<< HEAD
 /* eslint-disable @typescript-eslint/no-explicit-any */
 import { describe, it, expect, vi, beforeEach, afterEach } from 'vitest';
-=======
-import type {
-  Config,
-  ToolRegistry,
-  ServerGeminiStreamEvent,
-} from '@google/gemini-cli-core';
-import {
-  executeToolCall,
-  ToolErrorType,
-  shutdownTelemetry,
-  GeminiEventType,
-} from '@google/gemini-cli-core';
-import type { Part } from '@google/genai';
->>>>>>> 39e7213f
 import { runNonInteractive } from './nonInteractiveCli.js';
 import { Config, GeminiClient, ToolRegistry } from '@sport/core';
 import { GenerateContentResponse, Part, FunctionCall } from '@google/genai';
 
-<<<<<<< HEAD
 // Mock dependencies
 vi.mock('@sport/core', async () => {
   const actualCore =
     await vi.importActual<typeof import('@sport/core')>('@sport/core');
-=======
-// Mock core modules
-vi.mock('./ui/hooks/atCommandProcessor.js');
-vi.mock('@google/gemini-cli-core', async (importOriginal) => {
-  const original =
-    await importOriginal<typeof import('@google/gemini-cli-core')>();
->>>>>>> 39e7213f
   return {
     ...actualCore,
     GeminiClient: vi.fn(),
@@ -49,22 +26,12 @@
   let mockConfig: Config;
   let mockGeminiClient: GeminiClient;
   let mockToolRegistry: ToolRegistry;
-<<<<<<< HEAD
   let mockChat: {
     sendMessageStream: ReturnType<typeof vi.fn>;
-=======
-  let mockCoreExecuteToolCall: vi.Mock;
-  let mockShutdownTelemetry: vi.Mock;
-  let consoleErrorSpy: vi.SpyInstance;
-  let processStdoutSpy: vi.SpyInstance;
-  let mockGeminiClient: {
-    sendMessageStream: vi.Mock;
->>>>>>> 39e7213f
   };
   let mockProcessStdoutWrite: ReturnType<typeof vi.fn>;
   let mockProcessExit: ReturnType<typeof vi.fn>;
 
-<<<<<<< HEAD
   beforeEach(() => {
     vi.resetAllMocks();
     mockChat = {
@@ -73,17 +40,6 @@
     mockGeminiClient = {
       getChat: vi.fn().mockResolvedValue(mockChat),
     } as unknown as GeminiClient;
-=======
-  beforeEach(async () => {
-    mockCoreExecuteToolCall = vi.mocked(executeToolCall);
-    mockShutdownTelemetry = vi.mocked(shutdownTelemetry);
-
-    consoleErrorSpy = vi.spyOn(console, 'error').mockImplementation(() => {});
-    processStdoutSpy = vi
-      .spyOn(process.stdout, 'write')
-      .mockImplementation(() => true);
-
->>>>>>> 39e7213f
     mockToolRegistry = {
       getFunctionDeclarations: vi.fn().mockReturnValue([]),
       getTool: vi.fn(),
@@ -95,34 +51,17 @@
     mockConfig = {
       getToolRegistry: vi.fn().mockReturnValue(mockToolRegistry),
       getGeminiClient: vi.fn().mockReturnValue(mockGeminiClient),
-<<<<<<< HEAD
-=======
-      getToolRegistry: vi.fn().mockReturnValue(mockToolRegistry),
-      getMaxSessionTurns: vi.fn().mockReturnValue(10),
-      getIdeMode: vi.fn().mockReturnValue(false),
-      getFullContext: vi.fn().mockReturnValue(false),
->>>>>>> 39e7213f
       getContentGeneratorConfig: vi.fn().mockReturnValue({}),
       getMaxSessionTurns: vi.fn().mockReturnValue(10),
       initialize: vi.fn(),
     } as unknown as Config;
 
-<<<<<<< HEAD
     mockProcessStdoutWrite = vi.fn().mockImplementation(() => true);
     process.stdout.write = mockProcessStdoutWrite as any; // Use any to bypass strict signature matching for mock
     mockProcessExit = vi
       .fn()
       .mockImplementation((_code?: number) => undefined as never);
     process.exit = mockProcessExit as any; // Use any for process.exit mock
-=======
-    const { handleAtCommand } = await import(
-      './ui/hooks/atCommandProcessor.js'
-    );
-    vi.mocked(handleAtCommand).mockImplementation(async ({ query }) => ({
-      processedQuery: [{ text: query }],
-      shouldProceed: true,
-    }));
->>>>>>> 39e7213f
   });
 
   afterEach(() => {
@@ -200,12 +139,8 @@
     expect(mockChat.sendMessageStream).toHaveBeenCalledTimes(2);
     expect(mockCoreExecuteToolCall).toHaveBeenCalledWith(
       mockConfig,
-<<<<<<< HEAD
       expect.objectContaining({ callId: 'fc1', name: 'testTool' }),
       mockToolRegistry,
-=======
-      expect.objectContaining({ name: 'testTool' }),
->>>>>>> 39e7213f
       expect.any(AbortSignal),
     );
     expect(mockChat.sendMessageStream).toHaveBeenLastCalledWith(
@@ -217,7 +152,6 @@
     expect(mockProcessStdoutWrite).toHaveBeenCalledWith('Final answer');
   });
 
-<<<<<<< HEAD
   it('should handle error during tool execution', async () => {
     const functionCall: FunctionCall = {
       id: 'fcError',
@@ -226,19 +160,11 @@
     };
     const errorResponsePart: Part = {
       functionResponse: {
-=======
-  it('should handle error during tool execution and should send error back to the model', async () => {
-    const toolCallEvent: ServerGeminiStreamEvent = {
-      type: GeminiEventType.ToolCallRequest,
-      value: {
-        callId: 'tool-1',
->>>>>>> 39e7213f
         name: 'errorTool',
         id: 'fcError',
         response: { error: 'Tool failed' },
       },
     };
-<<<<<<< HEAD
 
     const { executeToolCall: mockCoreExecuteToolCall } = await import(
       '@sport/core'
@@ -267,32 +193,6 @@
     const consoleErrorSpy = vi
       .spyOn(console, 'error')
       .mockImplementation(() => {});
-=======
-    mockCoreExecuteToolCall.mockResolvedValue({
-      error: new Error('Execution failed'),
-      errorType: ToolErrorType.EXECUTION_FAILED,
-      responseParts: [
-        {
-          functionResponse: {
-            name: 'errorTool',
-            response: {
-              output: 'Error: Execution failed',
-            },
-          },
-        },
-      ],
-      resultDisplay: 'Execution failed',
-    });
-    const finalResponse: ServerGeminiStreamEvent[] = [
-      {
-        type: GeminiEventType.Content,
-        value: 'Sorry, let me try again.',
-      },
-    ];
-    mockGeminiClient.sendMessageStream
-      .mockReturnValueOnce(createStreamFromEvents([toolCallEvent]))
-      .mockReturnValueOnce(createStreamFromEvents(finalResponse));
->>>>>>> 39e7213f
 
     await runNonInteractive(mockConfig, 'Trigger tool error', 'prompt-id-3');
 
@@ -300,23 +200,6 @@
     expect(consoleErrorSpy).toHaveBeenCalledWith(
       'Error executing tool errorTool: Execution failed',
     );
-    expect(mockGeminiClient.sendMessageStream).toHaveBeenCalledTimes(2);
-    expect(mockGeminiClient.sendMessageStream).toHaveBeenNthCalledWith(
-      2,
-      [
-        {
-          functionResponse: {
-            name: 'errorTool',
-            response: {
-              output: 'Error: Execution failed',
-            },
-          },
-        },
-      ],
-      expect.any(AbortSignal),
-      'prompt-id-3',
-    );
-<<<<<<< HEAD
     expect(mockChat.sendMessageStream).toHaveBeenLastCalledWith(
       expect.objectContaining({
         message: [errorResponsePart],
@@ -326,9 +209,6 @@
     expect(mockProcessStdoutWrite).toHaveBeenCalledWith(
       'Could not complete request.',
     );
-=======
-    expect(processStdoutSpy).toHaveBeenCalledWith('Sorry, let me try again.');
->>>>>>> 39e7213f
   });
 
   it('should exit with error if sendMessageStream throws initially', async () => {
@@ -338,17 +218,11 @@
       .spyOn(console, 'error')
       .mockImplementation(() => {});
 
-<<<<<<< HEAD
     await runNonInteractive(mockConfig, 'Initial fail', 'prompt-id-4');
 
     expect(consoleErrorSpy).toHaveBeenCalledWith(
       '[API Error: API connection failed]',
     );
-=======
-    await expect(
-      runNonInteractive(mockConfig, 'Initial fail', 'prompt-id-4'),
-    ).rejects.toThrow(apiError);
->>>>>>> 39e7213f
   });
 
   it('should not exit if a tool is not found, and should send error back to model', async () => {
@@ -405,7 +279,6 @@
     expect(consoleErrorSpy).toHaveBeenCalledWith(
       'Error executing tool nonexistentTool: Tool "nonexistentTool" not found in registry.',
     );
-<<<<<<< HEAD
 
     expect(mockProcessExit).not.toHaveBeenCalled();
 
@@ -419,16 +292,10 @@
 
     expect(mockProcessStdoutWrite).toHaveBeenCalledWith(
       'Unfortunately the tool does not exist.',
-=======
-    expect(mockGeminiClient.sendMessageStream).toHaveBeenCalledTimes(2);
-    expect(processStdoutSpy).toHaveBeenCalledWith(
-      "Sorry, I can't find that tool.",
->>>>>>> 39e7213f
     );
   });
 
   it('should exit when max session turns are exceeded', async () => {
-<<<<<<< HEAD
     const functionCall: FunctionCall = {
       id: 'fcLoop',
       name: 'loopTool',
@@ -472,13 +339,6 @@
  Reached max session turns for this session. Increase the number of turns by specifying maxSessionTurns in settings.json.`,
     );
     expect(mockProcessExit).not.toHaveBeenCalled();
-=======
-    vi.mocked(mockConfig.getMaxSessionTurns).mockReturnValue(0);
-    await expect(
-      runNonInteractive(mockConfig, 'Trigger loop', 'prompt-id-6'),
-    ).rejects.toThrow(
-      'Reached max session turns for this session. Increase the number of turns by specifying maxSessionTurns in settings.json.',
-    );
   });
 
   it('should preprocess @include commands before sending to the model', async () => {
@@ -523,6 +383,5 @@
 
     // 6. Assert the final output is correct
     expect(processStdoutSpy).toHaveBeenCalledWith('Summary complete.');
->>>>>>> 39e7213f
   });
 });