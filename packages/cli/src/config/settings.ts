/**
 * @license
 * Copyright 2025 Google LLC
 * SPDX-License-Identifier: Apache-2.0
 */

import * as fs from 'fs';
import * as path from 'path';
import { homedir, platform } from 'os';
import * as dotenv from 'dotenv';
import {
<<<<<<< HEAD
  MCPServerConfig,
  GEMINI_DIR,
  getErrorMessage,
  BugCommandSettings,
  TelemetrySettings,
  AuthType,
} from '@sport/core';
=======
  GEMINI_CONFIG_DIR as GEMINI_DIR,
  getErrorMessage,
} from '@google/gemini-cli-core';
>>>>>>> 8a9a9275
import stripJsonComments from 'strip-json-comments';
import { DefaultLight } from '../ui/themes/default-light.js';
import { DefaultDark } from '../ui/themes/default.js';
import { Settings, MemoryImportFormat } from './settingsSchema.js';

export type { Settings, MemoryImportFormat };

export const SETTINGS_DIRECTORY_NAME = '.sprtscltr';
export const USER_SETTINGS_DIR = path.join(homedir(), SETTINGS_DIRECTORY_NAME);
export const USER_SETTINGS_PATH = path.join(USER_SETTINGS_DIR, 'settings.json');
export const DEFAULT_EXCLUDED_ENV_VARS = ['DEBUG', 'DEBUG_MODE'];

export function getSystemSettingsPath(): string {
  if (process.env.GEMINI_CLI_SYSTEM_SETTINGS_PATH) {
    return process.env.GEMINI_CLI_SYSTEM_SETTINGS_PATH;
  }
  if (platform() === 'darwin') {
    return '/Library/Application Support/GeminiCli/settings.json';
  } else if (platform() === 'win32') {
    return 'C:\\ProgramData\\gemini-cli\\settings.json';
  } else {
    return '/etc/gemini-cli/settings.json';
  }
}

export function getWorkspaceSettingsPath(workspaceDir: string): string {
  return path.join(workspaceDir, SETTINGS_DIRECTORY_NAME, 'settings.json');
}

export type { DnsResolutionOrder } from './settingsSchema.js';

export enum SettingScope {
  User = 'User',
  Workspace = 'Workspace',
  System = 'System',
}

export interface CheckpointingSettings {
  enabled?: boolean;
}

export interface SummarizeToolOutputSettings {
  tokenBudget?: number;
}

export interface AccessibilitySettings {
  disableLoadingPhrases?: boolean;
}

export interface SettingsError {
  message: string;
  path: string;
}

export interface SettingsFile {
  settings: Settings;
  path: string;
}
export class LoadedSettings {
  constructor(
    system: SettingsFile,
    user: SettingsFile,
    workspace: SettingsFile,
    errors: SettingsError[],
  ) {
    this.system = system;
    this.user = user;
    this.workspace = workspace;
    this.errors = errors;
    this._merged = this.computeMergedSettings();
  }

  readonly system: SettingsFile;
  readonly user: SettingsFile;
  readonly workspace: SettingsFile;
  readonly errors: SettingsError[];

  private _merged: Settings;

  get merged(): Settings {
    return this._merged;
  }

  private computeMergedSettings(): Settings {
    const system = this.system.settings;
    const user = this.user.settings;
    const workspace = this.workspace.settings;

    // folderTrust is not supported at workspace level.
    // eslint-disable-next-line @typescript-eslint/no-unused-vars
    const { folderTrust, ...workspaceWithoutFolderTrust } = workspace;

    return {
      ...user,
      ...workspaceWithoutFolderTrust,
      ...system,
      customThemes: {
        ...(user.customThemes || {}),
        ...(workspace.customThemes || {}),
        ...(system.customThemes || {}),
      },
      mcpServers: {
        ...(user.mcpServers || {}),
        ...(workspace.mcpServers || {}),
        ...(system.mcpServers || {}),
      },
      includeDirectories: [
        ...(system.includeDirectories || []),
        ...(user.includeDirectories || []),
        ...(workspace.includeDirectories || []),
      ],
      chatCompression: {
        ...(system.chatCompression || {}),
        ...(user.chatCompression || {}),
        ...(workspace.chatCompression || {}),
      },
    };
  }

  forScope(scope: SettingScope): SettingsFile {
    switch (scope) {
      case SettingScope.User:
        return this.user;
      case SettingScope.Workspace:
        return this.workspace;
      case SettingScope.System:
        return this.system;
      default:
        throw new Error(`Invalid scope: ${scope}`);
    }
  }

  setValue<K extends keyof Settings>(
    scope: SettingScope,
    key: K,
    value: Settings[K],
  ): void {
    const settingsFile = this.forScope(scope);
    settingsFile.settings[key] = value;
    this._merged = this.computeMergedSettings();
    saveSettings(settingsFile);
  }
}

function resolveEnvVarsInString(value: string): string {
  const envVarRegex = /\$(?:(\w+)|{([^}]+)})/g; // Find $VAR_NAME or ${VAR_NAME}
  return value.replace(envVarRegex, (match, varName1, varName2) => {
    const varName = varName1 || varName2;
    if (process && process.env && typeof process.env[varName] === 'string') {
      return process.env[varName]!;
    }
    return match;
  });
}

function resolveEnvVarsInObject<T>(obj: T): T {
  if (
    obj === null ||
    obj === undefined ||
    typeof obj === 'boolean' ||
    typeof obj === 'number'
  ) {
    return obj;
  }

  if (typeof obj === 'string') {
    return resolveEnvVarsInString(obj) as unknown as T;
  }

  if (Array.isArray(obj)) {
    return obj.map((item) => resolveEnvVarsInObject(item)) as unknown as T;
  }

  if (typeof obj === 'object') {
    const newObj = { ...obj } as T;
    for (const key in newObj) {
      if (Object.prototype.hasOwnProperty.call(newObj, key)) {
        newObj[key] = resolveEnvVarsInObject(newObj[key]);
      }
    }
    return newObj;
  }

  return obj;
}

function findEnvFile(startDir: string): string | null {
  let currentDir = path.resolve(startDir);
  while (true) {
    // prefer gemini-specific .env under GEMINI_DIR
    const geminiEnvPath = path.join(currentDir, GEMINI_DIR, '.env');
    if (fs.existsSync(geminiEnvPath)) {
      return geminiEnvPath;
    }
    const envPath = path.join(currentDir, '.env');
    if (fs.existsSync(envPath)) {
      return envPath;
    }
    const parentDir = path.dirname(currentDir);
    if (parentDir === currentDir || !parentDir) {
      // check .env under home as fallback, again preferring gemini-specific .env
      const homeGeminiEnvPath = path.join(homedir(), GEMINI_DIR, '.env');
      if (fs.existsSync(homeGeminiEnvPath)) {
        return homeGeminiEnvPath;
      }
      const homeEnvPath = path.join(homedir(), '.env');
      if (fs.existsSync(homeEnvPath)) {
        return homeEnvPath;
      }
      return null;
    }
    currentDir = parentDir;
  }
}

export function setUpCloudShellEnvironment(envFilePath: string | null): void {
  // Special handling for GOOGLE_CLOUD_PROJECT in Cloud Shell:
  // Because GOOGLE_CLOUD_PROJECT in Cloud Shell tracks the project
  // set by the user using "gcloud config set project" we do not want to
  // use its value. So, unless the user overrides GOOGLE_CLOUD_PROJECT in
  // one of the .env files, we set the Cloud Shell-specific default here.
  if (envFilePath && fs.existsSync(envFilePath)) {
    const envFileContent = fs.readFileSync(envFilePath);
    const parsedEnv = dotenv.parse(envFileContent);
    if (parsedEnv.GOOGLE_CLOUD_PROJECT) {
      // .env file takes precedence in Cloud Shell
      process.env.GOOGLE_CLOUD_PROJECT = parsedEnv.GOOGLE_CLOUD_PROJECT;
    } else {
      // If not in .env, set to default and override global
      process.env.GOOGLE_CLOUD_PROJECT = 'cloudshell-gca';
    }
  } else {
    // If no .env file, set to default and override global
    process.env.GOOGLE_CLOUD_PROJECT = 'cloudshell-gca';
  }
}

export function loadEnvironment(settings?: Settings): void {
  const envFilePath = findEnvFile(process.cwd());

  // Cloud Shell environment variable handling
  if (process.env.CLOUD_SHELL === 'true') {
    setUpCloudShellEnvironment(envFilePath);
  }

  // If no settings provided, try to load workspace settings for exclusions
  let resolvedSettings = settings;
  if (!resolvedSettings) {
    const workspaceSettingsPath = getWorkspaceSettingsPath(process.cwd());
    try {
      if (fs.existsSync(workspaceSettingsPath)) {
        const workspaceContent = fs.readFileSync(
          workspaceSettingsPath,
          'utf-8',
        );
        const parsedWorkspaceSettings = JSON.parse(
          stripJsonComments(workspaceContent),
        ) as Settings;
        resolvedSettings = resolveEnvVarsInObject(parsedWorkspaceSettings);
      }
    } catch (_e) {
      // Ignore errors loading workspace settings
    }
  }

  if (envFilePath) {
    // Manually parse and load environment variables to handle exclusions correctly.
    // This avoids modifying environment variables that were already set from the shell.
    try {
      const envFileContent = fs.readFileSync(envFilePath, 'utf-8');
      const parsedEnv = dotenv.parse(envFileContent);

      const excludedVars =
        resolvedSettings?.excludedProjectEnvVars || DEFAULT_EXCLUDED_ENV_VARS;
      const isProjectEnvFile = !envFilePath.includes(GEMINI_DIR);

      for (const key in parsedEnv) {
        if (Object.hasOwn(parsedEnv, key)) {
          // If it's a project .env file, skip loading excluded variables.
          if (isProjectEnvFile && excludedVars.includes(key)) {
            continue;
          }

          // Load variable only if it's not already set in the environment.
          if (!Object.hasOwn(process.env, key)) {
            process.env[key] = parsedEnv[key];
          }
        }
      }
    } catch (_e) {
      // Errors are ignored to match the behavior of `dotenv.config({ quiet: true })`.
    }
  }
}

/**
 * Loads settings from user and workspace directories.
 * Project settings override user settings.
 */
export function loadSettings(workspaceDir: string): LoadedSettings {
  let systemSettings: Settings = {};
  let userSettings: Settings = {};
  let workspaceSettings: Settings = {};
  const settingsErrors: SettingsError[] = [];
  const systemSettingsPath = getSystemSettingsPath();

  // Resolve paths to their canonical representation to handle symlinks
  const resolvedWorkspaceDir = path.resolve(workspaceDir);
  const resolvedHomeDir = path.resolve(homedir());

  let realWorkspaceDir = resolvedWorkspaceDir;
  try {
    // fs.realpathSync gets the "true" path, resolving any symlinks
    realWorkspaceDir = fs.realpathSync(resolvedWorkspaceDir);
  } catch (_e) {
    // This is okay. The path might not exist yet, and that's a valid state.
  }

  // We expect homedir to always exist and be resolvable.
  const realHomeDir = fs.realpathSync(resolvedHomeDir);

  const workspaceSettingsPath = getWorkspaceSettingsPath(workspaceDir);

  // Load system settings
  try {
    if (fs.existsSync(systemSettingsPath)) {
      const systemContent = fs.readFileSync(systemSettingsPath, 'utf-8');
      const parsedSystemSettings = JSON.parse(
        stripJsonComments(systemContent),
      ) as Settings;
      systemSettings = resolveEnvVarsInObject(parsedSystemSettings);
    }
  } catch (error: unknown) {
    settingsErrors.push({
      message: getErrorMessage(error),
      path: systemSettingsPath,
    });
  }

  // Load user settings
  try {
    if (fs.existsSync(USER_SETTINGS_PATH)) {
      const userContent = fs.readFileSync(USER_SETTINGS_PATH, 'utf-8');
      const parsedUserSettings = JSON.parse(
        stripJsonComments(userContent),
      ) as Settings;
      userSettings = resolveEnvVarsInObject(parsedUserSettings);
      // Support legacy theme names
      if (userSettings.theme && userSettings.theme === 'VS') {
        userSettings.theme = DefaultLight.name;
      } else if (userSettings.theme && userSettings.theme === 'VS2015') {
        userSettings.theme = DefaultDark.name;
      }
    }
  } catch (error: unknown) {
    settingsErrors.push({
      message: getErrorMessage(error),
      path: USER_SETTINGS_PATH,
    });
  }

  if (realWorkspaceDir !== realHomeDir) {
    // Load workspace settings
    try {
      if (fs.existsSync(workspaceSettingsPath)) {
        const projectContent = fs.readFileSync(workspaceSettingsPath, 'utf-8');
        const parsedWorkspaceSettings = JSON.parse(
          stripJsonComments(projectContent),
        ) as Settings;
        workspaceSettings = resolveEnvVarsInObject(parsedWorkspaceSettings);
        if (workspaceSettings.theme && workspaceSettings.theme === 'VS') {
          workspaceSettings.theme = DefaultLight.name;
        } else if (
          workspaceSettings.theme &&
          workspaceSettings.theme === 'VS2015'
        ) {
          workspaceSettings.theme = DefaultDark.name;
        }
      }
    } catch (error: unknown) {
      settingsErrors.push({
        message: getErrorMessage(error),
        path: workspaceSettingsPath,
      });
    }
  }

  // Create LoadedSettings first
  const loadedSettings = new LoadedSettings(
    {
      path: systemSettingsPath,
      settings: systemSettings,
    },
    {
      path: USER_SETTINGS_PATH,
      settings: userSettings,
    },
    {
      path: workspaceSettingsPath,
      settings: workspaceSettings,
    },
    settingsErrors,
  );

  // Validate chatCompression settings
  const chatCompression = loadedSettings.merged.chatCompression;
  const threshold = chatCompression?.contextPercentageThreshold;
  if (
    threshold != null &&
    (typeof threshold !== 'number' || threshold < 0 || threshold > 1)
  ) {
    console.warn(
      `Invalid value for chatCompression.contextPercentageThreshold: "${threshold}". Please use a value between 0 and 1. Using default compression settings.`,
    );
    delete loadedSettings.merged.chatCompression;
  }

  // Load environment with merged settings
  loadEnvironment(loadedSettings.merged);

  return loadedSettings;
}

export function saveSettings(settingsFile: SettingsFile): void {
  try {
    // Ensure the directory exists
    const dirPath = path.dirname(settingsFile.path);
    if (!fs.existsSync(dirPath)) {
      fs.mkdirSync(dirPath, { recursive: true });
    }

    fs.writeFileSync(
      settingsFile.path,
      JSON.stringify(settingsFile.settings, null, 2),
      'utf-8',
    );
  } catch (error) {
    console.error('Error saving user settings file:', error);
  }
}<|MERGE_RESOLUTION|>--- conflicted
+++ resolved
@@ -9,19 +9,13 @@
 import { homedir, platform } from 'os';
 import * as dotenv from 'dotenv';
 import {
-<<<<<<< HEAD
   MCPServerConfig,
-  GEMINI_DIR,
+  GEMINI_CONFIG_DIR as GEMINI_DIR,
   getErrorMessage,
   BugCommandSettings,
   TelemetrySettings,
   AuthType,
 } from '@sport/core';
-=======
-  GEMINI_CONFIG_DIR as GEMINI_DIR,
-  getErrorMessage,
-} from '@google/gemini-cli-core';
->>>>>>> 8a9a9275
 import stripJsonComments from 'strip-json-comments';
 import { DefaultLight } from '../ui/themes/default-light.js';
 import { DefaultDark } from '../ui/themes/default.js';
