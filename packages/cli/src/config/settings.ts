/**
 * @license
 * Copyright 2025 Google LLC
 * SPDX-License-Identifier: Apache-2.0
 */

import * as fs from 'node:fs';
import * as path from 'node:path';
import { homedir, platform } from 'node:os';
import * as dotenv from 'dotenv';
import process from 'node:process';
import {
  MCPServerConfig,
  SPRTSCLTR_CONFIG_DIR as GEMINI_DIR,
  getErrorMessage,
<<<<<<< HEAD
  BugCommandSettings,
  TelemetrySettings,
  AuthType,
} from '@sport/core';
=======
  Storage,
} from '@google/gemini-cli-core';
>>>>>>> 39e7213f
import stripJsonComments from 'strip-json-comments';
import { DefaultLight } from '../ui/themes/default-light.js';
import { DefaultDark } from '../ui/themes/default.js';
import { isWorkspaceTrusted } from './trustedFolders.js';
import type { Settings, MemoryImportFormat } from './settingsSchema.js';
import { resolveEnvVarsInObject } from '../utils/envVarResolver.js';
import { mergeWith } from 'lodash-es';

export type { Settings, MemoryImportFormat };

<<<<<<< HEAD
export const SETTINGS_DIRECTORY_NAME = '.sprtscltr';
export const USER_SETTINGS_DIR = path.join(homedir(), SETTINGS_DIRECTORY_NAME);
export const USER_SETTINGS_PATH = path.join(USER_SETTINGS_DIR, 'settings.json');
=======
export const SETTINGS_DIRECTORY_NAME = '.gemini';

export const USER_SETTINGS_PATH = Storage.getGlobalSettingsPath();
export const USER_SETTINGS_DIR = path.dirname(USER_SETTINGS_PATH);
>>>>>>> 39e7213f
export const DEFAULT_EXCLUDED_ENV_VARS = ['DEBUG', 'DEBUG_MODE'];

const MIGRATE_V2_OVERWRITE = false;

// As defined in spec.md
const MIGRATION_MAP: Record<string, string> = {
  preferredEditor: 'general.preferredEditor',
  vimMode: 'general.vimMode',
  disableAutoUpdate: 'general.disableAutoUpdate',
  disableUpdateNag: 'general.disableUpdateNag',
  checkpointing: 'general.checkpointing',
  theme: 'ui.theme',
  customThemes: 'ui.customThemes',
  hideWindowTitle: 'ui.hideWindowTitle',
  hideTips: 'ui.hideTips',
  hideBanner: 'ui.hideBanner',
  hideFooter: 'ui.hideFooter',
  showMemoryUsage: 'ui.showMemoryUsage',
  showLineNumbers: 'ui.showLineNumbers',
  showCitations: 'ui.showCitations',
  accessibility: 'ui.accessibility',
  ideMode: 'ide.enabled',
  hasSeenIdeIntegrationNudge: 'ide.hasSeenNudge',
  usageStatisticsEnabled: 'privacy.usageStatisticsEnabled',
  telemetry: 'telemetry',
  model: 'model.name',
  maxSessionTurns: 'model.maxSessionTurns',
  summarizeToolOutput: 'model.summarizeToolOutput',
  chatCompression: 'model.chatCompression',
  skipNextSpeakerCheck: 'model.skipNextSpeakerCheck',
  contextFileName: 'context.fileName',
  memoryImportFormat: 'context.importFormat',
  memoryDiscoveryMaxDirs: 'context.discoveryMaxDirs',
  includeDirectories: 'context.includeDirectories',
  loadMemoryFromIncludeDirectories: 'context.loadFromIncludeDirectories',
  fileFiltering: 'context.fileFiltering',
  sandbox: 'tools.sandbox',
  shouldUseNodePtyShell: 'tools.usePty',
  allowedTools: 'tools.allowed',
  coreTools: 'tools.core',
  excludeTools: 'tools.exclude',
  toolDiscoveryCommand: 'tools.discoveryCommand',
  toolCallCommand: 'tools.callCommand',
  mcpServerCommand: 'mcp.serverCommand',
  allowMCPServers: 'mcp.allowed',
  excludeMCPServers: 'mcp.excluded',
  folderTrustFeature: 'security.folderTrust.featureEnabled',
  folderTrust: 'security.folderTrust.enabled',
  selectedAuthType: 'security.auth.selectedType',
  useExternalAuth: 'security.auth.useExternal',
  autoConfigureMaxOldSpaceSize: 'advanced.autoConfigureMemory',
  dnsResolutionOrder: 'advanced.dnsResolutionOrder',
  excludedProjectEnvVars: 'advanced.excludedEnvVars',
  bugCommand: 'advanced.bugCommand',
};

export function getSystemSettingsPath(): string {
  if (process.env['GEMINI_CLI_SYSTEM_SETTINGS_PATH']) {
    return process.env['GEMINI_CLI_SYSTEM_SETTINGS_PATH'];
  }
  if (platform() === 'darwin') {
    return '/Library/Application Support/GeminiCli/settings.json';
  } else if (platform() === 'win32') {
    return 'C:\\ProgramData\\gemini-cli\\settings.json';
  } else {
    return '/etc/gemini-cli/settings.json';
  }
}

export function getSystemDefaultsPath(): string {
  if (process.env['GEMINI_CLI_SYSTEM_DEFAULTS_PATH']) {
    return process.env['GEMINI_CLI_SYSTEM_DEFAULTS_PATH'];
  }
  return path.join(
    path.dirname(getSystemSettingsPath()),
    'system-defaults.json',
  );
}

export type { DnsResolutionOrder } from './settingsSchema.js';

export enum SettingScope {
  User = 'User',
  Workspace = 'Workspace',
  System = 'System',
  SystemDefaults = 'SystemDefaults',
}

export interface CheckpointingSettings {
  enabled?: boolean;
}

export interface SummarizeToolOutputSettings {
  tokenBudget?: number;
}

export interface AccessibilitySettings {
  disableLoadingPhrases?: boolean;
  screenReader?: boolean;
}

export interface SettingsError {
  message: string;
  path: string;
}

export interface SettingsFile {
  settings: Settings;
  path: string;
}

function setNestedProperty(
  obj: Record<string, unknown>,
  path: string,
  value: unknown,
) {
  const keys = path.split('.');
  const lastKey = keys.pop();
  if (!lastKey) return;

  let current: Record<string, unknown> = obj;
  for (const key of keys) {
    if (current[key] === undefined) {
      current[key] = {};
    }
    const next = current[key];
    if (typeof next === 'object' && next !== null) {
      current = next as Record<string, unknown>;
    } else {
      // This path is invalid, so we stop.
      return;
    }
  }
  current[lastKey] = value;
}

function needsMigration(settings: Record<string, unknown>): boolean {
  return !('general' in settings);
}

function migrateSettingsToV2(
  flatSettings: Record<string, unknown>,
): Record<string, unknown> | null {
  if (!needsMigration(flatSettings)) {
    return null;
  }

  const v2Settings: Record<string, unknown> = {};
  const flatKeys = new Set(Object.keys(flatSettings));

  for (const [oldKey, newPath] of Object.entries(MIGRATION_MAP)) {
    if (flatKeys.has(oldKey)) {
      setNestedProperty(v2Settings, newPath, flatSettings[oldKey]);
      flatKeys.delete(oldKey);
    }
  }

  // Preserve mcpServers at the top level
  if (flatSettings['mcpServers']) {
    v2Settings['mcpServers'] = flatSettings['mcpServers'];
    flatKeys.delete('mcpServers');
  }

  // Carry over any unrecognized keys
  for (const remainingKey of flatKeys) {
    v2Settings[remainingKey] = flatSettings[remainingKey];
  }

  return v2Settings;
}

function getNestedProperty(
  obj: Record<string, unknown>,
  path: string,
): unknown {
  const keys = path.split('.');
  let current: unknown = obj;
  for (const key of keys) {
    if (typeof current !== 'object' || current === null || !(key in current)) {
      return undefined;
    }
    current = (current as Record<string, unknown>)[key];
  }
  return current;
}

const REVERSE_MIGRATION_MAP: Record<string, string> = Object.fromEntries(
  Object.entries(MIGRATION_MAP).map(([key, value]) => [value, key]),
);

// Dynamically determine the top-level keys from the V2 settings structure.
const KNOWN_V2_CONTAINERS = new Set(
  Object.values(MIGRATION_MAP).map((path) => path.split('.')[0]),
);

export function migrateSettingsToV1(
  v2Settings: Record<string, unknown>,
): Record<string, unknown> {
  const v1Settings: Record<string, unknown> = {};
  const v2Keys = new Set(Object.keys(v2Settings));

  for (const [newPath, oldKey] of Object.entries(REVERSE_MIGRATION_MAP)) {
    const value = getNestedProperty(v2Settings, newPath);
    if (value !== undefined) {
      v1Settings[oldKey] = value;
      v2Keys.delete(newPath.split('.')[0]);
    }
  }

  // Preserve mcpServers at the top level
  if (v2Settings['mcpServers']) {
    v1Settings['mcpServers'] = v2Settings['mcpServers'];
    v2Keys.delete('mcpServers');
  }

  // Carry over any unrecognized keys
  for (const remainingKey of v2Keys) {
    const value = v2Settings[remainingKey];
    if (value === undefined) {
      continue;
    }

    // Don't carry over empty objects that were just containers for migrated settings.
    if (
      KNOWN_V2_CONTAINERS.has(remainingKey) &&
      typeof value === 'object' &&
      value !== null &&
      !Array.isArray(value) &&
      Object.keys(value).length === 0
    ) {
      continue;
    }

    v1Settings[remainingKey] = value;
  }

  return v1Settings;
}

function mergeSettings(
  system: Settings,
  systemDefaults: Settings,
  user: Settings,
  workspace: Settings,
  isTrusted: boolean,
): Settings {
  const safeWorkspace = isTrusted ? workspace : ({} as Settings);

  // folderTrust is not supported at workspace level.
  const { security, ...restOfWorkspace } = safeWorkspace;
  const safeWorkspaceWithoutFolderTrust = security
    ? {
        ...restOfWorkspace,
        // eslint-disable-next-line @typescript-eslint/no-unused-vars
        security: (({ folderTrust, ...rest }) => rest)(security),
      }
    : {
        ...restOfWorkspace,
        security: {},
      };

  // Settings are merged with the following precedence (last one wins for
  // single values):
  // 1. System Defaults
  // 2. User Settings
  // 3. Workspace Settings
  // 4. System Settings (as overrides)
  //
  // For properties that are arrays (e.g., includeDirectories), the arrays
  // are concatenated. For objects (e.g., customThemes), they are merged.
  return {
    ...systemDefaults,
    ...user,
    ...safeWorkspaceWithoutFolderTrust,
    ...system,
    general: {
      ...(systemDefaults.general || {}),
      ...(user.general || {}),
      ...(safeWorkspaceWithoutFolderTrust.general || {}),
      ...(system.general || {}),
    },
    ui: {
      ...(systemDefaults.ui || {}),
      ...(user.ui || {}),
      ...(safeWorkspaceWithoutFolderTrust.ui || {}),
      ...(system.ui || {}),
      customThemes: {
        ...(systemDefaults.ui?.customThemes || {}),
        ...(user.ui?.customThemes || {}),
        ...(safeWorkspaceWithoutFolderTrust.ui?.customThemes || {}),
        ...(system.ui?.customThemes || {}),
      },
    },
    security: {
      ...(systemDefaults.security || {}),
      ...(user.security || {}),
      ...(safeWorkspaceWithoutFolderTrust.security || {}),
      ...(system.security || {}),
    },
    mcp: {
      ...(systemDefaults.mcp || {}),
      ...(user.mcp || {}),
      ...(safeWorkspaceWithoutFolderTrust.mcp || {}),
      ...(system.mcp || {}),
    },
    mcpServers: {
      ...(systemDefaults.mcpServers || {}),
      ...(user.mcpServers || {}),
      ...(safeWorkspaceWithoutFolderTrust.mcpServers || {}),
      ...(system.mcpServers || {}),
    },
    context: {
      ...(systemDefaults.context || {}),
      ...(user.context || {}),
      ...(safeWorkspaceWithoutFolderTrust.context || {}),
      ...(system.context || {}),
      includeDirectories: [
        ...(systemDefaults.context?.includeDirectories || []),
        ...(user.context?.includeDirectories || []),
        ...(safeWorkspaceWithoutFolderTrust.context?.includeDirectories || []),
        ...(system.context?.includeDirectories || []),
      ],
    },
    model: {
      ...(systemDefaults.model || {}),
      ...(user.model || {}),
      ...(safeWorkspaceWithoutFolderTrust.model || {}),
      ...(system.model || {}),
      chatCompression: {
        ...(systemDefaults.model?.chatCompression || {}),
        ...(user.model?.chatCompression || {}),
        ...(safeWorkspaceWithoutFolderTrust.model?.chatCompression || {}),
        ...(system.model?.chatCompression || {}),
      },
    },
    advanced: {
      ...(systemDefaults.advanced || {}),
      ...(user.advanced || {}),
      ...(safeWorkspaceWithoutFolderTrust.advanced || {}),
      ...(system.advanced || {}),
      excludedEnvVars: [
        ...new Set([
          ...(systemDefaults.advanced?.excludedEnvVars || []),
          ...(user.advanced?.excludedEnvVars || []),
          ...(safeWorkspaceWithoutFolderTrust.advanced?.excludedEnvVars || []),
          ...(system.advanced?.excludedEnvVars || []),
        ]),
      ],
    },
    extensions: {
      ...(systemDefaults.extensions || {}),
      ...(user.extensions || {}),
      ...(safeWorkspaceWithoutFolderTrust.extensions || {}),
      ...(system.extensions || {}),
      disabled: [
        ...new Set([
          ...(systemDefaults.extensions?.disabled || []),
          ...(user.extensions?.disabled || []),
          ...(safeWorkspaceWithoutFolderTrust.extensions?.disabled || []),
          ...(system.extensions?.disabled || []),
        ]),
      ],
      workspacesWithMigrationNudge: [
        ...new Set([
          ...(systemDefaults.extensions?.workspacesWithMigrationNudge || []),
          ...(user.extensions?.workspacesWithMigrationNudge || []),
          ...(safeWorkspaceWithoutFolderTrust.extensions
            ?.workspacesWithMigrationNudge || []),
          ...(system.extensions?.workspacesWithMigrationNudge || []),
        ]),
      ],
    },
  };
}

export class LoadedSettings {
  constructor(
    system: SettingsFile,
    systemDefaults: SettingsFile,
    user: SettingsFile,
    workspace: SettingsFile,
    errors: SettingsError[],
    isTrusted: boolean,
    migratedInMemorScopes: Set<SettingScope>,
  ) {
    this.system = system;
    this.systemDefaults = systemDefaults;
    this.user = user;
    this.workspace = workspace;
    this.errors = errors;
    this.isTrusted = isTrusted;
    this.migratedInMemorScopes = migratedInMemorScopes;
    this._merged = this.computeMergedSettings();
  }

  readonly system: SettingsFile;
  readonly systemDefaults: SettingsFile;
  readonly user: SettingsFile;
  readonly workspace: SettingsFile;
  readonly errors: SettingsError[];
  readonly isTrusted: boolean;
  readonly migratedInMemorScopes: Set<SettingScope>;

  private _merged: Settings;

  get merged(): Settings {
    return this._merged;
  }

  private computeMergedSettings(): Settings {
    return mergeSettings(
      this.system.settings,
      this.systemDefaults.settings,
      this.user.settings,
      this.workspace.settings,
      this.isTrusted,
    );
  }

  forScope(scope: SettingScope): SettingsFile {
    switch (scope) {
      case SettingScope.User:
        return this.user;
      case SettingScope.Workspace:
        return this.workspace;
      case SettingScope.System:
        return this.system;
      case SettingScope.SystemDefaults:
        return this.systemDefaults;
      default:
        throw new Error(`Invalid scope: ${scope}`);
    }
  }

  setValue(scope: SettingScope, key: string, value: unknown): void {
    const settingsFile = this.forScope(scope);
    setNestedProperty(settingsFile.settings, key, value);
    this._merged = this.computeMergedSettings();
    saveSettings(settingsFile);
  }
}

function findEnvFile(startDir: string): string | null {
  let currentDir = path.resolve(startDir);
  while (true) {
    // prefer gemini-specific .env under GEMINI_DIR
    const geminiEnvPath = path.join(currentDir, GEMINI_DIR, '.env');
    if (fs.existsSync(geminiEnvPath)) {
      return geminiEnvPath;
    }
    const envPath = path.join(currentDir, '.env');
    if (fs.existsSync(envPath)) {
      return envPath;
    }
    const parentDir = path.dirname(currentDir);
    if (parentDir === currentDir || !parentDir) {
      // check .env under home as fallback, again preferring gemini-specific .env
      const homeGeminiEnvPath = path.join(homedir(), GEMINI_DIR, '.env');
      if (fs.existsSync(homeGeminiEnvPath)) {
        return homeGeminiEnvPath;
      }
      const homeEnvPath = path.join(homedir(), '.env');
      if (fs.existsSync(homeEnvPath)) {
        return homeEnvPath;
      }
      return null;
    }
    currentDir = parentDir;
  }
}

export function setUpCloudShellEnvironment(envFilePath: string | null): void {
  // Special handling for GOOGLE_CLOUD_PROJECT in Cloud Shell:
  // Because GOOGLE_CLOUD_PROJECT in Cloud Shell tracks the project
  // set by the user using "gcloud config set project" we do not want to
  // use its value. So, unless the user overrides GOOGLE_CLOUD_PROJECT in
  // one of the .env files, we set the Cloud Shell-specific default here.
  if (envFilePath && fs.existsSync(envFilePath)) {
    const envFileContent = fs.readFileSync(envFilePath);
    const parsedEnv = dotenv.parse(envFileContent);
    if (parsedEnv['GOOGLE_CLOUD_PROJECT']) {
      // .env file takes precedence in Cloud Shell
      process.env['GOOGLE_CLOUD_PROJECT'] = parsedEnv['GOOGLE_CLOUD_PROJECT'];
    } else {
      // If not in .env, set to default and override global
      process.env['GOOGLE_CLOUD_PROJECT'] = 'cloudshell-gca';
    }
  } else {
    // If no .env file, set to default and override global
    process.env['GOOGLE_CLOUD_PROJECT'] = 'cloudshell-gca';
  }
}

export function loadEnvironment(settings: Settings): void {
  const envFilePath = findEnvFile(process.cwd());

  if (!isWorkspaceTrusted(settings)) {
    return;
  }

  // Cloud Shell environment variable handling
  if (process.env['CLOUD_SHELL'] === 'true') {
    setUpCloudShellEnvironment(envFilePath);
  }

  if (envFilePath) {
    // Manually parse and load environment variables to handle exclusions correctly.
    // This avoids modifying environment variables that were already set from the shell.
    try {
      const envFileContent = fs.readFileSync(envFilePath, 'utf-8');
      const parsedEnv = dotenv.parse(envFileContent);

      const excludedVars =
        settings?.advanced?.excludedEnvVars || DEFAULT_EXCLUDED_ENV_VARS;
      const isProjectEnvFile = !envFilePath.includes(GEMINI_DIR);

      for (const key in parsedEnv) {
        if (Object.hasOwn(parsedEnv, key)) {
          // If it's a project .env file, skip loading excluded variables.
          if (isProjectEnvFile && excludedVars.includes(key)) {
            continue;
          }

          // Load variable only if it's not already set in the environment.
          if (!Object.hasOwn(process.env, key)) {
            process.env[key] = parsedEnv[key];
          }
        }
      }
    } catch (_e) {
      // Errors are ignored to match the behavior of `dotenv.config({ quiet: true })`.
    }
  }
}

/**
 * Loads settings from user and workspace directories.
 * Project settings override user settings.
 */
export function loadSettings(workspaceDir: string): LoadedSettings {
  let systemSettings: Settings = {};
  let systemDefaultSettings: Settings = {};
  let userSettings: Settings = {};
  let workspaceSettings: Settings = {};
  const settingsErrors: SettingsError[] = [];
  const systemSettingsPath = getSystemSettingsPath();
  const systemDefaultsPath = getSystemDefaultsPath();
  const migratedInMemorScopes = new Set<SettingScope>();

  // Resolve paths to their canonical representation to handle symlinks
  const resolvedWorkspaceDir = path.resolve(workspaceDir);
  const resolvedHomeDir = path.resolve(homedir());

  let realWorkspaceDir = resolvedWorkspaceDir;
  try {
    // fs.realpathSync gets the "true" path, resolving any symlinks
    realWorkspaceDir = fs.realpathSync(resolvedWorkspaceDir);
  } catch (_e) {
    // This is okay. The path might not exist yet, and that's a valid state.
  }

  // We expect homedir to always exist and be resolvable.
  const realHomeDir = fs.realpathSync(resolvedHomeDir);

  const workspaceSettingsPath = new Storage(
    workspaceDir,
  ).getWorkspaceSettingsPath();

  const loadAndMigrate = (filePath: string, scope: SettingScope): Settings => {
    try {
      if (fs.existsSync(filePath)) {
        const content = fs.readFileSync(filePath, 'utf-8');
        const rawSettings: unknown = JSON.parse(stripJsonComments(content));

        if (
          typeof rawSettings !== 'object' ||
          rawSettings === null ||
          Array.isArray(rawSettings)
        ) {
          settingsErrors.push({
            message: 'Settings file is not a valid JSON object.',
            path: filePath,
          });
          return {};
        }

        let settingsObject = rawSettings as Record<string, unknown>;
        if (needsMigration(settingsObject)) {
          const migratedSettings = migrateSettingsToV2(settingsObject);
          if (migratedSettings) {
            if (MIGRATE_V2_OVERWRITE) {
              try {
                fs.renameSync(filePath, `${filePath}.orig`);
                fs.writeFileSync(
                  filePath,
                  JSON.stringify(migratedSettings, null, 2),
                  'utf-8',
                );
              } catch (e) {
                console.error(
                  `Error migrating settings file on disk: ${getErrorMessage(
                    e,
                  )}`,
                );
              }
            } else {
              migratedInMemorScopes.add(scope);
            }
            settingsObject = migratedSettings;
          }
        }
        return settingsObject as Settings;
      }
    } catch (error: unknown) {
      settingsErrors.push({
        message: getErrorMessage(error),
        path: filePath,
      });
    }
    return {};
  };

  systemSettings = loadAndMigrate(systemSettingsPath, SettingScope.System);
  systemDefaultSettings = loadAndMigrate(
    systemDefaultsPath,
    SettingScope.SystemDefaults,
  );
  userSettings = loadAndMigrate(USER_SETTINGS_PATH, SettingScope.User);

  if (realWorkspaceDir !== realHomeDir) {
    workspaceSettings = loadAndMigrate(
      workspaceSettingsPath,
      SettingScope.Workspace,
    );
  }

  // Support legacy theme names
  if (userSettings.ui?.theme === 'VS') {
    userSettings.ui.theme = DefaultLight.name;
  } else if (userSettings.ui?.theme === 'VS2015') {
    userSettings.ui.theme = DefaultDark.name;
  }
  if (workspaceSettings.ui?.theme === 'VS') {
    workspaceSettings.ui.theme = DefaultLight.name;
  } else if (workspaceSettings.ui?.theme === 'VS2015') {
    workspaceSettings.ui.theme = DefaultDark.name;
  }

  // For the initial trust check, we can only use user and system settings.
  const initialTrustCheckSettings = mergeWith({}, systemSettings, userSettings);
  const isTrusted =
    isWorkspaceTrusted(initialTrustCheckSettings as Settings) ?? true;

  // Create a temporary merged settings object to pass to loadEnvironment.
  const tempMergedSettings = mergeSettings(
    systemSettings,
    systemDefaultSettings,
    userSettings,
    workspaceSettings,
    isTrusted,
  );

  // loadEnviroment depends on settings so we have to create a temp version of
  // the settings to avoid a cycle
  loadEnvironment(tempMergedSettings);

  // Now that the environment is loaded, resolve variables in the settings.
  systemSettings = resolveEnvVarsInObject(systemSettings);
  userSettings = resolveEnvVarsInObject(userSettings);
  workspaceSettings = resolveEnvVarsInObject(workspaceSettings);

  // Create LoadedSettings first
  const loadedSettings = new LoadedSettings(
    {
      path: systemSettingsPath,
      settings: systemSettings,
    },
    {
      path: systemDefaultsPath,
      settings: systemDefaultSettings,
    },
    {
      path: USER_SETTINGS_PATH,
      settings: userSettings,
    },
    {
      path: workspaceSettingsPath,
      settings: workspaceSettings,
    },
    settingsErrors,
    isTrusted,
    migratedInMemorScopes,
  );

  return loadedSettings;
}

export function saveSettings(settingsFile: SettingsFile): void {
  try {
    // Ensure the directory exists
    const dirPath = path.dirname(settingsFile.path);
    if (!fs.existsSync(dirPath)) {
      fs.mkdirSync(dirPath, { recursive: true });
    }

    let settingsToSave = settingsFile.settings;
    if (!MIGRATE_V2_OVERWRITE) {
      settingsToSave = migrateSettingsToV1(
        settingsToSave as Record<string, unknown>,
      ) as Settings;
    }

    fs.writeFileSync(
      settingsFile.path,
      JSON.stringify(settingsToSave, null, 2),
      'utf-8',
    );
  } catch (error) {
    console.error('Error saving user settings file:', error);
  }
}<|MERGE_RESOLUTION|>--- conflicted
+++ resolved
@@ -13,15 +13,10 @@
   MCPServerConfig,
   SPRTSCLTR_CONFIG_DIR as GEMINI_DIR,
   getErrorMessage,
-<<<<<<< HEAD
   BugCommandSettings,
   TelemetrySettings,
   AuthType,
 } from '@sport/core';
-=======
-  Storage,
-} from '@google/gemini-cli-core';
->>>>>>> 39e7213f
 import stripJsonComments from 'strip-json-comments';
 import { DefaultLight } from '../ui/themes/default-light.js';
 import { DefaultDark } from '../ui/themes/default.js';
@@ -32,16 +27,9 @@
 
 export type { Settings, MemoryImportFormat };
 
-<<<<<<< HEAD
 export const SETTINGS_DIRECTORY_NAME = '.sprtscltr';
 export const USER_SETTINGS_DIR = path.join(homedir(), SETTINGS_DIRECTORY_NAME);
 export const USER_SETTINGS_PATH = path.join(USER_SETTINGS_DIR, 'settings.json');
-=======
-export const SETTINGS_DIRECTORY_NAME = '.gemini';
-
-export const USER_SETTINGS_PATH = Storage.getGlobalSettingsPath();
-export const USER_SETTINGS_DIR = path.dirname(USER_SETTINGS_PATH);
->>>>>>> 39e7213f
 export const DEFAULT_EXCLUDED_ENV_VARS = ['DEBUG', 'DEBUG_MODE'];
 
 const MIGRATE_V2_OVERWRITE = false;
