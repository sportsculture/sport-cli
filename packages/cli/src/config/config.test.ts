--- conflicted
+++ resolved
@@ -4,7 +4,6 @@
  * SPDX-License-Identifier: Apache-2.0
  */
 
-<<<<<<< HEAD
 import { describe, it, expect, vi, beforeEach, afterEach } from 'vitest';
 import * as os from 'os';
 import * as fs from 'fs';
@@ -14,61 +13,6 @@
 import { Settings } from './settings.js';
 import { Extension } from './extension.js';
 import * as ServerConfig from '@sport/core';
-=======
-import {
-  describe,
-  it,
-  expect,
-  vi,
-  beforeEach,
-  afterEach,
-  type Mock,
-} from 'vitest';
-import * as os from 'node:os';
-import * as path from 'node:path';
-import { ShellTool, EditTool, WriteFileTool } from '@google/gemini-cli-core';
-import { loadCliConfig, parseArguments, type CliArgs } from './config.js';
-import type { Settings } from './settings.js';
-import type { Extension } from './extension.js';
-import * as ServerConfig from '@google/gemini-cli-core';
-import { isWorkspaceTrusted } from './trustedFolders.js';
-
-vi.mock('./trustedFolders.js', () => ({
-  isWorkspaceTrusted: vi.fn().mockReturnValue(true), // Default to trusted
-}));
-
-vi.mock('fs', async (importOriginal) => {
-  const actualFs = await importOriginal<typeof import('fs')>();
-  const pathMod = await import('node:path');
-  const mockHome = '/mock/home/user';
-  const MOCK_CWD1 = process.cwd();
-  const MOCK_CWD2 = pathMod.resolve(pathMod.sep, 'home', 'user', 'project');
-
-  const mockPaths = new Set([
-    MOCK_CWD1,
-    MOCK_CWD2,
-    pathMod.resolve(pathMod.sep, 'cli', 'path1'),
-    pathMod.resolve(pathMod.sep, 'settings', 'path1'),
-    pathMod.join(mockHome, 'settings', 'path2'),
-    pathMod.join(MOCK_CWD2, 'cli', 'path2'),
-    pathMod.join(MOCK_CWD2, 'settings', 'path3'),
-  ]);
-
-  return {
-    ...actualFs,
-    mkdirSync: vi.fn(),
-    writeFileSync: vi.fn(),
-    existsSync: vi.fn((p) => mockPaths.has(p.toString())),
-    statSync: vi.fn((p) => {
-      if (mockPaths.has(p.toString())) {
-        return { isDirectory: () => true } as unknown as import('fs').Stats;
-      }
-      return (actualFs as typeof import('fs')).statSync(p as unknown as string);
-    }),
-    realpathSync: vi.fn((p) => p),
-  };
-});
->>>>>>> 39e7213f
 
 vi.mock('os', async (importOriginal) => {
   const actualOs = await importOriginal<typeof os>();
@@ -752,19 +696,10 @@
   //    readability, and content based on paths derived from the mocked os.homedir().
   // 3. Spies on console functions (for logger output) are correctly set up if needed.
   // Example of a previously failing test structure:
-<<<<<<< HEAD
   /*
   it('should correctly use mocked homedir for global path', async () => {
     const MOCK_SPRTSCLTR_DIR_LOCAL = path.join('/mock/home/user', '.gemini');
     const MOCK_GLOBAL_PATH_LOCAL = path.join(MOCK_SPRTSCLTR_DIR_LOCAL, 'GEMINI.md');
-=======
-  it.skip('should correctly use mocked homedir for global path', async () => {
-    const MOCK_GEMINI_DIR_LOCAL = path.join('/mock/home/user', '.gemini');
-    const MOCK_GLOBAL_PATH_LOCAL = path.join(
-      MOCK_GEMINI_DIR_LOCAL,
-      'GEMINI.md',
-    );
->>>>>>> 39e7213f
     mockFs({
       [MOCK_GLOBAL_PATH_LOCAL]: { type: 'file', content: 'GlobalContentOnly' },
     });
