/**
 * @license
 * Copyright 2025 Google LLC
 * SPDX-License-Identifier: Apache-2.0
 */

import { describe, it, expect, vi, beforeEach, afterEach } from 'vitest';
<<<<<<< HEAD
import {
  validateNonInteractiveAuth,
  NonInteractiveConfig,
} from './validateNonInterActiveAuth.js';
import { AuthType } from '@sport/core';
=======
import type { NonInteractiveConfig } from './validateNonInterActiveAuth.js';
import { validateNonInteractiveAuth } from './validateNonInterActiveAuth.js';
import { AuthType } from '@google/gemini-cli-core';
import * as auth from './config/auth.js';
>>>>>>> 39e7213f

describe('validateNonInterActiveAuth', () => {
  let originalEnvGeminiApiKey: string | undefined;
  let originalEnvVertexAi: string | undefined;
  let originalEnvGcp: string | undefined;
  let consoleErrorSpy: ReturnType<typeof vi.spyOn>;
  let processExitSpy: ReturnType<typeof vi.spyOn>;
  let refreshAuthMock: jest.MockedFunction<
    (authType: AuthType) => Promise<unknown>
  >;

  beforeEach(() => {
    originalEnvGeminiApiKey = process.env['GEMINI_API_KEY'];
    originalEnvVertexAi = process.env['GOOGLE_GENAI_USE_VERTEXAI'];
    originalEnvGcp = process.env['GOOGLE_GENAI_USE_GCA'];
    delete process.env['GEMINI_API_KEY'];
    delete process.env['GOOGLE_GENAI_USE_VERTEXAI'];
    delete process.env['GOOGLE_GENAI_USE_GCA'];
    consoleErrorSpy = vi.spyOn(console, 'error').mockImplementation(() => {});
    processExitSpy = vi.spyOn(process, 'exit').mockImplementation((code) => {
      throw new Error(`process.exit(${code}) called`);
    });
    refreshAuthMock = vi.fn().mockResolvedValue('refreshed');
  });

  afterEach(() => {
    if (originalEnvGeminiApiKey !== undefined) {
      process.env['GEMINI_API_KEY'] = originalEnvGeminiApiKey;
    } else {
      delete process.env['GEMINI_API_KEY'];
    }
    if (originalEnvVertexAi !== undefined) {
      process.env['GOOGLE_GENAI_USE_VERTEXAI'] = originalEnvVertexAi;
    } else {
      delete process.env['GOOGLE_GENAI_USE_VERTEXAI'];
    }
    if (originalEnvGcp !== undefined) {
      process.env['GOOGLE_GENAI_USE_GCA'] = originalEnvGcp;
    } else {
      delete process.env['GOOGLE_GENAI_USE_GCA'];
    }
    vi.restoreAllMocks();
  });

  it('exits if no auth type is configured or env vars set', async () => {
    const nonInteractiveConfig: NonInteractiveConfig = {
      refreshAuth: refreshAuthMock,
    };
    try {
      await validateNonInteractiveAuth(undefined, nonInteractiveConfig);
      expect.fail('Should have exited');
    } catch (e) {
      expect((e as Error).message).toContain('process.exit(1) called');
    }
    expect(consoleErrorSpy).toHaveBeenCalledWith(
      expect.stringContaining('Please set an Auth method'),
    );
    expect(processExitSpy).toHaveBeenCalledWith(1);
  });

  it('uses LOGIN_WITH_GOOGLE if GOOGLE_GENAI_USE_GCA is set', async () => {
    process.env['GOOGLE_GENAI_USE_GCA'] = 'true';
    const nonInteractiveConfig: NonInteractiveConfig = {
      refreshAuth: refreshAuthMock,
    };
    await validateNonInteractiveAuth(undefined, nonInteractiveConfig);
    expect(refreshAuthMock).toHaveBeenCalledWith(AuthType.LOGIN_WITH_GOOGLE);
  });

  it('uses USE_GEMINI if GEMINI_API_KEY is set', async () => {
    process.env['GEMINI_API_KEY'] = 'fake-key';
    const nonInteractiveConfig: NonInteractiveConfig = {
      refreshAuth: refreshAuthMock,
    };
    await validateNonInteractiveAuth(undefined, nonInteractiveConfig);
    expect(refreshAuthMock).toHaveBeenCalledWith(AuthType.USE_GEMINI);
  });

  it('uses USE_VERTEX_AI if GOOGLE_GENAI_USE_VERTEXAI is true (with GOOGLE_CLOUD_PROJECT and GOOGLE_CLOUD_LOCATION)', async () => {
    process.env['GOOGLE_GENAI_USE_VERTEXAI'] = 'true';
    process.env['GOOGLE_CLOUD_PROJECT'] = 'test-project';
    process.env['GOOGLE_CLOUD_LOCATION'] = 'us-central1';
    const nonInteractiveConfig: NonInteractiveConfig = {
      refreshAuth: refreshAuthMock,
    };
    await validateNonInteractiveAuth(undefined, nonInteractiveConfig);
    expect(refreshAuthMock).toHaveBeenCalledWith(AuthType.USE_VERTEX_AI);
  });

  it('uses USE_VERTEX_AI if GOOGLE_GENAI_USE_VERTEXAI is true and GOOGLE_API_KEY is set', async () => {
    process.env['GOOGLE_GENAI_USE_VERTEXAI'] = 'true';
    process.env['GOOGLE_API_KEY'] = 'vertex-api-key';
    const nonInteractiveConfig: NonInteractiveConfig = {
      refreshAuth: refreshAuthMock,
    };
    await validateNonInteractiveAuth(undefined, nonInteractiveConfig);
    expect(refreshAuthMock).toHaveBeenCalledWith(AuthType.USE_VERTEX_AI);
  });

  it('uses LOGIN_WITH_GOOGLE if GOOGLE_GENAI_USE_GCA is set, even with other env vars', async () => {
    process.env['GOOGLE_GENAI_USE_GCA'] = 'true';
    process.env['GEMINI_API_KEY'] = 'fake-key';
    process.env['GOOGLE_GENAI_USE_VERTEXAI'] = 'true';
    process.env['GOOGLE_CLOUD_PROJECT'] = 'test-project';
    process.env['GOOGLE_CLOUD_LOCATION'] = 'us-central1';
    const nonInteractiveConfig: NonInteractiveConfig = {
      refreshAuth: refreshAuthMock,
    };
    await validateNonInteractiveAuth(undefined, nonInteractiveConfig);
    expect(refreshAuthMock).toHaveBeenCalledWith(AuthType.LOGIN_WITH_GOOGLE);
  });

  it('uses USE_VERTEX_AI if both GEMINI_API_KEY and GOOGLE_GENAI_USE_VERTEXAI are set', async () => {
    process.env['GEMINI_API_KEY'] = 'fake-key';
    process.env['GOOGLE_GENAI_USE_VERTEXAI'] = 'true';
    process.env['GOOGLE_CLOUD_PROJECT'] = 'test-project';
    process.env['GOOGLE_CLOUD_LOCATION'] = 'us-central1';
    const nonInteractiveConfig: NonInteractiveConfig = {
      refreshAuth: refreshAuthMock,
    };
    await validateNonInteractiveAuth(undefined, nonInteractiveConfig);
    expect(refreshAuthMock).toHaveBeenCalledWith(AuthType.USE_VERTEX_AI);
  });

  it('uses USE_GEMINI if GOOGLE_GENAI_USE_VERTEXAI is false, GEMINI_API_KEY is set, and project/location are available', async () => {
    process.env['GOOGLE_GENAI_USE_VERTEXAI'] = 'false';
    process.env['GEMINI_API_KEY'] = 'fake-key';
    process.env['GOOGLE_CLOUD_PROJECT'] = 'test-project';
    process.env['GOOGLE_CLOUD_LOCATION'] = 'us-central1';
    const nonInteractiveConfig: NonInteractiveConfig = {
      refreshAuth: refreshAuthMock,
    };
    await validateNonInteractiveAuth(undefined, nonInteractiveConfig);
    expect(refreshAuthMock).toHaveBeenCalledWith(AuthType.USE_GEMINI);
  });

  it('uses configuredAuthType if provided', async () => {
    // Set required env var for USE_GEMINI
    process.env['GEMINI_API_KEY'] = 'fake-key';
    const nonInteractiveConfig: NonInteractiveConfig = {
      refreshAuth: refreshAuthMock,
    };
    await validateNonInteractiveAuth(AuthType.USE_GEMINI, nonInteractiveConfig);
    expect(refreshAuthMock).toHaveBeenCalledWith(AuthType.USE_GEMINI);
  });

  it('exits if validateAuthMethod returns error', async () => {
    // Mock validateAuthMethod to return error
    const mod = await import('./config/auth.js');
    vi.spyOn(mod, 'validateAuthMethod').mockReturnValue('Auth error!');
    const nonInteractiveConfig: NonInteractiveConfig = {
      refreshAuth: refreshAuthMock,
    };
    try {
      await validateNonInteractiveAuth(
        AuthType.USE_GEMINI,
        nonInteractiveConfig,
      );
      expect.fail('Should have exited');
    } catch (e) {
      expect((e as Error).message).toContain('process.exit(1) called');
    }
    expect(consoleErrorSpy).toHaveBeenCalledWith('Auth error!');
    expect(processExitSpy).toHaveBeenCalledWith(1);
  });
});<|MERGE_RESOLUTION|>--- conflicted
+++ resolved
@@ -5,18 +5,11 @@
  */
 
 import { describe, it, expect, vi, beforeEach, afterEach } from 'vitest';
-<<<<<<< HEAD
 import {
   validateNonInteractiveAuth,
   NonInteractiveConfig,
 } from './validateNonInterActiveAuth.js';
 import { AuthType } from '@sport/core';
-=======
-import type { NonInteractiveConfig } from './validateNonInterActiveAuth.js';
-import { validateNonInteractiveAuth } from './validateNonInterActiveAuth.js';
-import { AuthType } from '@google/gemini-cli-core';
-import * as auth from './config/auth.js';
->>>>>>> 39e7213f
 
 describe('validateNonInterActiveAuth', () => {
   let originalEnvGeminiApiKey: string | undefined;
