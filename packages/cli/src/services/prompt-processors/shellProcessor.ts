--- conflicted
+++ resolved
@@ -4,18 +4,7 @@
  * SPDX-License-Identifier: Apache-2.0
  */
 
-<<<<<<< HEAD
 import { checkCommandPermissions, ShellExecutionService } from '@sport/core';
-=======
-import {
-  ApprovalMode,
-  checkCommandPermissions,
-  escapeShellArg,
-  getShellConfiguration,
-  ShellExecutionService,
-  flatMapTextParts,
-} from '@google/gemini-cli-core';
->>>>>>> 39e7213f
 
 import type { CommandContext } from '../../ui/commands/types.js';
 import type { IPromptProcessor, PromptPipelineContent } from './types.js';
