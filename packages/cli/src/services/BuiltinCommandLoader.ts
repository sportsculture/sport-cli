/**
 * @license
 * Copyright 2025 Google LLC
 * SPDX-License-Identifier: Apache-2.0
 */

<<<<<<< HEAD
import { ICommandLoader } from './types.js';
import { SlashCommand } from '../ui/commands/types.js';
import { Config } from '@sport/core';
=======
import type { ICommandLoader } from './types.js';
import type { SlashCommand } from '../ui/commands/types.js';
import type { Config } from '@google/gemini-cli-core';
>>>>>>> 39e7213f
import { aboutCommand } from '../ui/commands/aboutCommand.js';
import { authCommand } from '../ui/commands/authCommand.js';
import { bugCommand } from '../ui/commands/bugCommand.js';
import { chatCommand } from '../ui/commands/chatCommand.js';
import { clearCommand } from '../ui/commands/clearCommand.js';
import { compressCommand } from '../ui/commands/compressCommand.js';
import { copyCommand } from '../ui/commands/copyCommand.js';
import { corgiCommand } from '../ui/commands/corgiCommand.js';
import { docsCommand } from '../ui/commands/docsCommand.js';
import { directoryCommand } from '../ui/commands/directoryCommand.js';
import { editorCommand } from '../ui/commands/editorCommand.js';
import { extensionsCommand } from '../ui/commands/extensionsCommand.js';
import { helpCommand } from '../ui/commands/helpCommand.js';
import { ideCommand } from '../ui/commands/ideCommand.js';
import { initCommand } from '../ui/commands/initCommand.js';
import { mcpCommand } from '../ui/commands/mcpCommand.js';
import { memoryCommand } from '../ui/commands/memoryCommand.js';
import { privacyCommand } from '../ui/commands/privacyCommand.js';
import { quitCommand } from '../ui/commands/quitCommand.js';
import { restoreCommand } from '../ui/commands/restoreCommand.js';
import { statsCommand } from '../ui/commands/statsCommand.js';
import { themeCommand } from '../ui/commands/themeCommand.js';
import { toolsCommand } from '../ui/commands/toolsCommand.js';
import { settingsCommand } from '../ui/commands/settingsCommand.js';
import { vimCommand } from '../ui/commands/vimCommand.js';
import { setupGithubCommand } from '../ui/commands/setupGithubCommand.js';
import { terminalSetupCommand } from '../ui/commands/terminalSetupCommand.js';

/**
 * Loads the core, hard-coded slash commands that are an integral part
 * of the Gemini CLI application.
 */
export class BuiltinCommandLoader implements ICommandLoader {
  constructor(private config: Config | null) {}

  /**
   * Gathers all raw built-in command definitions, injects dependencies where
   * needed (e.g., config) and filters out any that are not available.
   *
   * @param _signal An AbortSignal (unused for this synchronous loader).
   * @returns A promise that resolves to an array of `SlashCommand` objects.
   */
  async loadCommands(_signal: AbortSignal): Promise<SlashCommand[]> {
    const allDefinitions: Array<SlashCommand | null> = [
      aboutCommand,
      authCommand,
      bugCommand,
      chatCommand,
      clearCommand,
      compressCommand,
      copyCommand,
      corgiCommand,
      docsCommand,
      directoryCommand,
      editorCommand,
      extensionsCommand,
      helpCommand,
      ideCommand(this.config),
      initCommand,
      mcpCommand,
      memoryCommand,
      privacyCommand,
      quitCommand,
      restoreCommand(this.config),
      statsCommand,
      themeCommand,
      toolsCommand,
      settingsCommand,
      vimCommand,
      setupGithubCommand,
      terminalSetupCommand,
    ];

    return allDefinitions.filter((cmd): cmd is SlashCommand => cmd !== null);
  }
}<|MERGE_RESOLUTION|>--- conflicted
+++ resolved
@@ -4,15 +4,9 @@
  * SPDX-License-Identifier: Apache-2.0
  */
 
-<<<<<<< HEAD
 import { ICommandLoader } from './types.js';
 import { SlashCommand } from '../ui/commands/types.js';
 import { Config } from '@sport/core';
-=======
-import type { ICommandLoader } from './types.js';
-import type { SlashCommand } from '../ui/commands/types.js';
-import type { Config } from '@google/gemini-cli-core';
->>>>>>> 39e7213f
 import { aboutCommand } from '../ui/commands/aboutCommand.js';
 import { authCommand } from '../ui/commands/authCommand.js';
 import { bugCommand } from '../ui/commands/bugCommand.js';
