--- conflicted
+++ resolved
@@ -5,12 +5,7 @@
  */
 
 import * as path from 'node:path';
-<<<<<<< HEAD
 import { Config, getProjectCommandsDir, getUserCommandsDir } from '@sport/core';
-=======
-import type { Config } from '@google/gemini-cli-core';
-import { Storage } from '@google/gemini-cli-core';
->>>>>>> 39e7213f
 import mock from 'mock-fs';
 import { FileCommandLoader } from './FileCommandLoader.js';
 import { assert, vi } from 'vitest';
