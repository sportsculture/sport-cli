--- conflicted
+++ resolved
@@ -4,14 +4,8 @@
  * SPDX-License-Identifier: Apache-2.0
  */
 
-<<<<<<< HEAD
 import { Config, getErrorMessage, getMCPServerPrompts } from '@sport/core';
 import {
-=======
-import type { Config } from '@google/gemini-cli-core';
-import { getErrorMessage, getMCPServerPrompts } from '@google/gemini-cli-core';
-import type {
->>>>>>> 39e7213f
   CommandContext,
   SlashCommand,
   SlashCommandActionReturn,
