--- conflicted
+++ resolved
@@ -9,7 +9,6 @@
   executeToolCall,
   shutdownTelemetry,
   isTelemetrySdkInitialized,
-<<<<<<< HEAD
 } from '@sport/core';
 import {
   Content,
@@ -41,17 +40,6 @@
   }
   return null;
 }
-=======
-  GeminiEventType,
-  parseAndFormatApiError,
-  FatalInputError,
-  FatalTurnLimitedError,
-} from '@google/gemini-cli-core';
-import type { Content, Part } from '@google/genai';
-
-import { ConsolePatcher } from './ui/utils/ConsolePatcher.js';
-import { handleAtCommand } from './ui/hooks/atCommandProcessor.js';
->>>>>>> 39e7213f
 
 export async function runNonInteractive(
   config: Config,
@@ -70,40 +58,11 @@
   const geminiClient = config.getGeminiClient();
   const toolRegistry: ToolRegistry = await config.getToolRegistry();
 
-<<<<<<< HEAD
   const chat = await geminiClient.getChat();
   const abortController = new AbortController();
   let currentMessages: Content[] = [{ role: 'user', parts: [{ text: input }] }];
   let turnCount = 0;
   try {
-=======
-    const geminiClient = config.getGeminiClient();
-
-    const abortController = new AbortController();
-
-    const { processedQuery, shouldProceed } = await handleAtCommand({
-      query: input,
-      config,
-      addItem: (_item, _timestamp) => 0,
-      onDebugMessage: () => {},
-      messageId: Date.now(),
-      signal: abortController.signal,
-    });
-
-    if (!shouldProceed || !processedQuery) {
-      // An error occurred during @include processing (e.g., file not found).
-      // The error message is already logged by handleAtCommand.
-      throw new FatalInputError(
-        'Exiting due to an error processing the @ command.',
-      );
-    }
-
-    let currentMessages: Content[] = [
-      { role: 'user', parts: processedQuery as Part[] },
-    ];
-
-    let turnCount = 0;
->>>>>>> 39e7213f
     while (true) {
       turnCount++;
       if (
@@ -134,20 +93,12 @@
           console.error('Operation cancelled.');
           return;
         }
-<<<<<<< HEAD
         const textPart = getResponseText(resp);
         if (textPart) {
           process.stdout.write(textPart);
         }
         if (resp.functionCalls) {
           functionCalls.push(...resp.functionCalls);
-=======
-
-        if (event.type === GeminiEventType.Content) {
-          process.stdout.write(event.value);
-        } else if (event.type === GeminiEventType.ToolCallRequest) {
-          toolCallRequests.push(event.value);
->>>>>>> 39e7213f
         }
       }
 
@@ -167,12 +118,9 @@
             console.error(
               `Error executing tool ${requestInfo.name}: ${toolResponse.resultDisplay || toolResponse.error.message}`,
             );
-<<<<<<< HEAD
             if (!isToolNotFound) {
               process.exit(1);
             }
-=======
->>>>>>> 39e7213f
           }
 
           if (toolResponse.responseParts) {
