/**
 * @license
 * Copyright 2025 Google LLC
 * SPDX-License-Identifier: Apache-2.0
 */

// File for 'gemini mcp add' command
import type { CommandModule } from 'yargs';
import { loadSettings, SettingScope } from '../../config/settings.js';
<<<<<<< HEAD
import { MCPServerConfig } from '@sport/core';
=======
import type { MCPServerConfig } from '@google/gemini-cli-core';
>>>>>>> 39e7213f

async function addMcpServer(
  name: string,
  commandOrUrl: string,
  args: Array<string | number> | undefined,
  options: {
    scope: string;
    transport: string;
    env: string[] | undefined;
    header: string[] | undefined;
    timeout?: number;
    trust?: boolean;
    description?: string;
    includeTools?: string[];
    excludeTools?: string[];
  },
) {
  const {
    scope,
    transport,
    env,
    header,
    timeout,
    trust,
    description,
    includeTools,
    excludeTools,
  } = options;
  const settingsScope =
    scope === 'user' ? SettingScope.User : SettingScope.Workspace;
  const settings = loadSettings(process.cwd());

  let newServer: Partial<MCPServerConfig> = {};

  const headers = header?.reduce(
    (acc, curr) => {
      const [key, ...valueParts] = curr.split(':');
      const value = valueParts.join(':').trim();
      if (key.trim() && value) {
        acc[key.trim()] = value;
      }
      return acc;
    },
    {} as Record<string, string>,
  );

  switch (transport) {
    case 'sse':
      newServer = {
        url: commandOrUrl,
        headers,
        timeout,
        trust,
        description,
        includeTools,
        excludeTools,
      };
      break;
    case 'http':
      newServer = {
        httpUrl: commandOrUrl,
        headers,
        timeout,
        trust,
        description,
        includeTools,
        excludeTools,
      };
      break;
    case 'stdio':
    default:
      newServer = {
        command: commandOrUrl,
        args: args?.map(String),
        env: env?.reduce(
          (acc, curr) => {
            const [key, value] = curr.split('=');
            if (key && value) {
              acc[key] = value;
            }
            return acc;
          },
          {} as Record<string, string>,
        ),
        timeout,
        trust,
        description,
        includeTools,
        excludeTools,
      };
      break;
  }

  const existingSettings = settings.forScope(settingsScope).settings;
  const mcpServers = existingSettings.mcpServers || {};

  const isExistingServer = !!mcpServers[name];
  if (isExistingServer) {
    console.log(
      `MCP server "${name}" is already configured within ${scope} settings.`,
    );
  }

  mcpServers[name] = newServer as MCPServerConfig;

  settings.setValue(settingsScope, 'mcpServers', mcpServers);

  if (isExistingServer) {
    console.log(`MCP server "${name}" updated in ${scope} settings.`);
  } else {
    console.log(
      `MCP server "${name}" added to ${scope} settings. (${transport})`,
    );
  }
}

export const addCommand: CommandModule = {
  command: 'add <name> <commandOrUrl> [args...]',
  describe: 'Add a server',
  builder: (yargs) =>
    yargs
      .usage('Usage: gemini mcp add [options] <name> <commandOrUrl> [args...]')
      .parserConfiguration({
        'unknown-options-as-args': true, // Pass unknown options as server args
        'populate--': true, // Populate server args after -- separator
      })
      .positional('name', {
        describe: 'Name of the server',
        type: 'string',
        demandOption: true,
      })
      .positional('commandOrUrl', {
        describe: 'Command (stdio) or URL (sse, http)',
        type: 'string',
        demandOption: true,
      })
      .option('scope', {
        alias: 's',
        describe: 'Configuration scope (user or project)',
        type: 'string',
        default: 'project',
        choices: ['user', 'project'],
      })
      .option('transport', {
        alias: 't',
        describe: 'Transport type (stdio, sse, http)',
        type: 'string',
        default: 'stdio',
        choices: ['stdio', 'sse', 'http'],
      })
      .option('env', {
        alias: 'e',
        describe: 'Set environment variables (e.g. -e KEY=value)',
        type: 'array',
        string: true,
      })
      .option('header', {
        alias: 'H',
        describe:
          'Set HTTP headers for SSE and HTTP transports (e.g. -H "X-Api-Key: abc123" -H "Authorization: Bearer abc123")',
        type: 'array',
        string: true,
      })
      .option('timeout', {
        describe: 'Set connection timeout in milliseconds',
        type: 'number',
      })
      .option('trust', {
        describe:
          'Trust the server (bypass all tool call confirmation prompts)',
        type: 'boolean',
      })
      .option('description', {
        describe: 'Set the description for the server',
        type: 'string',
      })
      .option('include-tools', {
        describe: 'A comma-separated list of tools to include',
        type: 'array',
        string: true,
      })
      .option('exclude-tools', {
        describe: 'A comma-separated list of tools to exclude',
        type: 'array',
        string: true,
      })
      .middleware((argv) => {
        // Handle -- separator args as server args if present
        if (argv['--']) {
          const existingArgs = (argv['args'] as Array<string | number>) || [];
          argv['args'] = [...existingArgs, ...(argv['--'] as string[])];
        }
      }),
  handler: async (argv) => {
    await addMcpServer(
      argv['name'] as string,
      argv['commandOrUrl'] as string,
      argv['args'] as Array<string | number>,
      {
        scope: argv['scope'] as string,
        transport: argv['transport'] as string,
        env: argv['env'] as string[],
        header: argv['header'] as string[],
        timeout: argv['timeout'] as number | undefined,
        trust: argv['trust'] as boolean | undefined,
        description: argv['description'] as string | undefined,
        includeTools: argv['includeTools'] as string[] | undefined,
        excludeTools: argv['excludeTools'] as string[] | undefined,
      },
    );
  },
};<|MERGE_RESOLUTION|>--- conflicted
+++ resolved
@@ -7,11 +7,7 @@
 // File for 'gemini mcp add' command
 import type { CommandModule } from 'yargs';
 import { loadSettings, SettingScope } from '../../config/settings.js';
-<<<<<<< HEAD
 import { MCPServerConfig } from '@sport/core';
-=======
-import type { MCPServerConfig } from '@google/gemini-cli-core';
->>>>>>> 39e7213f
 
 async function addMcpServer(
   name: string,
