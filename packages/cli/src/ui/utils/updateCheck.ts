--- conflicted
+++ resolved
@@ -48,26 +48,6 @@
     if (!packageJson || !packageJson.name || !packageJson.version) {
       return null;
     }
-<<<<<<< HEAD
-    const notifier = updateNotifier({
-      pkg: {
-        name: packageJson.name,
-        version: packageJson.version,
-      },
-      // check every time
-      updateCheckInterval: 0,
-      // allow notifier to run in scripts
-      shouldNotifyInNpmScript: true,
-    });
-
-    const updateInfo = await notifier.fetchInfo();
-
-    if (updateInfo && semver.gt(updateInfo.latest, updateInfo.current)) {
-      return {
-        message: `sport CLI update available! ${updateInfo.current} → ${updateInfo.latest}`,
-        update: updateInfo,
-      };
-=======
 
     const { name, version: currentVersion } = packageJson;
     const isNightly = currentVersion.includes('nightly');
@@ -110,7 +90,6 @@
           update: { ...updateInfo, current: currentVersion },
         };
       }
->>>>>>> 8a9a9275
     }
 
     return null;
