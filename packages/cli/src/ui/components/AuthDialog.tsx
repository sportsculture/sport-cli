/**
 * @license
 * Copyright 2025 Google LLC
 * SPDX-License-Identifier: Apache-2.0
 */

import type React from 'react';
import { useState } from 'react';
import { Box, Text } from 'ink';
import { Colors } from '../colors.js';
import { RadioButtonSelect } from './shared/RadioButtonSelect.js';
<<<<<<< HEAD
import { LoadedSettings, SettingScope } from '../../config/settings.js';
import { AuthType } from '@sport/core';
=======
import type { LoadedSettings } from '../../config/settings.js';
import { SettingScope } from '../../config/settings.js';
import { AuthType } from '@google/gemini-cli-core';
>>>>>>> 39e7213f
import { validateAuthMethod } from '../../config/auth.js';
import { useKeypress } from '../hooks/useKeypress.js';

interface AuthDialogProps {
  onSelect: (authMethod: AuthType | undefined, scope: SettingScope) => void;
  settings: LoadedSettings;
  initialErrorMessage?: string | null;
}

function parseDefaultAuthType(
  defaultAuthType: string | undefined,
): AuthType | null {
  if (
    defaultAuthType &&
    Object.values(AuthType).includes(defaultAuthType as AuthType)
  ) {
    return defaultAuthType as AuthType;
  }
  return null;
}

export function AuthDialog({
  onSelect,
  settings,
  initialErrorMessage,
}: AuthDialogProps): React.JSX.Element {
  const [errorMessage, setErrorMessage] = useState<string | null>(() => {
    if (initialErrorMessage) {
      return initialErrorMessage;
    }

    const defaultAuthType = parseDefaultAuthType(
      process.env['GEMINI_DEFAULT_AUTH_TYPE'],
    );

    if (process.env['GEMINI_DEFAULT_AUTH_TYPE'] && defaultAuthType === null) {
      return (
        `Invalid value for GEMINI_DEFAULT_AUTH_TYPE: "${process.env['GEMINI_DEFAULT_AUTH_TYPE']}". ` +
        `Valid values are: ${Object.values(AuthType).join(', ')}.`
      );
    }

    if (
      process.env['GEMINI_API_KEY'] &&
      (!defaultAuthType || defaultAuthType === AuthType.USE_GEMINI)
    ) {
      return 'Existing API key detected (GEMINI_API_KEY). Select "Gemini API Key" option to use it.';
    }
    return null;
  });
  const items = [
    {
      label: 'Login with Google',
      value: AuthType.LOGIN_WITH_GOOGLE,
    },
    ...(process.env['CLOUD_SHELL'] === 'true'
      ? [
          {
            label: 'Use Cloud Shell user credentials',
            value: AuthType.CLOUD_SHELL,
          },
        ]
      : []),
    {
      label: 'Use Gemini API Key',
      value: AuthType.USE_GEMINI,
    },
    { label: 'Vertex AI', value: AuthType.USE_VERTEX_AI },
    { label: 'OpenRouter', value: AuthType.USE_OPENROUTER },
    { label: 'Custom API', value: AuthType.USE_CUSTOM_API },
  ];

  const initialAuthIndex = items.findIndex((item) => {
    if (settings.merged.security?.auth?.selectedType) {
      return item.value === settings.merged.security.auth.selectedType;
    }

    const defaultAuthType = parseDefaultAuthType(
      process.env['GEMINI_DEFAULT_AUTH_TYPE'],
    );
    if (defaultAuthType) {
      return item.value === defaultAuthType;
    }

    if (process.env['GEMINI_API_KEY']) {
      return item.value === AuthType.USE_GEMINI;
    }

    return item.value === AuthType.LOGIN_WITH_GOOGLE;
  });

  const handleAuthSelect = (authMethod: AuthType) => {
    const error = validateAuthMethod(authMethod);
    if (error) {
      setErrorMessage(error);
    } else {
      setErrorMessage(null);
      onSelect(authMethod, SettingScope.User);
    }
  };

  useKeypress(
    (key) => {
      if (key.name === 'escape') {
        // Prevent exit if there is an error message.
        // This means they user is not authenticated yet.
        if (errorMessage) {
          return;
        }
        if (settings.merged.security?.auth?.selectedType === undefined) {
          // Prevent exiting if no auth method is set
          setErrorMessage(
            'You must select an auth method to proceed. Press Ctrl+C twice to exit.',
          );
          return;
        }
        onSelect(undefined, SettingScope.User);
      }
    },
    { isActive: true },
  );

  return (
    <Box
      borderStyle="round"
      borderColor={Colors.Gray}
      flexDirection="column"
      padding={1}
      width="100%"
    >
      <Text bold>Get started</Text>
      <Box marginTop={1}>
        <Text>How would you like to authenticate for this project?</Text>
      </Box>
      <Box marginTop={1}>
        <RadioButtonSelect
          items={items}
          initialIndex={initialAuthIndex}
          onSelect={handleAuthSelect}
        />
      </Box>
      {errorMessage && (
        <Box marginTop={1}>
          <Text color={Colors.AccentRed}>{errorMessage}</Text>
        </Box>
      )}
      <Box marginTop={1}>
        <Text color={Colors.Gray}>(Use Enter to select)</Text>
      </Box>
      <Box marginTop={1}>
        <Text>Terms of Services and Privacy Notice for sprtscltr CLI</Text>
      </Box>
      <Box marginTop={1}>
        <Text color={Colors.AccentBlue}>
          {
            'https://github.com/google-gemini/gemini-cli/blob/main/docs/tos-privacy.md'
          }
        </Text>
      </Box>
    </Box>
  );
}<|MERGE_RESOLUTION|>--- conflicted
+++ resolved
@@ -9,14 +9,8 @@
 import { Box, Text } from 'ink';
 import { Colors } from '../colors.js';
 import { RadioButtonSelect } from './shared/RadioButtonSelect.js';
-<<<<<<< HEAD
 import { LoadedSettings, SettingScope } from '../../config/settings.js';
 import { AuthType } from '@sport/core';
-=======
-import type { LoadedSettings } from '../../config/settings.js';
-import { SettingScope } from '../../config/settings.js';
-import { AuthType } from '@google/gemini-cli-core';
->>>>>>> 39e7213f
 import { validateAuthMethod } from '../../config/auth.js';
 import { useKeypress } from '../hooks/useKeypress.js';
 
