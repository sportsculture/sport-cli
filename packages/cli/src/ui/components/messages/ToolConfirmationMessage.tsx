/**
 * @license
 * Copyright 2025 Google LLC
 * SPDX-License-Identifier: Apache-2.0
 */

import type React from 'react';
import { Box, Text } from 'ink';
import { DiffRenderer } from './DiffRenderer.js';
import { Colors } from '../../colors.js';
import { RenderInline } from '../../utils/InlineMarkdownRenderer.js';
import type {
  ToolCallConfirmationDetails,
  ToolExecuteConfirmationDetails,
  ToolMcpConfirmationDetails,
  Config,
<<<<<<< HEAD
} from '@sport/core';
import {
  RadioButtonSelect,
  RadioSelectItem,
} from '../shared/RadioButtonSelect.js';
=======
} from '@google/gemini-cli-core';
import { ToolConfirmationOutcome } from '@google/gemini-cli-core';
import type { RadioSelectItem } from '../shared/RadioButtonSelect.js';
import { RadioButtonSelect } from '../shared/RadioButtonSelect.js';
>>>>>>> 39e7213f
import { MaxSizedBox } from '../shared/MaxSizedBox.js';
import { useKeypress } from '../../hooks/useKeypress.js';

export interface ToolConfirmationMessageProps {
  confirmationDetails: ToolCallConfirmationDetails;
  config: Config;
  isFocused?: boolean;
  availableTerminalHeight?: number;
  terminalWidth: number;
}

export const ToolConfirmationMessage: React.FC<
  ToolConfirmationMessageProps
> = ({
  confirmationDetails,
  isFocused = true,
  availableTerminalHeight,
  terminalWidth,
}) => {
  const { onConfirm } = confirmationDetails;
  const childWidth = terminalWidth - 2; // 2 for padding

<<<<<<< HEAD
  // Remove the escape handler here since RadioButtonSelect handles it via option 3
  // This prevents double-handling of keys

  const handleSelect = (item: ToolConfirmationOutcome) => {
    if (process.env.DEBUG === 'true' || process.env.DEBUG_TOOLS === 'true') {
      console.log(
        '[DEBUG ToolConfirmation] User selected:',
        item,
        'at',
        Date.now(),
      );
    }
    onConfirm(item);
  };
=======
  const handleConfirm = async (outcome: ToolConfirmationOutcome) => {
    if (confirmationDetails.type === 'edit') {
      const ideClient = config.getIdeClient();
      if (config.getIdeMode()) {
        const cliOutcome =
          outcome === ToolConfirmationOutcome.Cancel ? 'rejected' : 'accepted';
        await ideClient?.resolveDiffFromCli(
          confirmationDetails.filePath,
          cliOutcome,
        );
      }
    }
    onConfirm(outcome);
  };

  const isTrustedFolder = config.isTrustedFolder();

  useKeypress(
    (key) => {
      if (!isFocused) return;
      if (key.name === 'escape' || (key.ctrl && key.name === 'c')) {
        handleConfirm(ToolConfirmationOutcome.Cancel);
      }
    },
    { isActive: isFocused },
  );

  const handleSelect = (item: ToolConfirmationOutcome) => handleConfirm(item);
>>>>>>> 39e7213f

  let bodyContent: React.ReactNode | null = null; // Removed contextDisplay here
  let question: string;

  const options: Array<RadioSelectItem<ToolConfirmationOutcome>> = new Array<
    RadioSelectItem<ToolConfirmationOutcome>
  >();

  // Body content is now the DiffRenderer, passing filename to it
  // The bordered box is removed from here and handled within DiffRenderer

  function availableBodyContentHeight() {
    if (options.length === 0) {
      // This should not happen in practice as options are always added before this is called.
      throw new Error('Options not provided for confirmation message');
    }

    if (availableTerminalHeight === undefined) {
      return undefined;
    }

    // Calculate the vertical space (in lines) consumed by UI elements
    // surrounding the main body content.
    const PADDING_OUTER_Y = 2; // Main container has `padding={1}` (top & bottom).
    const MARGIN_BODY_BOTTOM = 1; // margin on the body container.
    const HEIGHT_QUESTION = 1; // The question text is one line.
    const MARGIN_QUESTION_BOTTOM = 1; // Margin on the question container.
    const HEIGHT_OPTIONS = options.length; // Each option in the radio select takes one line.

    const surroundingElementsHeight =
      PADDING_OUTER_Y +
      MARGIN_BODY_BOTTOM +
      HEIGHT_QUESTION +
      MARGIN_QUESTION_BOTTOM +
      HEIGHT_OPTIONS;
    return Math.max(availableTerminalHeight - surroundingElementsHeight, 1);
  }
  if (confirmationDetails.type === 'edit') {
    if (confirmationDetails.isModifying) {
      return (
        <Box
          minWidth="90%"
          borderStyle="round"
          borderColor={Colors.Gray}
          justifyContent="space-around"
          padding={1}
          overflow="hidden"
        >
          <Text>Modify in progress: </Text>
          <Text color={Colors.AccentGreen}>
            Save and close external editor to continue
          </Text>
        </Box>
      );
    }

    question = `Apply this change?`;
    options.push({
      label: 'Yes, allow once',
      value: ToolConfirmationOutcome.ProceedOnce,
    });
    if (isTrustedFolder) {
      options.push({
        label: 'Yes, allow always',
        value: ToolConfirmationOutcome.ProceedAlways,
<<<<<<< HEAD
      },
      {
=======
      });
    }
    if (config.getIdeMode()) {
      options.push({
        label: 'No (esc)',
        value: ToolConfirmationOutcome.Cancel,
      });
    } else {
      options.push({
>>>>>>> 39e7213f
        label: 'Modify with external editor',
        value: ToolConfirmationOutcome.ModifyWithEditor,
      },
      { label: 'No (esc)', value: ToolConfirmationOutcome.Cancel },
    );
    bodyContent = (
      <DiffRenderer
        diffContent={confirmationDetails.fileDiff}
        filename={confirmationDetails.fileName}
        availableTerminalHeight={availableBodyContentHeight()}
        terminalWidth={childWidth}
      />
    );
  } else if (confirmationDetails.type === 'exec') {
    const executionProps =
      confirmationDetails as ToolExecuteConfirmationDetails;

    question = `Allow execution of: '${executionProps.rootCommand}'?`;
    options.push({
      label: 'Yes, allow once',
      value: ToolConfirmationOutcome.ProceedOnce,
    });
    if (isTrustedFolder) {
      options.push({
        label: `Yes, allow always ...`,
        value: ToolConfirmationOutcome.ProceedAlways,
<<<<<<< HEAD
      },
    );
=======
      });
    }
    options.push({
      label: 'No, suggest changes (esc)',
      value: ToolConfirmationOutcome.Cancel,
    });
>>>>>>> 39e7213f

    options.push({ label: 'No (esc)', value: ToolConfirmationOutcome.Cancel });

    let bodyContentHeight = availableBodyContentHeight();
    if (bodyContentHeight !== undefined) {
      bodyContentHeight -= 2; // Account for padding;
    }
    bodyContent = (
      <Box flexDirection="column">
        <Box paddingX={1} marginLeft={1}>
          <MaxSizedBox
            maxHeight={bodyContentHeight}
            maxWidth={Math.max(childWidth - 4, 1)}
          >
            <Box>
              <Text color={Colors.AccentCyan}>{executionProps.command}</Text>
            </Box>
          </MaxSizedBox>
        </Box>
      </Box>
    );
  } else if (confirmationDetails.type === 'info') {
    const infoProps = confirmationDetails;
    const displayUrls =
      infoProps.urls &&
      !(infoProps.urls.length === 1 && infoProps.urls[0] === infoProps.prompt);

    question = `Do you want to proceed?`;
    options.push({
      label: 'Yes, allow once',
      value: ToolConfirmationOutcome.ProceedOnce,
    });
    if (isTrustedFolder) {
      options.push({
        label: 'Yes, allow always',
        value: ToolConfirmationOutcome.ProceedAlways,
<<<<<<< HEAD
      },
      { label: 'No (esc)', value: ToolConfirmationOutcome.Cancel },
    );
=======
      });
    }
    options.push({
      label: 'No, suggest changes (esc)',
      value: ToolConfirmationOutcome.Cancel,
    });
>>>>>>> 39e7213f

    bodyContent = (
      <Box flexDirection="column" paddingX={1} marginLeft={1}>
        <Text color={Colors.AccentCyan}>
          <RenderInline text={infoProps.prompt} />
        </Text>
        {displayUrls && infoProps.urls && infoProps.urls.length > 0 && (
          <Box flexDirection="column" marginTop={1}>
            <Text>URLs to fetch:</Text>
            {infoProps.urls.map((url) => (
              <Text key={url}>
                {' '}
                - <RenderInline text={url} />
              </Text>
            ))}
          </Box>
        )}
      </Box>
    );
  } else {
    // mcp tool confirmation
    const mcpProps = confirmationDetails as ToolMcpConfirmationDetails;

    bodyContent = (
      <Box flexDirection="column" paddingX={1} marginLeft={1}>
        <Text color={Colors.AccentCyan}>MCP Server: {mcpProps.serverName}</Text>
        <Text color={Colors.AccentCyan}>Tool: {mcpProps.toolName}</Text>
      </Box>
    );

    question = `Allow execution of MCP tool "${mcpProps.toolName}" from server "${mcpProps.serverName}"?`;
    options.push({
      label: 'Yes, allow once',
      value: ToolConfirmationOutcome.ProceedOnce,
    });
    if (isTrustedFolder) {
      options.push({
        label: `Yes, always allow tool "${mcpProps.toolName}" from server "${mcpProps.serverName}"`,
        value: ToolConfirmationOutcome.ProceedAlwaysTool, // Cast until types are updated
      });
      options.push({
        label: `Yes, always allow all tools from server "${mcpProps.serverName}"`,
        value: ToolConfirmationOutcome.ProceedAlwaysServer,
<<<<<<< HEAD
      },
      { label: 'No (esc)', value: ToolConfirmationOutcome.Cancel },
    );
=======
      });
    }
    options.push({
      label: 'No, suggest changes (esc)',
      value: ToolConfirmationOutcome.Cancel,
    });
>>>>>>> 39e7213f
  }

  return (
    <Box flexDirection="column" padding={1} width={childWidth}>
      {/* Body Content (Diff Renderer or Command Info) */}
      {/* No separate context display here anymore for edits */}
      <Box flexGrow={1} flexShrink={1} overflow="hidden" marginBottom={1}>
        {bodyContent}
      </Box>

      {/* Confirmation Question */}
      <Box marginBottom={1} flexShrink={0}>
        <Text wrap="truncate">{question}</Text>
      </Box>

      {/* Select Input for Options */}
      <Box flexShrink={0}>
        <RadioButtonSelect
          items={options}
          onSelect={handleSelect}
          isFocused={isFocused}
        />
      </Box>
    </Box>
  );
};<|MERGE_RESOLUTION|>--- conflicted
+++ resolved
@@ -14,18 +14,11 @@
   ToolExecuteConfirmationDetails,
   ToolMcpConfirmationDetails,
   Config,
-<<<<<<< HEAD
 } from '@sport/core';
 import {
   RadioButtonSelect,
   RadioSelectItem,
 } from '../shared/RadioButtonSelect.js';
-=======
-} from '@google/gemini-cli-core';
-import { ToolConfirmationOutcome } from '@google/gemini-cli-core';
-import type { RadioSelectItem } from '../shared/RadioButtonSelect.js';
-import { RadioButtonSelect } from '../shared/RadioButtonSelect.js';
->>>>>>> 39e7213f
 import { MaxSizedBox } from '../shared/MaxSizedBox.js';
 import { useKeypress } from '../../hooks/useKeypress.js';
 
@@ -48,7 +41,6 @@
   const { onConfirm } = confirmationDetails;
   const childWidth = terminalWidth - 2; // 2 for padding
 
-<<<<<<< HEAD
   // Remove the escape handler here since RadioButtonSelect handles it via option 3
   // This prevents double-handling of keys
 
@@ -63,36 +55,6 @@
     }
     onConfirm(item);
   };
-=======
-  const handleConfirm = async (outcome: ToolConfirmationOutcome) => {
-    if (confirmationDetails.type === 'edit') {
-      const ideClient = config.getIdeClient();
-      if (config.getIdeMode()) {
-        const cliOutcome =
-          outcome === ToolConfirmationOutcome.Cancel ? 'rejected' : 'accepted';
-        await ideClient?.resolveDiffFromCli(
-          confirmationDetails.filePath,
-          cliOutcome,
-        );
-      }
-    }
-    onConfirm(outcome);
-  };
-
-  const isTrustedFolder = config.isTrustedFolder();
-
-  useKeypress(
-    (key) => {
-      if (!isFocused) return;
-      if (key.name === 'escape' || (key.ctrl && key.name === 'c')) {
-        handleConfirm(ToolConfirmationOutcome.Cancel);
-      }
-    },
-    { isActive: isFocused },
-  );
-
-  const handleSelect = (item: ToolConfirmationOutcome) => handleConfirm(item);
->>>>>>> 39e7213f
 
   let bodyContent: React.ReactNode | null = null; // Removed contextDisplay here
   let question: string;
@@ -158,20 +120,8 @@
       options.push({
         label: 'Yes, allow always',
         value: ToolConfirmationOutcome.ProceedAlways,
-<<<<<<< HEAD
       },
       {
-=======
-      });
-    }
-    if (config.getIdeMode()) {
-      options.push({
-        label: 'No (esc)',
-        value: ToolConfirmationOutcome.Cancel,
-      });
-    } else {
-      options.push({
->>>>>>> 39e7213f
         label: 'Modify with external editor',
         value: ToolConfirmationOutcome.ModifyWithEditor,
       },
@@ -198,17 +148,8 @@
       options.push({
         label: `Yes, allow always ...`,
         value: ToolConfirmationOutcome.ProceedAlways,
-<<<<<<< HEAD
-      },
-    );
-=======
-      });
-    }
-    options.push({
-      label: 'No, suggest changes (esc)',
-      value: ToolConfirmationOutcome.Cancel,
-    });
->>>>>>> 39e7213f
+      },
+    );
 
     options.push({ label: 'No (esc)', value: ToolConfirmationOutcome.Cancel });
 
@@ -245,18 +186,9 @@
       options.push({
         label: 'Yes, allow always',
         value: ToolConfirmationOutcome.ProceedAlways,
-<<<<<<< HEAD
       },
       { label: 'No (esc)', value: ToolConfirmationOutcome.Cancel },
     );
-=======
-      });
-    }
-    options.push({
-      label: 'No, suggest changes (esc)',
-      value: ToolConfirmationOutcome.Cancel,
-    });
->>>>>>> 39e7213f
 
     bodyContent = (
       <Box flexDirection="column" paddingX={1} marginLeft={1}>
@@ -300,18 +232,9 @@
       options.push({
         label: `Yes, always allow all tools from server "${mcpProps.serverName}"`,
         value: ToolConfirmationOutcome.ProceedAlwaysServer,
-<<<<<<< HEAD
       },
       { label: 'No (esc)', value: ToolConfirmationOutcome.Cancel },
     );
-=======
-      });
-    }
-    options.push({
-      label: 'No, suggest changes (esc)',
-      value: ToolConfirmationOutcome.Cancel,
-    });
->>>>>>> 39e7213f
   }
 
   return (
