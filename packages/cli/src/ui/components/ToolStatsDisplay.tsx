/**
 * @license
 * Copyright 2025 Google LLC
 * SPDX-License-Identifier: Apache-2.0
 */

import type React from 'react';
import { Box, Text } from 'ink';
import { Colors } from '../colors.js';
import { formatDuration } from '../utils/formatters.js';
import {
  getStatusColor,
  TOOL_SUCCESS_RATE_HIGH,
  TOOL_SUCCESS_RATE_MEDIUM,
  USER_AGREEMENT_RATE_HIGH,
  USER_AGREEMENT_RATE_MEDIUM,
} from '../utils/displayUtils.js';
import { useSessionStats } from '../contexts/SessionContext.js';
<<<<<<< HEAD
import { ToolCallStats } from '@sport/core';
=======
import type { ToolCallStats } from '@google/gemini-cli-core';
>>>>>>> 39e7213f

const TOOL_NAME_COL_WIDTH = 25;
const CALLS_COL_WIDTH = 8;
const SUCCESS_RATE_COL_WIDTH = 15;
const AVG_DURATION_COL_WIDTH = 15;

const StatRow: React.FC<{
  name: string;
  stats: ToolCallStats;
}> = ({ name, stats }) => {
  const successRate = stats.count > 0 ? (stats.success / stats.count) * 100 : 0;
  const avgDuration = stats.count > 0 ? stats.durationMs / stats.count : 0;
  const successColor = getStatusColor(successRate, {
    green: TOOL_SUCCESS_RATE_HIGH,
    yellow: TOOL_SUCCESS_RATE_MEDIUM,
  });

  return (
    <Box>
      <Box width={TOOL_NAME_COL_WIDTH}>
        <Text color={Colors.LightBlue}>{name}</Text>
      </Box>
      <Box width={CALLS_COL_WIDTH} justifyContent="flex-end">
        <Text>{stats.count}</Text>
      </Box>
      <Box width={SUCCESS_RATE_COL_WIDTH} justifyContent="flex-end">
        <Text color={successColor}>{successRate.toFixed(1)}%</Text>
      </Box>
      <Box width={AVG_DURATION_COL_WIDTH} justifyContent="flex-end">
        <Text>{formatDuration(avgDuration)}</Text>
      </Box>
    </Box>
  );
};

export const ToolStatsDisplay: React.FC = () => {
  const { stats } = useSessionStats();
  const { tools } = stats.metrics;
  const activeTools = Object.entries(tools.byName).filter(
    ([, metrics]) => metrics.count > 0,
  );

  if (activeTools.length === 0) {
    return (
      <Box
        borderStyle="round"
        borderColor={Colors.Gray}
        paddingY={1}
        paddingX={2}
      >
        <Text>No tool calls have been made in this session.</Text>
      </Box>
    );
  }

  const totalDecisions = Object.values(tools.byName).reduce(
    (acc, tool) => {
      acc.accept += tool.decisions.accept;
      acc.reject += tool.decisions.reject;
      acc.modify += tool.decisions.modify;
      return acc;
    },
    { accept: 0, reject: 0, modify: 0 },
  );

  const totalReviewed =
    totalDecisions.accept + totalDecisions.reject + totalDecisions.modify;
  const agreementRate =
    totalReviewed > 0 ? (totalDecisions.accept / totalReviewed) * 100 : 0;
  const agreementColor = getStatusColor(agreementRate, {
    green: USER_AGREEMENT_RATE_HIGH,
    yellow: USER_AGREEMENT_RATE_MEDIUM,
  });

  return (
    <Box
      borderStyle="round"
      borderColor={Colors.Gray}
      flexDirection="column"
      paddingY={1}
      paddingX={2}
      width={70}
    >
      <Text bold color={Colors.AccentPurple}>
        Tool Stats For Nerds
      </Text>
      <Box height={1} />

      {/* Header */}
      <Box>
        <Box width={TOOL_NAME_COL_WIDTH}>
          <Text bold>Tool Name</Text>
        </Box>
        <Box width={CALLS_COL_WIDTH} justifyContent="flex-end">
          <Text bold>Calls</Text>
        </Box>
        <Box width={SUCCESS_RATE_COL_WIDTH} justifyContent="flex-end">
          <Text bold>Success Rate</Text>
        </Box>
        <Box width={AVG_DURATION_COL_WIDTH} justifyContent="flex-end">
          <Text bold>Avg Duration</Text>
        </Box>
      </Box>

      {/* Divider */}
      <Box
        borderStyle="single"
        borderBottom={true}
        borderTop={false}
        borderLeft={false}
        borderRight={false}
        width="100%"
      />

      {/* Tool Rows */}
      {activeTools.map(([name, stats]) => (
        <StatRow key={name} name={name} stats={stats as ToolCallStats} />
      ))}

      <Box height={1} />

      {/* User Decision Summary */}
      <Text bold>User Decision Summary</Text>
      <Box>
        <Box
          width={TOOL_NAME_COL_WIDTH + CALLS_COL_WIDTH + SUCCESS_RATE_COL_WIDTH}
        >
          <Text color={Colors.LightBlue}>Total Reviewed Suggestions:</Text>
        </Box>
        <Box width={AVG_DURATION_COL_WIDTH} justifyContent="flex-end">
          <Text>{totalReviewed}</Text>
        </Box>
      </Box>
      <Box>
        <Box
          width={TOOL_NAME_COL_WIDTH + CALLS_COL_WIDTH + SUCCESS_RATE_COL_WIDTH}
        >
          <Text> » Accepted:</Text>
        </Box>
        <Box width={AVG_DURATION_COL_WIDTH} justifyContent="flex-end">
          <Text color={Colors.AccentGreen}>{totalDecisions.accept}</Text>
        </Box>
      </Box>
      <Box>
        <Box
          width={TOOL_NAME_COL_WIDTH + CALLS_COL_WIDTH + SUCCESS_RATE_COL_WIDTH}
        >
          <Text> » Rejected:</Text>
        </Box>
        <Box width={AVG_DURATION_COL_WIDTH} justifyContent="flex-end">
          <Text color={Colors.AccentRed}>{totalDecisions.reject}</Text>
        </Box>
      </Box>
      <Box>
        <Box
          width={TOOL_NAME_COL_WIDTH + CALLS_COL_WIDTH + SUCCESS_RATE_COL_WIDTH}
        >
          <Text> » Modified:</Text>
        </Box>
        <Box width={AVG_DURATION_COL_WIDTH} justifyContent="flex-end">
          <Text color={Colors.AccentYellow}>{totalDecisions.modify}</Text>
        </Box>
      </Box>

      {/* Divider */}
      <Box
        borderStyle="single"
        borderBottom={true}
        borderTop={false}
        borderLeft={false}
        borderRight={false}
        width="100%"
      />

      <Box>
        <Box
          width={TOOL_NAME_COL_WIDTH + CALLS_COL_WIDTH + SUCCESS_RATE_COL_WIDTH}
        >
          <Text> Overall Agreement Rate:</Text>
        </Box>
        <Box width={AVG_DURATION_COL_WIDTH} justifyContent="flex-end">
          <Text bold color={totalReviewed > 0 ? agreementColor : undefined}>
            {totalReviewed > 0 ? `${agreementRate.toFixed(1)}%` : '--'}
          </Text>
        </Box>
      </Box>
    </Box>
  );
};<|MERGE_RESOLUTION|>--- conflicted
+++ resolved
@@ -16,11 +16,7 @@
   USER_AGREEMENT_RATE_MEDIUM,
 } from '../utils/displayUtils.js';
 import { useSessionStats } from '../contexts/SessionContext.js';
-<<<<<<< HEAD
 import { ToolCallStats } from '@sport/core';
-=======
-import type { ToolCallStats } from '@google/gemini-cli-core';
->>>>>>> 39e7213f
 
 const TOOL_NAME_COL_WIDTH = 25;
 const CALLS_COL_WIDTH = 8;
