/**
 * @license
 * Copyright 2025 Google LLC
 * SPDX-License-Identifier: Apache-2.0
 */

import type React from 'react';
import { useCallback, useEffect, useState, useRef } from 'react';
import { Box, Text } from 'ink';
import { theme } from '../semantic-colors.js';
import { SuggestionsDisplay } from './SuggestionsDisplay.js';
import { useInputHistory } from '../hooks/useInputHistory.js';
import type { TextBuffer } from './shared/text-buffer.js';
import { logicalPosToOffset } from './shared/text-buffer.js';
import { cpSlice, cpLen, toCodePoints } from '../utils/textUtils.js';
import chalk from 'chalk';
import stringWidth from 'string-width';
import { useShellHistory } from '../hooks/useShellHistory.js';
import { useReverseSearchCompletion } from '../hooks/useReverseSearchCompletion.js';
import { useCommandCompletion } from '../hooks/useCommandCompletion.js';
import type { Key } from '../hooks/useKeypress.js';
import { useKeypress } from '../hooks/useKeypress.js';
import { keyMatchers, Command } from '../keyMatchers.js';
<<<<<<< HEAD
import { CommandContext, SlashCommand } from '../commands/types.js';
import { Config } from '@sport/core';
=======
import type { CommandContext, SlashCommand } from '../commands/types.js';
import type { Config } from '@google/gemini-cli-core';
>>>>>>> 39e7213f
import {
  clipboardHasImage,
  saveClipboardImage,
  cleanupOldClipboardImages,
} from '../utils/clipboardUtils.js';
import * as path from 'node:path';
import { SCREEN_READER_USER_PREFIX } from '../textConstants.js';

export interface InputPromptProps {
  buffer: TextBuffer;
  onSubmit: (value: string) => void;
  userMessages: readonly string[];
  onClearScreen: () => void;
  config: Config;
  slashCommands: readonly SlashCommand[];
  commandContext: CommandContext;
  placeholder?: string;
  focus?: boolean;
  inputWidth: number;
  suggestionsWidth: number;
  shellModeActive: boolean;
  setShellModeActive: (value: boolean) => void;
  onEscapePromptChange?: (showPrompt: boolean) => void;
  vimHandleInput?: (key: Key) => boolean;
}

export const InputPrompt: React.FC<InputPromptProps> = ({
  buffer,
  onSubmit,
  userMessages,
  onClearScreen,
  config,
  slashCommands,
  commandContext,
  placeholder = '  Type your message or @path/to/file',
  focus = true,
  inputWidth,
  suggestionsWidth,
  shellModeActive,
  setShellModeActive,
  onEscapePromptChange,
  vimHandleInput,
}) => {
  const [justNavigatedHistory, setJustNavigatedHistory] = useState(false);
  const [escPressCount, setEscPressCount] = useState(0);
  const [showEscapePrompt, setShowEscapePrompt] = useState(false);
  const escapeTimerRef = useRef<NodeJS.Timeout | null>(null);

  const [dirs, setDirs] = useState<readonly string[]>(
    config.getWorkspaceContext().getDirectories(),
  );
  const dirsChanged = config.getWorkspaceContext().getDirectories();
  useEffect(() => {
    if (dirs.length !== dirsChanged.length) {
      setDirs(dirsChanged);
    }
  }, [dirs.length, dirsChanged]);
  const [reverseSearchActive, setReverseSearchActive] = useState(false);
  const [textBeforeReverseSearch, setTextBeforeReverseSearch] = useState('');
  const [cursorPosition, setCursorPosition] = useState<[number, number]>([
    0, 0,
  ]);
  const shellHistory = useShellHistory(config.getProjectRoot(), config.storage);
  const historyData = shellHistory.history;

  const completion = useCommandCompletion(
    buffer,
    dirs,
    config.getTargetDir(),
    slashCommands,
    commandContext,
    reverseSearchActive,
    config,
  );

  const reverseSearchCompletion = useReverseSearchCompletion(
    buffer,
    historyData,
    reverseSearchActive,
  );
  const resetCompletionState = completion.resetCompletionState;
  const resetReverseSearchCompletionState =
    reverseSearchCompletion.resetCompletionState;

  const resetEscapeState = useCallback(() => {
    if (escapeTimerRef.current) {
      clearTimeout(escapeTimerRef.current);
      escapeTimerRef.current = null;
    }
    setEscPressCount(0);
    setShowEscapePrompt(false);
  }, []);

  // Notify parent component about escape prompt state changes
  useEffect(() => {
    if (onEscapePromptChange) {
      onEscapePromptChange(showEscapePrompt);
    }
  }, [showEscapePrompt, onEscapePromptChange]);

  // Clear escape prompt timer on unmount
  useEffect(
    () => () => {
      if (escapeTimerRef.current) {
        clearTimeout(escapeTimerRef.current);
      }
    },
    [],
  );

  const handleSubmitAndClear = useCallback(
    (submittedValue: string) => {
      if (shellModeActive) {
        shellHistory.addCommandToHistory(submittedValue);
      }
      // Clear the buffer *before* calling onSubmit to prevent potential re-submission
      // if onSubmit triggers a re-render while the buffer still holds the old value.
      buffer.setText('');
      onSubmit(submittedValue);
      resetCompletionState();
      resetReverseSearchCompletionState();
    },
    [
      onSubmit,
      buffer,
      resetCompletionState,
      shellModeActive,
      shellHistory,
      resetReverseSearchCompletionState,
    ],
  );

  const customSetTextAndResetCompletionSignal = useCallback(
    (newText: string) => {
      buffer.setText(newText);
      setJustNavigatedHistory(true);
    },
    [buffer, setJustNavigatedHistory],
  );

  const inputHistory = useInputHistory({
    userMessages,
    onSubmit: handleSubmitAndClear,
    isActive:
      (!completion.showSuggestions || completion.suggestions.length === 1) &&
      !shellModeActive,
    currentQuery: buffer.text,
    onChange: customSetTextAndResetCompletionSignal,
  });

  // Effect to reset completion if history navigation just occurred and set the text
  useEffect(() => {
    if (justNavigatedHistory) {
      resetCompletionState();
      resetReverseSearchCompletionState();
      setJustNavigatedHistory(false);
    }
  }, [
    justNavigatedHistory,
    buffer.text,
    resetCompletionState,
    setJustNavigatedHistory,
    resetReverseSearchCompletionState,
  ]);

  // Handle clipboard image pasting with Ctrl+V
  const handleClipboardImage = useCallback(async () => {
    try {
      if (await clipboardHasImage()) {
        const imagePath = await saveClipboardImage(config.getTargetDir());
        if (imagePath) {
          // Clean up old images
          cleanupOldClipboardImages(config.getTargetDir()).catch(() => {
            // Ignore cleanup errors
          });

          // Get relative path from current directory
          const relativePath = path.relative(config.getTargetDir(), imagePath);

          // Insert @path reference at cursor position
          const insertText = `@${relativePath}`;
          const currentText = buffer.text;
          const [row, col] = buffer.cursor;

          // Calculate offset from row/col
          let offset = 0;
          for (let i = 0; i < row; i++) {
            offset += buffer.lines[i].length + 1; // +1 for newline
          }
          offset += col;

          // Add spaces around the path if needed
          let textToInsert = insertText;
          const charBefore = offset > 0 ? currentText[offset - 1] : '';
          const charAfter =
            offset < currentText.length ? currentText[offset] : '';

          if (charBefore && charBefore !== ' ' && charBefore !== '\n') {
            textToInsert = ' ' + textToInsert;
          }
          if (!charAfter || (charAfter !== ' ' && charAfter !== '\n')) {
            textToInsert = textToInsert + ' ';
          }

          // Insert at cursor position
          buffer.replaceRangeByOffset(offset, offset, textToInsert);
        }
      }
    } catch (error) {
      console.error('Error handling clipboard image:', error);
    }
  }, [buffer, config]);

  const handleInput = useCallback(
    (key: Key) => {
      /// We want to handle paste even when not focused to support drag and drop.
      if (!focus && !key.paste) {
        return;
      }

      if (key.paste) {
        // Ensure we never accidentally interpret paste as regular input.
        buffer.handleInput(key);
        return;
      }

      if (vimHandleInput && vimHandleInput(key)) {
        return;
      }

      // Reset ESC count and hide prompt on any non-ESC key
      if (key.name !== 'escape') {
        if (escPressCount > 0 || showEscapePrompt) {
          resetEscapeState();
        }
      }

      if (
        key.sequence === '!' &&
        buffer.text === '' &&
        !completion.showSuggestions
      ) {
        setShellModeActive(!shellModeActive);
        buffer.setText(''); // Clear the '!' from input
        return;
      }

      if (keyMatchers[Command.ESCAPE](key)) {
        if (reverseSearchActive) {
          setReverseSearchActive(false);
          reverseSearchCompletion.resetCompletionState();
          buffer.setText(textBeforeReverseSearch);
          const offset = logicalPosToOffset(
            buffer.lines,
            cursorPosition[0],
            cursorPosition[1],
          );
          buffer.moveToOffset(offset);
          return;
        }
        if (shellModeActive) {
          setShellModeActive(false);
          resetEscapeState();
          return;
        }

        if (completion.showSuggestions) {
          completion.resetCompletionState();
          resetEscapeState();
          return;
        }

        // Handle double ESC for clearing input
        if (escPressCount === 0) {
          if (buffer.text === '') {
            return;
          }
          setEscPressCount(1);
          setShowEscapePrompt(true);
          if (escapeTimerRef.current) {
            clearTimeout(escapeTimerRef.current);
          }
          escapeTimerRef.current = setTimeout(() => {
            resetEscapeState();
          }, 500);
        } else {
          // clear input and immediately reset state
          buffer.setText('');
          resetCompletionState();
          resetEscapeState();
        }
        return;
      }

      if (shellModeActive && keyMatchers[Command.REVERSE_SEARCH](key)) {
        setReverseSearchActive(true);
        setTextBeforeReverseSearch(buffer.text);
        setCursorPosition(buffer.cursor);
        return;
      }

      if (keyMatchers[Command.CLEAR_SCREEN](key)) {
        onClearScreen();
        return;
      }

      if (reverseSearchActive) {
        const {
          activeSuggestionIndex,
          navigateUp,
          navigateDown,
          showSuggestions,
          suggestions,
        } = reverseSearchCompletion;

        if (showSuggestions) {
          if (keyMatchers[Command.NAVIGATION_UP](key)) {
            navigateUp();
            return;
          }
          if (keyMatchers[Command.NAVIGATION_DOWN](key)) {
            navigateDown();
            return;
          }
          if (keyMatchers[Command.ACCEPT_SUGGESTION_REVERSE_SEARCH](key)) {
            reverseSearchCompletion.handleAutocomplete(activeSuggestionIndex);
            reverseSearchCompletion.resetCompletionState();
            setReverseSearchActive(false);
            return;
          }
        }

        if (keyMatchers[Command.SUBMIT_REVERSE_SEARCH](key)) {
          const textToSubmit =
            showSuggestions && activeSuggestionIndex > -1
              ? suggestions[activeSuggestionIndex].value
              : buffer.text;
          handleSubmitAndClear(textToSubmit);
          reverseSearchCompletion.resetCompletionState();
          setReverseSearchActive(false);
          return;
        }

        // Prevent up/down from falling through to regular history navigation
        if (
          keyMatchers[Command.NAVIGATION_UP](key) ||
          keyMatchers[Command.NAVIGATION_DOWN](key)
        ) {
          return;
        }
      }

      // If the command is a perfect match, pressing enter should execute it.
      if (completion.isPerfectMatch && keyMatchers[Command.RETURN](key)) {
        handleSubmitAndClear(buffer.text);
        return;
      }

      if (completion.showSuggestions) {
        if (completion.suggestions.length > 1) {
          if (keyMatchers[Command.COMPLETION_UP](key)) {
            completion.navigateUp();
            return;
          }
          if (keyMatchers[Command.COMPLETION_DOWN](key)) {
            completion.navigateDown();
            return;
          }
        }

        if (keyMatchers[Command.ACCEPT_SUGGESTION](key)) {
          if (completion.suggestions.length > 0) {
            const targetIndex =
              completion.activeSuggestionIndex === -1
                ? 0 // Default to the first if none is active
                : completion.activeSuggestionIndex;
            if (targetIndex < completion.suggestions.length) {
              completion.handleAutocomplete(targetIndex);
            }
          }
          return;
        }
      }

      // Handle Tab key for ghost text acceptance
      if (
        key.name === 'tab' &&
        !completion.showSuggestions &&
        completion.promptCompletion.text
      ) {
        completion.promptCompletion.accept();
        return;
      }

      if (!shellModeActive) {
        if (keyMatchers[Command.HISTORY_UP](key)) {
          inputHistory.navigateUp();
          return;
        }
        if (keyMatchers[Command.HISTORY_DOWN](key)) {
          inputHistory.navigateDown();
          return;
        }
        // Handle arrow-up/down for history on single-line or at edges
        if (
          keyMatchers[Command.NAVIGATION_UP](key) &&
          (buffer.allVisualLines.length === 1 ||
            (buffer.visualCursor[0] === 0 && buffer.visualScrollRow === 0))
        ) {
          inputHistory.navigateUp();
          return;
        }
        if (
          keyMatchers[Command.NAVIGATION_DOWN](key) &&
          (buffer.allVisualLines.length === 1 ||
            buffer.visualCursor[0] === buffer.allVisualLines.length - 1)
        ) {
          inputHistory.navigateDown();
          return;
        }
      } else {
        // Shell History Navigation
        if (keyMatchers[Command.NAVIGATION_UP](key)) {
          const prevCommand = shellHistory.getPreviousCommand();
          if (prevCommand !== null) buffer.setText(prevCommand);
          return;
        }
        if (keyMatchers[Command.NAVIGATION_DOWN](key)) {
          const nextCommand = shellHistory.getNextCommand();
          if (nextCommand !== null) buffer.setText(nextCommand);
          return;
        }
      }

      if (keyMatchers[Command.SUBMIT](key)) {
        if (buffer.text.trim()) {
          const [row, col] = buffer.cursor;
          const line = buffer.lines[row];
          const charBefore = col > 0 ? cpSlice(line, col - 1, col) : '';
          if (charBefore === '\\') {
            buffer.backspace();
            buffer.newline();
          } else {
            handleSubmitAndClear(buffer.text);
          }
        }
        return;
      }

      // Newline insertion
      if (keyMatchers[Command.NEWLINE](key)) {
        buffer.newline();
        return;
      }

      // Ctrl+A (Home) / Ctrl+E (End)
      if (keyMatchers[Command.HOME](key)) {
        buffer.move('home');
        return;
      }
      if (keyMatchers[Command.END](key)) {
        buffer.move('end');
        return;
      }
      // Ctrl+C (Clear input)
      if (keyMatchers[Command.CLEAR_INPUT](key)) {
        if (buffer.text.length > 0) {
          buffer.setText('');
          resetCompletionState();
        }
        return;
      }

      // Kill line commands
      if (keyMatchers[Command.KILL_LINE_RIGHT](key)) {
        buffer.killLineRight();
        return;
      }
      if (keyMatchers[Command.KILL_LINE_LEFT](key)) {
        buffer.killLineLeft();
        return;
      }

      // External editor
      if (keyMatchers[Command.OPEN_EXTERNAL_EDITOR](key)) {
        buffer.openInExternalEditor();
        return;
      }

      // Ctrl+V for clipboard image paste
      if (keyMatchers[Command.PASTE_CLIPBOARD_IMAGE](key)) {
        handleClipboardImage();
        return;
      }

      // Fall back to the text buffer's default input handling for all other keys
      buffer.handleInput(key);

      // Clear ghost text when user types regular characters (not navigation/control keys)
      if (
        completion.promptCompletion.text &&
        key.sequence &&
        key.sequence.length === 1 &&
        !key.ctrl &&
        !key.meta
      ) {
        completion.promptCompletion.clear();
      }
    },
    [
      focus,
      buffer,
      completion,
      shellModeActive,
      setShellModeActive,
      onClearScreen,
      inputHistory,
      handleSubmitAndClear,
      shellHistory,
      reverseSearchCompletion,
      handleClipboardImage,
      resetCompletionState,
      escPressCount,
      showEscapePrompt,
      resetEscapeState,
      vimHandleInput,
      reverseSearchActive,
      textBeforeReverseSearch,
      cursorPosition,
    ],
  );

  useKeypress(handleInput, {
    isActive: true,
  });

  const linesToRender = buffer.viewportVisualLines;
  const [cursorVisualRowAbsolute, cursorVisualColAbsolute] =
    buffer.visualCursor;
  const scrollVisualRow = buffer.visualScrollRow;

  const getGhostTextLines = useCallback(() => {
    if (
      !completion.promptCompletion.text ||
      !buffer.text ||
      !completion.promptCompletion.text.startsWith(buffer.text)
    ) {
      return { inlineGhost: '', additionalLines: [] };
    }

    const ghostSuffix = completion.promptCompletion.text.slice(
      buffer.text.length,
    );
    if (!ghostSuffix) {
      return { inlineGhost: '', additionalLines: [] };
    }

    const currentLogicalLine = buffer.lines[buffer.cursor[0]] || '';
    const cursorCol = buffer.cursor[1];

    const textBeforeCursor = cpSlice(currentLogicalLine, 0, cursorCol);
    const usedWidth = stringWidth(textBeforeCursor);
    const remainingWidth = Math.max(0, inputWidth - usedWidth);

    const ghostTextLinesRaw = ghostSuffix.split('\n');
    const firstLineRaw = ghostTextLinesRaw.shift() || '';

    let inlineGhost = '';
    let remainingFirstLine = '';

    if (stringWidth(firstLineRaw) <= remainingWidth) {
      inlineGhost = firstLineRaw;
    } else {
      const words = firstLineRaw.split(' ');
      let currentLine = '';
      let wordIdx = 0;
      for (const word of words) {
        const prospectiveLine = currentLine ? `${currentLine} ${word}` : word;
        if (stringWidth(prospectiveLine) > remainingWidth) {
          break;
        }
        currentLine = prospectiveLine;
        wordIdx++;
      }
      inlineGhost = currentLine;
      if (words.length > wordIdx) {
        remainingFirstLine = words.slice(wordIdx).join(' ');
      }
    }

    const linesToWrap = [];
    if (remainingFirstLine) {
      linesToWrap.push(remainingFirstLine);
    }
    linesToWrap.push(...ghostTextLinesRaw);
    const remainingGhostText = linesToWrap.join('\n');

    const additionalLines: string[] = [];
    if (remainingGhostText) {
      const textLines = remainingGhostText.split('\n');
      for (const textLine of textLines) {
        const words = textLine.split(' ');
        let currentLine = '';

        for (const word of words) {
          const prospectiveLine = currentLine ? `${currentLine} ${word}` : word;
          const prospectiveWidth = stringWidth(prospectiveLine);

          if (prospectiveWidth > inputWidth) {
            if (currentLine) {
              additionalLines.push(currentLine);
            }

            let wordToProcess = word;
            while (stringWidth(wordToProcess) > inputWidth) {
              let part = '';
              const wordCP = toCodePoints(wordToProcess);
              let partWidth = 0;
              let splitIndex = 0;
              for (let i = 0; i < wordCP.length; i++) {
                const char = wordCP[i];
                const charWidth = stringWidth(char);
                if (partWidth + charWidth > inputWidth) {
                  break;
                }
                part += char;
                partWidth += charWidth;
                splitIndex = i + 1;
              }
              additionalLines.push(part);
              wordToProcess = cpSlice(wordToProcess, splitIndex);
            }
            currentLine = wordToProcess;
          } else {
            currentLine = prospectiveLine;
          }
        }
        if (currentLine) {
          additionalLines.push(currentLine);
        }
      }
    }

    return { inlineGhost, additionalLines };
  }, [
    completion.promptCompletion.text,
    buffer.text,
    buffer.lines,
    buffer.cursor,
    inputWidth,
  ]);

  const { inlineGhost, additionalLines } = getGhostTextLines();

  return (
    <>
      <Box
        borderStyle="round"
        borderColor={
          shellModeActive ? theme.status.warning : theme.border.focused
        }
        paddingX={1}
      >
        <Text
          color={shellModeActive ? theme.status.warning : theme.text.accent}
        >
          {shellModeActive ? (
            reverseSearchActive ? (
              <Text
                color={theme.text.link}
                aria-label={SCREEN_READER_USER_PREFIX}
              >
                (r:){' '}
              </Text>
            ) : (
              '! '
            )
          ) : (
            '> '
          )}
        </Text>
        <Box flexGrow={1} flexDirection="column">
          {buffer.text.length === 0 && placeholder ? (
            focus ? (
              <Text>
                {chalk.inverse(placeholder.slice(0, 1))}
                <Text color={theme.text.secondary}>{placeholder.slice(1)}</Text>
              </Text>
            ) : (
              <Text color={theme.text.secondary}>{placeholder}</Text>
            )
          ) : (
            linesToRender
              .map((lineText, visualIdxInRenderedSet) => {
                const cursorVisualRow =
                  cursorVisualRowAbsolute - scrollVisualRow;
                let display = cpSlice(lineText, 0, inputWidth);

                const isOnCursorLine =
                  focus && visualIdxInRenderedSet === cursorVisualRow;
                const currentLineGhost = isOnCursorLine ? inlineGhost : '';

                const ghostWidth = stringWidth(currentLineGhost);

                if (focus && visualIdxInRenderedSet === cursorVisualRow) {
                  const relativeVisualColForHighlight = cursorVisualColAbsolute;

                  if (relativeVisualColForHighlight >= 0) {
                    if (relativeVisualColForHighlight < cpLen(display)) {
                      const charToHighlight =
                        cpSlice(
                          display,
                          relativeVisualColForHighlight,
                          relativeVisualColForHighlight + 1,
                        ) || ' ';
                      const highlighted = chalk.inverse(charToHighlight);
                      display =
                        cpSlice(display, 0, relativeVisualColForHighlight) +
                        highlighted +
                        cpSlice(display, relativeVisualColForHighlight + 1);
                    } else if (
                      relativeVisualColForHighlight === cpLen(display)
                    ) {
                      if (!currentLineGhost) {
                        display = display + chalk.inverse(' ');
                      }
                    }
                  }
                }

                const showCursorBeforeGhost =
                  focus &&
                  visualIdxInRenderedSet === cursorVisualRow &&
                  cursorVisualColAbsolute ===
                    // eslint-disable-next-line no-control-regex
                    cpLen(display.replace(/\x1b\[[0-9;]*m/g, '')) &&
                  currentLineGhost;

                const actualDisplayWidth = stringWidth(display);
                const cursorWidth = showCursorBeforeGhost ? 1 : 0;
                const totalContentWidth =
                  actualDisplayWidth + cursorWidth + ghostWidth;
                const trailingPadding = Math.max(
                  0,
                  inputWidth - totalContentWidth,
                );

                return (
                  <Text key={`line-${visualIdxInRenderedSet}`}>
                    {display}
                    {showCursorBeforeGhost && chalk.inverse(' ')}
                    {currentLineGhost && (
                      <Text color={theme.text.secondary}>
                        {currentLineGhost}
                      </Text>
                    )}
                    {trailingPadding > 0 && ' '.repeat(trailingPadding)}
                  </Text>
                );
              })
              .concat(
                additionalLines.map((ghostLine, index) => {
                  const padding = Math.max(
                    0,
                    inputWidth - stringWidth(ghostLine),
                  );
                  return (
                    <Text
                      key={`ghost-line-${index}`}
                      color={theme.text.secondary}
                    >
                      {ghostLine}
                      {' '.repeat(padding)}
                    </Text>
                  );
                }),
              )
          )}
        </Box>
      </Box>
      {completion.showSuggestions && (
        <Box paddingRight={2}>
          <SuggestionsDisplay
            suggestions={completion.suggestions}
            activeIndex={completion.activeSuggestionIndex}
            isLoading={completion.isLoadingSuggestions}
            width={suggestionsWidth}
            scrollOffset={completion.visibleStartIndex}
            userInput={buffer.text}
          />
        </Box>
      )}
      {reverseSearchActive && (
        <Box paddingRight={2}>
          <SuggestionsDisplay
            suggestions={reverseSearchCompletion.suggestions}
            activeIndex={reverseSearchCompletion.activeSuggestionIndex}
            isLoading={reverseSearchCompletion.isLoadingSuggestions}
            width={suggestionsWidth}
            scrollOffset={reverseSearchCompletion.visibleStartIndex}
            userInput={buffer.text}
          />
        </Box>
      )}
    </>
  );
};<|MERGE_RESOLUTION|>--- conflicted
+++ resolved
@@ -21,13 +21,8 @@
 import type { Key } from '../hooks/useKeypress.js';
 import { useKeypress } from '../hooks/useKeypress.js';
 import { keyMatchers, Command } from '../keyMatchers.js';
-<<<<<<< HEAD
 import { CommandContext, SlashCommand } from '../commands/types.js';
 import { Config } from '@sport/core';
-=======
-import type { CommandContext, SlashCommand } from '../commands/types.js';
-import type { Config } from '@google/gemini-cli-core';
->>>>>>> 39e7213f
 import {
   clipboardHasImage,
   saveClipboardImage,
