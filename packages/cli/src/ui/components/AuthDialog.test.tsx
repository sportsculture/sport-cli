--- conflicted
+++ resolved
@@ -7,12 +7,7 @@
 import { describe, it, expect, vi, beforeEach, afterEach } from 'vitest';
 import { AuthDialog } from './AuthDialog.js';
 import { LoadedSettings, SettingScope } from '../../config/settings.js';
-<<<<<<< HEAD
 import { AuthType } from '@sport/core';
-=======
-import { AuthType } from '@google/gemini-cli-core';
-import { renderWithProviders } from '../../test-utils/render.js';
->>>>>>> 39e7213f
 
 describe('AuthDialog', () => {
   const wait = (ms = 50) => new Promise((resolve) => setTimeout(resolve, ms));
