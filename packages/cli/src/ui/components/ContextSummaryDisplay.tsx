/**
 * @license
 * Copyright 2025 Google LLC
 * SPDX-License-Identifier: Apache-2.0
 */

import React from 'react';
import { Text } from 'ink';
import { Colors } from '../colors.js';
<<<<<<< HEAD
import { type ActiveFile, type MCPServerConfig, AuthType } from '@sport/core';
=======
import { type OpenFiles, type MCPServerConfig } from '@google/gemini-cli-core';
>>>>>>> 107ce8af
import path from 'path';

interface ContextSummaryDisplayProps {
  geminiMdFileCount: number;
  contextFileNames: string[];
  mcpServers?: Record<string, MCPServerConfig>;
  blockedMcpServers?: Array<{ name: string; extensionName: string }>;
  showToolDescriptions?: boolean;
<<<<<<< HEAD
  activeFile?: ActiveFile;
  currentModel?: string;
  authType?: string;
=======
  openFiles?: OpenFiles;
>>>>>>> 107ce8af
}

export const ContextSummaryDisplay: React.FC<ContextSummaryDisplayProps> = ({
  geminiMdFileCount,
  contextFileNames,
  mcpServers,
  blockedMcpServers,
  showToolDescriptions,
<<<<<<< HEAD
  activeFile,
  currentModel,
  authType,
=======
  openFiles,
>>>>>>> 107ce8af
}) => {
  const mcpServerCount = Object.keys(mcpServers || {}).length;
  const blockedMcpServerCount = blockedMcpServers?.length || 0;

  if (
    geminiMdFileCount === 0 &&
    mcpServerCount === 0 &&
    blockedMcpServerCount === 0 &&
<<<<<<< HEAD
    !activeFile?.filePath &&
    !currentModel
=======
    !openFiles?.activeFile
>>>>>>> 107ce8af
  ) {
    return <Text> </Text>; // Render an empty space to reserve height
  }

  const activeFileText = (() => {
    if (!openFiles?.activeFile) {
      return '';
    }
    return `Open File (${path.basename(openFiles.activeFile)})`;
  })();

  const geminiMdText = (() => {
    if (geminiMdFileCount === 0) {
      return '';
    }
    const allNamesTheSame = new Set(contextFileNames).size < 2;
    const name = allNamesTheSame ? contextFileNames[0] : 'Context';
    return `${geminiMdFileCount} ${name} File${
      geminiMdFileCount > 1 ? 's' : ''
    }`;
  })();

  const mcpText = (() => {
    if (mcpServerCount === 0 && blockedMcpServerCount === 0) {
      return '';
    }

    const parts = [];
    if (mcpServerCount > 0) {
      parts.push(
        `${mcpServerCount} MCP Server${mcpServerCount > 1 ? 's' : ''}`,
      );
    }

    if (blockedMcpServerCount > 0) {
      let blockedText = `${blockedMcpServerCount} Blocked`;
      if (mcpServerCount === 0) {
        blockedText += ` MCP Server${blockedMcpServerCount > 1 ? 's' : ''}`;
      }
      parts.push(blockedText);
    }
    return parts.join(', ');
  })();

  let summaryText = '';

  // Add model info first if present
  if (currentModel) {
    // For OpenRouter models, extract just the model name after the provider
    // For other providers, show the full model name
    const modelName = currentModel.includes('/')
      ? currentModel.split('/').pop()
      : currentModel;
    summaryText = `Model: ${modelName}`;
  }

  // Add context info
  const summaryParts = [];
  if (activeFileText) {
    summaryParts.push(activeFileText);
  }
  if (geminiMdText) {
    summaryParts.push(geminiMdText);
  }
  if (mcpText) {
    summaryParts.push(mcpText);
  }

  if (summaryParts.length > 0) {
    if (summaryText) {
      summaryText += ' | ';
    }
    summaryText += 'Using: ' + summaryParts.join(' | ');
  }

  // Add ctrl+t hint when MCP servers are available
  if (mcpServers && Object.keys(mcpServers).length > 0) {
    if (showToolDescriptions) {
      summaryText += ' (ctrl+t to toggle)';
    } else {
      summaryText += ' (ctrl+t to view)';
    }
  }

  return <Text color={Colors.Gray}>{summaryText}</Text>;
};<|MERGE_RESOLUTION|>--- conflicted
+++ resolved
@@ -7,11 +7,7 @@
 import React from 'react';
 import { Text } from 'ink';
 import { Colors } from '../colors.js';
-<<<<<<< HEAD
 import { type ActiveFile, type MCPServerConfig, AuthType } from '@sport/core';
-=======
-import { type OpenFiles, type MCPServerConfig } from '@google/gemini-cli-core';
->>>>>>> 107ce8af
 import path from 'path';
 
 interface ContextSummaryDisplayProps {
@@ -20,13 +16,9 @@
   mcpServers?: Record<string, MCPServerConfig>;
   blockedMcpServers?: Array<{ name: string; extensionName: string }>;
   showToolDescriptions?: boolean;
-<<<<<<< HEAD
   activeFile?: ActiveFile;
   currentModel?: string;
   authType?: string;
-=======
-  openFiles?: OpenFiles;
->>>>>>> 107ce8af
 }
 
 export const ContextSummaryDisplay: React.FC<ContextSummaryDisplayProps> = ({
@@ -35,13 +27,9 @@
   mcpServers,
   blockedMcpServers,
   showToolDescriptions,
-<<<<<<< HEAD
   activeFile,
   currentModel,
   authType,
-=======
-  openFiles,
->>>>>>> 107ce8af
 }) => {
   const mcpServerCount = Object.keys(mcpServers || {}).length;
   const blockedMcpServerCount = blockedMcpServers?.length || 0;
@@ -50,12 +38,8 @@
     geminiMdFileCount === 0 &&
     mcpServerCount === 0 &&
     blockedMcpServerCount === 0 &&
-<<<<<<< HEAD
     !activeFile?.filePath &&
     !currentModel
-=======
-    !openFiles?.activeFile
->>>>>>> 107ce8af
   ) {
     return <Text> </Text>; // Render an empty space to reserve height
   }
