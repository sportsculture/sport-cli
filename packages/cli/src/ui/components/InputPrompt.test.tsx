--- conflicted
+++ resolved
@@ -9,15 +9,8 @@
 import type { InputPromptProps } from './InputPrompt.js';
 import { InputPrompt } from './InputPrompt.js';
 import type { TextBuffer } from './shared/text-buffer.js';
-<<<<<<< HEAD
 import { Config } from '@sport/core';
 import { CommandContext, SlashCommand } from '../commands/types.js';
-=======
-import type { Config } from '@google/gemini-cli-core';
-import * as path from 'node:path';
-import type { CommandContext, SlashCommand } from '../commands/types.js';
-import { CommandKind } from '../commands/types.js';
->>>>>>> 39e7213f
 import { describe, it, expect, beforeEach, vi } from 'vitest';
 import type { UseShellHistoryReturn } from '../hooks/useShellHistory.js';
 import { useShellHistory } from '../hooks/useShellHistory.js';
