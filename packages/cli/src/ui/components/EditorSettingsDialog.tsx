--- conflicted
+++ resolved
@@ -14,16 +14,8 @@
   type EditorDisplay,
 } from '../editors/editorSettingsManager.js';
 import { RadioButtonSelect } from './shared/RadioButtonSelect.js';
-<<<<<<< HEAD
 import { LoadedSettings, SettingScope } from '../../config/settings.js';
 import { EditorType, isEditorAvailable } from '@sport/core';
-=======
-import type { LoadedSettings } from '../../config/settings.js';
-import { SettingScope } from '../../config/settings.js';
-import type { EditorType } from '@google/gemini-cli-core';
-import { isEditorAvailable } from '@google/gemini-cli-core';
-import { useKeypress } from '../hooks/useKeypress.js';
->>>>>>> 39e7213f
 
 interface EditorDialogProps {
   onSelect: (editorType: EditorType | undefined, scope: SettingScope) => void;
