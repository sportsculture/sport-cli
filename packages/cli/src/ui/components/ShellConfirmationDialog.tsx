/**
 * @license
 * Copyright 2025 Google LLC
 * SPDX-License-Identifier: Apache-2.0
 */

<<<<<<< HEAD
import { ToolConfirmationOutcome } from '@sport/core';
import { Box, Text, useInput } from 'ink';
import React from 'react';
=======
import { ToolConfirmationOutcome } from '@google/gemini-cli-core';
import { Box, Text } from 'ink';
import type React from 'react';
>>>>>>> 39e7213f
import { Colors } from '../colors.js';
import { RenderInline } from '../utils/InlineMarkdownRenderer.js';
import type { RadioSelectItem } from './shared/RadioButtonSelect.js';
import { RadioButtonSelect } from './shared/RadioButtonSelect.js';
import { useKeypress } from '../hooks/useKeypress.js';

export interface ShellConfirmationRequest {
  commands: string[];
  onConfirm: (
    outcome: ToolConfirmationOutcome,
    approvedCommands?: string[],
  ) => void;
}

export interface ShellConfirmationDialogProps {
  request: ShellConfirmationRequest;
}

export const ShellConfirmationDialog: React.FC<
  ShellConfirmationDialogProps
> = ({ request }) => {
  const { commands, onConfirm } = request;

  useKeypress(
    (key) => {
      if (key.name === 'escape') {
        onConfirm(ToolConfirmationOutcome.Cancel);
      }
    },
    { isActive: true },
  );

  const handleSelect = (item: ToolConfirmationOutcome) => {
    if (item === ToolConfirmationOutcome.Cancel) {
      onConfirm(item);
    } else {
      // For both ProceedOnce and ProceedAlways, we approve all the
      // commands that were requested.
      onConfirm(item, commands);
    }
  };

  const options: Array<RadioSelectItem<ToolConfirmationOutcome>> = [
    {
      label: 'Yes, allow once',
      value: ToolConfirmationOutcome.ProceedOnce,
    },
    {
      label: 'Yes, allow always for this session',
      value: ToolConfirmationOutcome.ProceedAlways,
    },
    {
      label: 'No (esc)',
      value: ToolConfirmationOutcome.Cancel,
    },
  ];

  return (
    <Box
      flexDirection="column"
      borderStyle="round"
      borderColor={Colors.AccentYellow}
      padding={1}
      width="100%"
      marginLeft={1}
    >
      <Box flexDirection="column" marginBottom={1}>
        <Text bold>Shell Command Execution</Text>
        <Text>A custom command wants to run the following shell commands:</Text>
        <Box
          flexDirection="column"
          borderStyle="round"
          borderColor={Colors.Gray}
          paddingX={1}
          marginTop={1}
        >
          {commands.map((cmd) => (
            <Text key={cmd} color={Colors.AccentCyan}>
              <RenderInline text={cmd} />
            </Text>
          ))}
        </Box>
      </Box>

      <Box marginBottom={1}>
        <Text>Do you want to proceed?</Text>
      </Box>

      <RadioButtonSelect items={options} onSelect={handleSelect} isFocused />
    </Box>
  );
};<|MERGE_RESOLUTION|>--- conflicted
+++ resolved
@@ -4,15 +4,9 @@
  * SPDX-License-Identifier: Apache-2.0
  */
 
-<<<<<<< HEAD
 import { ToolConfirmationOutcome } from '@sport/core';
 import { Box, Text, useInput } from 'ink';
 import React from 'react';
-=======
-import { ToolConfirmationOutcome } from '@google/gemini-cli-core';
-import { Box, Text } from 'ink';
-import type React from 'react';
->>>>>>> 39e7213f
 import { Colors } from '../colors.js';
 import { RenderInline } from '../utils/InlineMarkdownRenderer.js';
 import type { RadioSelectItem } from './shared/RadioButtonSelect.js';
