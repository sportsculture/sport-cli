--- conflicted
+++ resolved
@@ -11,12 +11,8 @@
   Config,
   clearCachedCredentialFile,
   getErrorMessage,
-<<<<<<< HEAD
   shouldAttemptBrowserLaunch,
 } from '@sport/core';
-=======
-} from '@google/gemini-cli-core';
->>>>>>> 107ce8af
 import { runExitCleanup } from '../../utils/cleanup.js';
 
 export const useAuthCommand = (
