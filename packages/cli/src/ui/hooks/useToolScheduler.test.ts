/**
 * @license
 * Copyright 2025 Google LLC
 * SPDX-License-Identifier: Apache-2.0
 */

/* eslint-disable @typescript-eslint/no-explicit-any */
import type { Mock } from 'vitest';
import { describe, it, expect, vi, beforeEach, afterEach } from 'vitest';
import { renderHook, act } from '@testing-library/react';
import {
  useReactToolScheduler,
  mapToDisplay,
} from './useReactToolScheduler.js';
import type { PartUnion, FunctionResponse } from '@google/genai';
import type {
  Config,
  ToolCallRequestInfo,
  Tool,
  ToolRegistry,
  ToolResult,
  ToolCallConfirmationDetails,
  ToolCallResponseInfo,
  ToolCall, // Import from core
  Status as ToolCallStatusType,
<<<<<<< HEAD
  ApprovalMode,
  Icon,
} from '@sport/core';
=======
  AnyDeclarativeTool,
  AnyToolInvocation,
} from '@google/gemini-cli-core';
>>>>>>> 39e7213f
import {
  ToolConfirmationOutcome,
  ApprovalMode,
  MockTool,
} from '@google/gemini-cli-core';
import type { HistoryItemWithoutId, HistoryItemToolGroup } from '../types.js';
import { ToolCallStatus } from '../types.js';

// Mocks
vi.mock('@sport/core', async () => {
  const actual = await vi.importActual('@sport/core');
  return {
    ...actual,
    ToolRegistry: vi.fn(),
    Config: vi.fn(),
  };
});

const mockToolRegistry = {
  getTool: vi.fn(),
  getAllToolNames: vi.fn(() => ['mockTool', 'anotherTool']),
};

const mockConfig = {
  getToolRegistry: vi.fn(() => mockToolRegistry as unknown as ToolRegistry),
  getApprovalMode: vi.fn(() => ApprovalMode.DEFAULT),
  getSessionId: () => 'test-session-id',
  getUsageStatisticsEnabled: () => true,
  getDebugMode: () => false,
<<<<<<< HEAD
};

const mockTool: Tool = {
  name: 'mockTool',
  displayName: 'Mock Tool',
  description: 'A mock tool for testing',
  icon: Icon.Hammer,
  toolLocations: vi.fn(),
  isOutputMarkdown: false,
  canUpdateOutput: false,
  schema: {},
  validateToolParams: vi.fn(),
  execute: vi.fn(),
  shouldConfirmExecute: vi.fn(),
  getDescription: vi.fn((args) => `Description for ${JSON.stringify(args)}`),
};

const mockToolWithLiveOutput: Tool = {
  ...mockTool,
  name: 'mockToolWithLiveOutput',
  displayName: 'Mock Tool With Live Output',
  canUpdateOutput: true,
};

let mockOnUserConfirmForToolConfirmation: Mock;

const mockToolRequiresConfirmation: Tool = {
  ...mockTool,
  name: 'mockToolRequiresConfirmation',
  displayName: 'Mock Tool Requires Confirmation',
  shouldConfirmExecute: vi.fn(
    async (): Promise<ToolCallConfirmationDetails | false> => ({
      type: 'edit',
      title: 'Mock Tool Requires Confirmation',
      onConfirm: mockOnUserConfirmForToolConfirmation,
      fileName: 'mockToolRequiresConfirmation.ts',
      fileDiff: 'Mock tool requires confirmation',
      originalContent: 'Original content',
      newContent: 'New content',
    }),
  ),
};
=======
  getAllowedTools: vi.fn(() => []),
  getContentGeneratorConfig: () => ({
    model: 'test-model',
    authType: 'oauth-personal',
  }),
} as unknown as Config;

const mockTool = new MockTool({
  name: 'mockTool',
  displayName: 'Mock Tool',
  execute: vi.fn(),
  shouldConfirmExecute: vi.fn(),
});
const mockToolWithLiveOutput = new MockTool({
  name: 'mockToolWithLiveOutput',
  displayName: 'Mock Tool With Live Output',
  description: 'A mock tool for testing',
  params: {},
  isOutputMarkdown: true,
  canUpdateOutput: true,
  execute: vi.fn(),
  shouldConfirmExecute: vi.fn(),
});
let mockOnUserConfirmForToolConfirmation: Mock;
const mockToolRequiresConfirmation = new MockTool({
  name: 'mockToolRequiresConfirmation',
  displayName: 'Mock Tool Requires Confirmation',
  execute: vi.fn(),
  shouldConfirmExecute: vi.fn(),
});
>>>>>>> 39e7213f

describe('useReactToolScheduler in YOLO Mode', () => {
  let onComplete: Mock;
  let setPendingHistoryItem: Mock;

  beforeEach(() => {
    onComplete = vi.fn();
    setPendingHistoryItem = vi.fn();
    mockToolRegistry.getTool.mockClear();
    (mockToolRequiresConfirmation.execute as Mock).mockClear();
    (mockToolRequiresConfirmation.shouldConfirmExecute as Mock).mockClear();

    // IMPORTANT: Enable YOLO mode for this test suite
    (mockConfig.getApprovalMode as Mock).mockReturnValue(ApprovalMode.YOLO);

    vi.useFakeTimers();
  });

  afterEach(() => {
    vi.clearAllTimers();
    vi.useRealTimers();
    // IMPORTANT: Disable YOLO mode after this test suite
    (mockConfig.getApprovalMode as Mock).mockReturnValue(ApprovalMode.DEFAULT);
  });

  const renderSchedulerInYoloMode = () =>
    renderHook(() =>
      useReactToolScheduler(
        onComplete,
        mockConfig as unknown as Config,
        setPendingHistoryItem,
        () => undefined,
        () => {},
      ),
    );

  it('should skip confirmation and execute tool directly when yoloMode is true', async () => {
    mockToolRegistry.getTool.mockReturnValue(mockToolRequiresConfirmation);
    const expectedOutput = 'YOLO Confirmed output';
    (mockToolRequiresConfirmation.execute as Mock).mockResolvedValue({
      llmContent: expectedOutput,
      returnDisplay: 'YOLO Formatted tool output',
    } as ToolResult);

    const { result } = renderSchedulerInYoloMode();
    const schedule = result.current[1];
    const request: ToolCallRequestInfo = {
      callId: 'yoloCall',
      name: 'mockToolRequiresConfirmation',
      args: { data: 'any data' },
    } as any;

    act(() => {
      schedule(request, new AbortController().signal);
    });

    await act(async () => {
      await vi.runAllTimersAsync(); // Process validation
    });
    await act(async () => {
      await vi.runAllTimersAsync(); // Process scheduling
    });
    await act(async () => {
      await vi.runAllTimersAsync(); // Process execution
    });

    // Check that execute WAS called
    expect(mockToolRequiresConfirmation.execute).toHaveBeenCalledWith(
      request.args,
      expect.any(AbortSignal),
      undefined /*updateOutputFn*/,
    );

    // Check that onComplete was called with success
    expect(onComplete).toHaveBeenCalledWith([
      expect.objectContaining({
        status: 'success',
        request,
        response: expect.objectContaining({
          resultDisplay: 'YOLO Formatted tool output',
          responseParts: [
            {
              functionResponse: {
                id: 'yoloCall',
                name: 'mockToolRequiresConfirmation',
                response: { output: expectedOutput },
              },
            },
          ],
        }),
      }),
    ]);

    // Ensure no confirmation UI was triggered (setPendingHistoryItem should not have been called with confirmation details)
    const setPendingHistoryItemCalls = setPendingHistoryItem.mock.calls;
    const confirmationCall = setPendingHistoryItemCalls.find((call) => {
      const item = typeof call[0] === 'function' ? call[0]({}) : call[0];
      return item?.tools?.[0]?.confirmationDetails;
    });
    expect(confirmationCall).toBeUndefined();
  });
});

describe('useReactToolScheduler', () => {
  // TODO(ntaylormullen): The following tests are skipped due to difficulties in
  // reliably testing the asynchronous state updates and interactions with timers.
  // These tests involve complex sequences of events, including confirmations,
  // live output updates, and cancellations, which are challenging to assert
  // correctly with the current testing setup. Further investigation is needed
  // to find a robust way to test these scenarios.
  let onComplete: Mock;
  let setPendingHistoryItem: Mock;
  let capturedOnConfirmForTest:
    | ((outcome: ToolConfirmationOutcome) => void | Promise<void>)
    | undefined;

  beforeEach(() => {
    onComplete = vi.fn();
    capturedOnConfirmForTest = undefined;
    setPendingHistoryItem = vi.fn((updaterOrValue) => {
      let pendingItem: HistoryItemWithoutId | null = null;
      if (typeof updaterOrValue === 'function') {
        // Loosen the type for prevState to allow for more flexible updates in tests
        const prevState: Partial<HistoryItemToolGroup> = {
          type: 'tool_group', // Still default to tool_group for most cases
          tools: [],
        };

        pendingItem = updaterOrValue(prevState as any); // Allow any for more flexibility
      } else {
        pendingItem = updaterOrValue;
      }
      // Capture onConfirm if it exists, regardless of the exact type of pendingItem
      // This is a common pattern in these tests.
      if (
        (pendingItem as HistoryItemToolGroup)?.tools?.[0]?.confirmationDetails
          ?.onConfirm
      ) {
        capturedOnConfirmForTest = (pendingItem as HistoryItemToolGroup)
          .tools[0].confirmationDetails?.onConfirm;
      }
    });

    mockToolRegistry.getTool.mockClear();
    (mockTool.execute as Mock).mockClear();
    (mockTool.shouldConfirmExecute as Mock).mockClear();
    (mockToolWithLiveOutput.execute as Mock).mockClear();
    (mockToolWithLiveOutput.shouldConfirmExecute as Mock).mockClear();
    (mockToolRequiresConfirmation.execute as Mock).mockClear();
    (mockToolRequiresConfirmation.shouldConfirmExecute as Mock).mockClear();

    mockOnUserConfirmForToolConfirmation = vi.fn();
    (
      mockToolRequiresConfirmation.shouldConfirmExecute as Mock
    ).mockImplementation(
      async (): Promise<ToolCallConfirmationDetails | null> =>
        ({
          onConfirm: mockOnUserConfirmForToolConfirmation,
          fileName: 'mockToolRequiresConfirmation.ts',
          fileDiff: 'Mock tool requires confirmation',
          type: 'edit',
          title: 'Mock Tool Requires Confirmation',
        }) as any,
    );

    vi.useFakeTimers();
  });

  afterEach(() => {
    vi.clearAllTimers();
    vi.useRealTimers();
  });

  const renderScheduler = () =>
    renderHook(() =>
      useReactToolScheduler(
        onComplete,
        mockConfig as unknown as Config,
        setPendingHistoryItem,
        () => undefined,
        () => {},
      ),
    );

  it('initial state should be empty', () => {
    const { result } = renderScheduler();
    expect(result.current[0]).toEqual([]);
  });

  it('should schedule and execute a tool call successfully', async () => {
    mockToolRegistry.getTool.mockReturnValue(mockTool);
    (mockTool.execute as Mock).mockResolvedValue({
      llmContent: 'Tool output',
      returnDisplay: 'Formatted tool output',
    } as ToolResult);
    (mockTool.shouldConfirmExecute as Mock).mockResolvedValue(null);

    const { result } = renderScheduler();
    const schedule = result.current[1];
    const request: ToolCallRequestInfo = {
      callId: 'call1',
      name: 'mockTool',
      args: { param: 'value' },
    } as any;

    act(() => {
      schedule(request, new AbortController().signal);
    });
    await act(async () => {
      await vi.runAllTimersAsync();
    });
    await act(async () => {
      await vi.runAllTimersAsync();
    });
    await act(async () => {
      await vi.runAllTimersAsync();
    });

    expect(mockTool.execute).toHaveBeenCalledWith(
      request.args,
      expect.any(AbortSignal),
      undefined /*updateOutputFn*/,
    );
    expect(onComplete).toHaveBeenCalledWith([
      expect.objectContaining({
        status: 'success',
        request,
        response: expect.objectContaining({
          resultDisplay: 'Formatted tool output',
          responseParts: [
            {
              functionResponse: {
                id: 'call1',
                name: 'mockTool',
                response: { output: 'Tool output' },
              },
            },
          ],
        }),
      }),
    ]);
    expect(result.current[0]).toEqual([]);
  });

  it('should handle tool not found', async () => {
    mockToolRegistry.getTool.mockReturnValue(undefined);
    const { result } = renderScheduler();
    const schedule = result.current[1];
    const request: ToolCallRequestInfo = {
      callId: 'call1',
      name: 'nonexistentTool',
      args: {},
    } as any;

    act(() => {
      schedule(request, new AbortController().signal);
    });
    await act(async () => {
      await vi.runAllTimersAsync();
    });
    await act(async () => {
      await vi.runAllTimersAsync();
    });

    expect(onComplete).toHaveBeenCalledWith([
      expect.objectContaining({
        status: 'error',
        request,
        response: expect.objectContaining({
          error: expect.objectContaining({
            message: expect.stringMatching(
              /Tool "nonexistentTool" not found in registry/,
            ),
          }),
        }),
      }),
    ]);
    const errorMessage = onComplete.mock.calls[0][0][0].response.error.message;
    expect(errorMessage).toContain('Did you mean one of:');
    expect(errorMessage).toContain('"mockTool"');
    expect(errorMessage).toContain('"anotherTool"');
    expect(result.current[0]).toEqual([]);
  });

  it('should handle error during shouldConfirmExecute', async () => {
    mockToolRegistry.getTool.mockReturnValue(mockTool);
    const confirmError = new Error('Confirmation check failed');
    (mockTool.shouldConfirmExecute as Mock).mockRejectedValue(confirmError);

    const { result } = renderScheduler();
    const schedule = result.current[1];
    const request: ToolCallRequestInfo = {
      callId: 'call1',
      name: 'mockTool',
      args: {},
    } as any;

    act(() => {
      schedule(request, new AbortController().signal);
    });
    await act(async () => {
      await vi.runAllTimersAsync();
    });
    await act(async () => {
      await vi.runAllTimersAsync();
    });

    expect(onComplete).toHaveBeenCalledWith([
      expect.objectContaining({
        status: 'error',
        request,
        response: expect.objectContaining({
          error: confirmError,
        }),
      }),
    ]);
    expect(result.current[0]).toEqual([]);
  });

  it('should handle error during execute', async () => {
    mockToolRegistry.getTool.mockReturnValue(mockTool);
    (mockTool.shouldConfirmExecute as Mock).mockResolvedValue(null);
    const execError = new Error('Execution failed');
    (mockTool.execute as Mock).mockRejectedValue(execError);

    const { result } = renderScheduler();
    const schedule = result.current[1];
    const request: ToolCallRequestInfo = {
      callId: 'call1',
      name: 'mockTool',
      args: {},
    } as any;

    act(() => {
      schedule(request, new AbortController().signal);
    });
    await act(async () => {
      await vi.runAllTimersAsync();
    });
    await act(async () => {
      await vi.runAllTimersAsync();
    });
    await act(async () => {
      await vi.runAllTimersAsync();
    });

    expect(onComplete).toHaveBeenCalledWith([
      expect.objectContaining({
        status: 'error',
        request,
        response: expect.objectContaining({
          error: execError,
        }),
      }),
    ]);
    expect(result.current[0]).toEqual([]);
  });

  it.skip('should handle tool requiring confirmation - approved', async () => {
    mockToolRegistry.getTool.mockReturnValue(mockToolRequiresConfirmation);
    const expectedOutput = 'Confirmed output';
    (mockToolRequiresConfirmation.execute as Mock).mockResolvedValue({
      llmContent: expectedOutput,
      returnDisplay: 'Confirmed display',
    } as ToolResult);

    const { result } = renderScheduler();
    const schedule = result.current[1];
    const request: ToolCallRequestInfo = {
      callId: 'callConfirm',
      name: 'mockToolRequiresConfirmation',
      args: { data: 'sensitive' },
    } as any;

    act(() => {
      schedule(request, new AbortController().signal);
    });
    await act(async () => {
      await vi.runAllTimersAsync();
    });

    expect(setPendingHistoryItem).toHaveBeenCalled();
    expect(capturedOnConfirmForTest).toBeDefined();

    await act(async () => {
      await capturedOnConfirmForTest?.(ToolConfirmationOutcome.ProceedOnce);
    });

    await act(async () => {
      await vi.runAllTimersAsync();
    });
    await act(async () => {
      await vi.runAllTimersAsync();
    });
    await act(async () => {
      await vi.runAllTimersAsync();
    });

    expect(mockOnUserConfirmForToolConfirmation).toHaveBeenCalledWith(
      ToolConfirmationOutcome.ProceedOnce,
    );
    expect(mockToolRequiresConfirmation.execute).toHaveBeenCalled();
    expect(onComplete).toHaveBeenCalledWith([
      expect.objectContaining({
        status: 'success',
        request,
        response: expect.objectContaining({
          resultDisplay: 'Confirmed display',
          responseParts: expect.arrayContaining([
            expect.objectContaining({
              functionResponse: expect.objectContaining({
                response: { output: expectedOutput },
              }),
            }),
          ]),
        }),
      }),
    ]);
  });

  it.skip('should handle tool requiring confirmation - cancelled by user', async () => {
    mockToolRegistry.getTool.mockReturnValue(mockToolRequiresConfirmation);
    const { result } = renderScheduler();
    const schedule = result.current[1];
    const request: ToolCallRequestInfo = {
      callId: 'callConfirmCancel',
      name: 'mockToolRequiresConfirmation',
      args: {},
    } as any;

    act(() => {
      schedule(request, new AbortController().signal);
    });
    await act(async () => {
      await vi.runAllTimersAsync();
    });

    expect(setPendingHistoryItem).toHaveBeenCalled();
    expect(capturedOnConfirmForTest).toBeDefined();

    await act(async () => {
      await capturedOnConfirmForTest?.(ToolConfirmationOutcome.Cancel);
    });
    await act(async () => {
      await vi.runAllTimersAsync();
    });
    await act(async () => {
      await vi.runAllTimersAsync();
    });

    expect(mockOnUserConfirmForToolConfirmation).toHaveBeenCalledWith(
      ToolConfirmationOutcome.Cancel,
    );
    expect(onComplete).toHaveBeenCalledWith([
      expect.objectContaining({
        status: 'cancelled',
        request,
        response: expect.objectContaining({
          responseParts: expect.arrayContaining([
            expect.objectContaining({
              functionResponse: expect.objectContaining({
                response: expect.objectContaining({
                  error: `User did not allow tool call ${request.name}. Reason: User cancelled.`,
                }),
              }),
            }),
          ]),
        }),
      }),
    ]);
  });

  it.skip('should handle live output updates', async () => {
    mockToolRegistry.getTool.mockReturnValue(mockToolWithLiveOutput);
    let liveUpdateFn: ((output: string) => void) | undefined;
    let resolveExecutePromise: (value: ToolResult) => void;
    const executePromise = new Promise<ToolResult>((resolve) => {
      resolveExecutePromise = resolve;
    });

    (mockToolWithLiveOutput.execute as Mock).mockImplementation(
      async (
        _args: Record<string, unknown>,
        _signal: AbortSignal,
        updateFn: ((output: string) => void) | undefined,
      ) => {
        liveUpdateFn = updateFn;
        return executePromise;
      },
    );
    (mockToolWithLiveOutput.shouldConfirmExecute as Mock).mockResolvedValue(
      null,
    );

    const { result } = renderScheduler();
    const schedule = result.current[1];
    const request: ToolCallRequestInfo = {
      callId: 'liveCall',
      name: 'mockToolWithLiveOutput',
      args: {},
    } as any;

    act(() => {
      schedule(request, new AbortController().signal);
    });
    await act(async () => {
      await vi.runAllTimersAsync();
    });

    expect(liveUpdateFn).toBeDefined();
    expect(setPendingHistoryItem).toHaveBeenCalled();

    await act(async () => {
      liveUpdateFn?.('Live output 1');
    });
    await act(async () => {
      await vi.runAllTimersAsync();
    });

    await act(async () => {
      liveUpdateFn?.('Live output 2');
    });
    await act(async () => {
      await vi.runAllTimersAsync();
    });

    act(() => {
      resolveExecutePromise({
        llmContent: 'Final output',
        returnDisplay: 'Final display',
      } as ToolResult);
    });
    await act(async () => {
      await vi.runAllTimersAsync();
    });
    await act(async () => {
      await vi.runAllTimersAsync();
    });

    expect(onComplete).toHaveBeenCalledWith([
      expect.objectContaining({
        status: 'success',
        request,
        response: expect.objectContaining({
          resultDisplay: 'Final display',
          responseParts: expect.arrayContaining([
            expect.objectContaining({
              functionResponse: expect.objectContaining({
                response: { output: 'Final output' },
              }),
            }),
          ]),
        }),
      }),
    ]);
    expect(result.current[0]).toEqual([]);
  });

  it('should schedule and execute multiple tool calls', async () => {
<<<<<<< HEAD
    const tool1 = {
      ...mockTool,
=======
    const tool1 = new MockTool({
>>>>>>> 39e7213f
      name: 'tool1',
      displayName: 'Tool 1',
      execute: vi.fn().mockResolvedValue({
        llmContent: 'Output 1',
        returnDisplay: 'Display 1',
<<<<<<< HEAD
        summary: 'Summary 1',
      } as ToolResult),
      shouldConfirmExecute: vi.fn().mockResolvedValue(null),
    };
    const tool2 = {
      ...mockTool,
=======
      } as ToolResult),
    });

    const tool2 = new MockTool({
>>>>>>> 39e7213f
      name: 'tool2',
      displayName: 'Tool 2',
      execute: vi.fn().mockResolvedValue({
        llmContent: 'Output 2',
        returnDisplay: 'Display 2',
<<<<<<< HEAD
        summary: 'Summary 2',
      } as ToolResult),
      shouldConfirmExecute: vi.fn().mockResolvedValue(null),
    };
=======
      } as ToolResult),
    });
>>>>>>> 39e7213f

    mockToolRegistry.getTool.mockImplementation((name) => {
      if (name === 'tool1') return tool1;
      if (name === 'tool2') return tool2;
      return undefined;
    });

    const { result } = renderScheduler();
    const schedule = result.current[1];
    const requests: ToolCallRequestInfo[] = [
      { callId: 'multi1', name: 'tool1', args: { p: 1 } } as any,
      { callId: 'multi2', name: 'tool2', args: { p: 2 } } as any,
    ];

    act(() => {
      schedule(requests, new AbortController().signal);
    });
    await act(async () => {
      await vi.runAllTimersAsync();
    });
    await act(async () => {
      await vi.runAllTimersAsync();
    });
    await act(async () => {
      await vi.runAllTimersAsync();
    });
    await act(async () => {
      await vi.runAllTimersAsync();
    });

    expect(onComplete).toHaveBeenCalledTimes(1);
    const completedCalls = onComplete.mock.calls[0][0] as ToolCall[];
    expect(completedCalls.length).toBe(2);

    const call1Result = completedCalls.find(
      (c) => c.request.callId === 'multi1',
    );
    const call2Result = completedCalls.find(
      (c) => c.request.callId === 'multi2',
    );

    expect(call1Result).toMatchObject({
      status: 'success',
      request: requests[0],
      response: expect.objectContaining({
        resultDisplay: 'Display 1',
        responseParts: [
          {
            functionResponse: {
              id: 'multi1',
              name: 'tool1',
              response: { output: 'Output 1' },
            },
          },
        ],
      }),
    });
    expect(call2Result).toMatchObject({
      status: 'success',
      request: requests[1],
      response: expect.objectContaining({
        resultDisplay: 'Display 2',
        responseParts: [
          {
            functionResponse: {
              id: 'multi2',
              name: 'tool2',
              response: { output: 'Output 2' },
            },
          },
        ],
      }),
    });
    expect(result.current[0]).toEqual([]);
  });

  it.skip('should throw error if scheduling while already running', async () => {
    mockToolRegistry.getTool.mockReturnValue(mockTool);
    const longExecutePromise = new Promise<ToolResult>((resolve) =>
      setTimeout(
        () =>
          resolve({
            llmContent: 'done',
            returnDisplay: 'done display',
          }),
        50,
      ),
    );
    (mockTool.execute as Mock).mockReturnValue(longExecutePromise);
    (mockTool.shouldConfirmExecute as Mock).mockResolvedValue(null);

    const { result } = renderScheduler();
    const schedule = result.current[1];
    const request1: ToolCallRequestInfo = {
      callId: 'run1',
      name: 'mockTool',
      args: {},
    } as any;
    const request2: ToolCallRequestInfo = {
      callId: 'run2',
      name: 'mockTool',
      args: {},
    } as any;

    act(() => {
      schedule(request1, new AbortController().signal);
    });
    await act(async () => {
      await vi.runAllTimersAsync();
    });

    expect(() => schedule(request2, new AbortController().signal)).toThrow(
      'Cannot schedule tool calls while other tool calls are running',
    );

    await act(async () => {
      await vi.advanceTimersByTimeAsync(50);
      await vi.runAllTimersAsync();
      await act(async () => {
        await vi.runAllTimersAsync();
      });
    });
    expect(onComplete).toHaveBeenCalledWith([
      expect.objectContaining({
        status: 'success',
        request: request1,
        response: expect.objectContaining({ resultDisplay: 'done display' }),
      }),
    ]);
    expect(result.current[0]).toEqual([]);
  });
});

describe('mapToDisplay', () => {
  const baseRequest: ToolCallRequestInfo = {
    callId: 'testCallId',
    name: 'testTool',
    args: { foo: 'bar' },
  } as any;

<<<<<<< HEAD
  const baseTool: Tool = {
    name: 'testTool',
    displayName: 'Test Tool Display',
    description: 'Test Description',
    isOutputMarkdown: false,
    canUpdateOutput: false,
    schema: {},
    icon: Icon.Hammer,
    toolLocations: vi.fn(),
    validateToolParams: vi.fn(),
    execute: vi.fn(),
    shouldConfirmExecute: vi.fn(),
    getDescription: vi.fn((args) => `Desc: ${JSON.stringify(args)}`),
  };
=======
  const baseTool = new MockTool({
    name: 'testTool',
    displayName: 'Test Tool Display',
    execute: vi.fn(),
    shouldConfirmExecute: vi.fn(),
  });
>>>>>>> 39e7213f

  const baseResponse: ToolCallResponseInfo = {
    callId: 'testCallId',
    responseParts: [
      {
        functionResponse: {
          name: 'testTool',
          id: 'testCallId',
          response: { output: 'Test output' },
        } as FunctionResponse,
      } as PartUnion,
    ],
    resultDisplay: 'Test display output',
    error: undefined,
  } as any;

  // Define a more specific type for extraProps for these tests
  // This helps ensure that tool and confirmationDetails are only accessed when they are expected to exist.
  type MapToDisplayExtraProps =
    | {
        tool?: Tool;
        liveOutput?: string;
        response?: ToolCallResponseInfo;
        confirmationDetails?: ToolCallConfirmationDetails;
      }
    | {
        tool: Tool;
        response?: ToolCallResponseInfo;
        confirmationDetails?: ToolCallConfirmationDetails;
      }
    | {
        response: ToolCallResponseInfo;
        tool?: undefined;
        confirmationDetails?: ToolCallConfirmationDetails;
      }
    | {
        confirmationDetails: ToolCallConfirmationDetails;
        tool?: Tool;
        response?: ToolCallResponseInfo;
      };

  const testCases: Array<{
    name: string;
    status: ToolCallStatusType;
    extraProps?: MapToDisplayExtraProps;
    expectedStatus: ToolCallStatus;
    expectedResultDisplay?: string;
    expectedName?: string;
    expectedDescription?: string;
  }> = [
    {
      name: 'validating',
      status: 'validating',
      extraProps: { tool: baseTool },
      expectedStatus: ToolCallStatus.Executing,
      expectedName: baseTool.displayName,
      expectedDescription: baseInvocation.getDescription(),
    },
    {
      name: 'awaiting_approval',
      status: 'awaiting_approval',
      extraProps: {
        tool: baseTool,
        confirmationDetails: {
          onConfirm: vi.fn(),
          type: 'edit',
          title: 'Test Tool Display',
          serverName: 'testTool',
          toolName: 'testTool',
          toolDisplayName: 'Test Tool Display',
          filePath: 'mock',
          fileName: 'test.ts',
          fileDiff: 'Test diff',
          originalContent: 'Original content',
          newContent: 'New content',
        } as ToolCallConfirmationDetails,
      },
      expectedStatus: ToolCallStatus.Confirming,
      expectedName: baseTool.displayName,
      expectedDescription: baseInvocation.getDescription(),
    },
    {
      name: 'scheduled',
      status: 'scheduled',
      extraProps: { tool: baseTool },
      expectedStatus: ToolCallStatus.Pending,
      expectedName: baseTool.displayName,
      expectedDescription: baseInvocation.getDescription(),
    },
    {
      name: 'executing no live output',
      status: 'executing',
      extraProps: { tool: baseTool },
      expectedStatus: ToolCallStatus.Executing,
      expectedName: baseTool.displayName,
      expectedDescription: baseInvocation.getDescription(),
    },
    {
      name: 'executing with live output',
      status: 'executing',
      extraProps: { tool: baseTool, liveOutput: 'Live test output' },
      expectedStatus: ToolCallStatus.Executing,
      expectedResultDisplay: 'Live test output',
      expectedName: baseTool.displayName,
      expectedDescription: baseInvocation.getDescription(),
    },
    {
      name: 'success',
      status: 'success',
      extraProps: { tool: baseTool, response: baseResponse },
      expectedStatus: ToolCallStatus.Success,
      expectedResultDisplay: baseResponse.resultDisplay as any,
      expectedName: baseTool.displayName,
      expectedDescription: baseInvocation.getDescription(),
    },
    {
      name: 'error tool not found',
      status: 'error',
      extraProps: {
        response: {
          ...baseResponse,
          error: new Error('Test error tool not found'),
          resultDisplay: 'Error display tool not found',
        },
      },
      expectedStatus: ToolCallStatus.Error,
      expectedResultDisplay: 'Error display tool not found',
      expectedName: baseRequest.name,
      expectedDescription: JSON.stringify(baseRequest.args),
    },
    {
      name: 'error tool execution failed',
      status: 'error',
      extraProps: {
        tool: baseTool,
        response: {
          ...baseResponse,
          error: new Error('Tool execution failed'),
          resultDisplay: 'Execution failed display',
        },
      },
      expectedStatus: ToolCallStatus.Error,
      expectedResultDisplay: 'Execution failed display',
      expectedName: baseTool.displayName, // Changed from baseTool.name
      expectedDescription: JSON.stringify(baseRequest.args),
    },
    {
      name: 'cancelled',
      status: 'cancelled',
      extraProps: {
        tool: baseTool,
        response: {
          ...baseResponse,
          resultDisplay: 'Cancelled display',
        },
      },
      expectedStatus: ToolCallStatus.Canceled,
      expectedResultDisplay: 'Cancelled display',
      expectedName: baseTool.displayName,
      expectedDescription: baseInvocation.getDescription(),
    },
  ];

  testCases.forEach(
    ({
      name: testName,
      status,
      extraProps,
      expectedStatus,
      expectedResultDisplay,
      expectedName,
      expectedDescription,
    }) => {
      it(`should map ToolCall with status '${status}' (${testName}) correctly`, () => {
        const toolCall: ToolCall = {
          request: baseRequest,
          status,
          ...(extraProps || {}),
        } as ToolCall;

        const display = mapToDisplay(toolCall);
        expect(display.type).toBe('tool_group');
        expect(display.tools.length).toBe(1);
        const toolDisplay = display.tools[0];

        expect(toolDisplay.callId).toBe(baseRequest.callId);
        expect(toolDisplay.status).toBe(expectedStatus);
        expect(toolDisplay.resultDisplay).toBe(expectedResultDisplay);

        expect(toolDisplay.name).toBe(expectedName);
        expect(toolDisplay.description).toBe(expectedDescription);

        expect(toolDisplay.renderOutputAsMarkdown).toBe(
          extraProps?.tool?.isOutputMarkdown ?? false,
        );
        if (status === 'awaiting_approval') {
          expect(toolDisplay.confirmationDetails).toBe(
            extraProps!.confirmationDetails,
          );
        } else {
          expect(toolDisplay.confirmationDetails).toBeUndefined();
        }
      });
    },
  );

  it('should map an array of ToolCalls correctly', () => {
    const toolCall1: ToolCall = {
      request: { ...baseRequest, callId: 'call1' },
      status: 'success',
      tool: baseTool,
      response: { ...baseResponse, callId: 'call1' },
    } as ToolCall;
<<<<<<< HEAD
=======
    const toolForCall2 = new MockTool({
      name: baseTool.name,
      displayName: baseTool.displayName,
      isOutputMarkdown: true,
      execute: vi.fn(),
      shouldConfirmExecute: vi.fn(),
    });
>>>>>>> 39e7213f
    const toolCall2: ToolCall = {
      request: { ...baseRequest, callId: 'call2' },
      status: 'executing',
      tool: { ...baseTool, isOutputMarkdown: true },
      liveOutput: 'markdown output',
    } as ToolCall;

    const display = mapToDisplay([toolCall1, toolCall2]);
    expect(display.tools.length).toBe(2);
    expect(display.tools[0].callId).toBe('call1');
    expect(display.tools[0].status).toBe(ToolCallStatus.Success);
    expect(display.tools[0].renderOutputAsMarkdown).toBe(false);
    expect(display.tools[1].callId).toBe('call2');
    expect(display.tools[1].status).toBe(ToolCallStatus.Executing);
    expect(display.tools[1].resultDisplay).toBe('markdown output');
    expect(display.tools[1].renderOutputAsMarkdown).toBe(true);
  });
});<|MERGE_RESOLUTION|>--- conflicted
+++ resolved
@@ -23,15 +23,9 @@
   ToolCallResponseInfo,
   ToolCall, // Import from core
   Status as ToolCallStatusType,
-<<<<<<< HEAD
   ApprovalMode,
   Icon,
 } from '@sport/core';
-=======
-  AnyDeclarativeTool,
-  AnyToolInvocation,
-} from '@google/gemini-cli-core';
->>>>>>> 39e7213f
 import {
   ToolConfirmationOutcome,
   ApprovalMode,
@@ -61,8 +55,12 @@
   getSessionId: () => 'test-session-id',
   getUsageStatisticsEnabled: () => true,
   getDebugMode: () => false,
-<<<<<<< HEAD
-};
+  getAllowedTools: vi.fn(() => []),
+  getContentGeneratorConfig: () => ({
+    model: 'test-model',
+    authType: 'oauth-personal',
+  }),
+} as unknown as Config;
 
 const mockTool: Tool = {
   name: 'mockTool',
@@ -104,38 +102,6 @@
     }),
   ),
 };
-=======
-  getAllowedTools: vi.fn(() => []),
-  getContentGeneratorConfig: () => ({
-    model: 'test-model',
-    authType: 'oauth-personal',
-  }),
-} as unknown as Config;
-
-const mockTool = new MockTool({
-  name: 'mockTool',
-  displayName: 'Mock Tool',
-  execute: vi.fn(),
-  shouldConfirmExecute: vi.fn(),
-});
-const mockToolWithLiveOutput = new MockTool({
-  name: 'mockToolWithLiveOutput',
-  displayName: 'Mock Tool With Live Output',
-  description: 'A mock tool for testing',
-  params: {},
-  isOutputMarkdown: true,
-  canUpdateOutput: true,
-  execute: vi.fn(),
-  shouldConfirmExecute: vi.fn(),
-});
-let mockOnUserConfirmForToolConfirmation: Mock;
-const mockToolRequiresConfirmation = new MockTool({
-  name: 'mockToolRequiresConfirmation',
-  displayName: 'Mock Tool Requires Confirmation',
-  execute: vi.fn(),
-  shouldConfirmExecute: vi.fn(),
-});
->>>>>>> 39e7213f
 
 describe('useReactToolScheduler in YOLO Mode', () => {
   let onComplete: Mock;
@@ -695,44 +661,28 @@
   });
 
   it('should schedule and execute multiple tool calls', async () => {
-<<<<<<< HEAD
     const tool1 = {
       ...mockTool,
-=======
-    const tool1 = new MockTool({
->>>>>>> 39e7213f
       name: 'tool1',
       displayName: 'Tool 1',
       execute: vi.fn().mockResolvedValue({
         llmContent: 'Output 1',
         returnDisplay: 'Display 1',
-<<<<<<< HEAD
         summary: 'Summary 1',
       } as ToolResult),
       shouldConfirmExecute: vi.fn().mockResolvedValue(null),
     };
     const tool2 = {
       ...mockTool,
-=======
-      } as ToolResult),
-    });
-
-    const tool2 = new MockTool({
->>>>>>> 39e7213f
       name: 'tool2',
       displayName: 'Tool 2',
       execute: vi.fn().mockResolvedValue({
         llmContent: 'Output 2',
         returnDisplay: 'Display 2',
-<<<<<<< HEAD
         summary: 'Summary 2',
       } as ToolResult),
       shouldConfirmExecute: vi.fn().mockResolvedValue(null),
     };
-=======
-      } as ToolResult),
-    });
->>>>>>> 39e7213f
 
     mockToolRegistry.getTool.mockImplementation((name) => {
       if (name === 'tool1') return tool1;
@@ -873,7 +823,6 @@
     args: { foo: 'bar' },
   } as any;
 
-<<<<<<< HEAD
   const baseTool: Tool = {
     name: 'testTool',
     displayName: 'Test Tool Display',
@@ -888,14 +837,6 @@
     shouldConfirmExecute: vi.fn(),
     getDescription: vi.fn((args) => `Desc: ${JSON.stringify(args)}`),
   };
-=======
-  const baseTool = new MockTool({
-    name: 'testTool',
-    displayName: 'Test Tool Display',
-    execute: vi.fn(),
-    shouldConfirmExecute: vi.fn(),
-  });
->>>>>>> 39e7213f
 
   const baseResponse: ToolCallResponseInfo = {
     callId: 'testCallId',
@@ -1109,16 +1050,6 @@
       tool: baseTool,
       response: { ...baseResponse, callId: 'call1' },
     } as ToolCall;
-<<<<<<< HEAD
-=======
-    const toolForCall2 = new MockTool({
-      name: baseTool.name,
-      displayName: baseTool.displayName,
-      isOutputMarkdown: true,
-      execute: vi.fn(),
-      shouldConfirmExecute: vi.fn(),
-    });
->>>>>>> 39e7213f
     const toolCall2: ToolCall = {
       request: { ...baseRequest, callId: 'call2' },
       status: 'executing',
