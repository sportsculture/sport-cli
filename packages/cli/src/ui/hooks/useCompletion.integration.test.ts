--- conflicted
+++ resolved
@@ -10,17 +10,8 @@
 import { useCompletion } from './useCompletion.js';
 import * as fs from 'fs/promises';
 import { glob } from 'glob';
-<<<<<<< HEAD
 import { CommandContext, SlashCommand } from '../commands/types.js';
 import { Config, FileDiscoveryService } from '@sport/core';
-=======
-import {
-  CommandContext,
-  CommandKind,
-  SlashCommand,
-} from '../commands/types.js';
-import { Config, FileDiscoveryService } from '@google/gemini-cli-core';
->>>>>>> 107ce8af
 
 interface MockConfig {
   getFileFilteringOptions: () => {
