/**
 * @license
 * Copyright 2025 Google LLC
 * SPDX-License-Identifier: Apache-2.0
 */

import { useEffect, useReducer, useRef } from 'react';
<<<<<<< HEAD
import { Config, FileSearch, escapePath } from '@sport/core';
import {
  Suggestion,
  MAX_SUGGESTIONS_TO_SHOW,
} from '../components/SuggestionsDisplay.js';
=======
import type { Config, FileSearch } from '@google/gemini-cli-core';
import { FileSearchFactory, escapePath } from '@google/gemini-cli-core';
import type { Suggestion } from '../components/SuggestionsDisplay.js';
import { MAX_SUGGESTIONS_TO_SHOW } from '../components/SuggestionsDisplay.js';
>>>>>>> 39e7213f

export enum AtCompletionStatus {
  IDLE = 'idle',
  INITIALIZING = 'initializing',
  READY = 'ready',
  SEARCHING = 'searching',
  ERROR = 'error',
}

interface AtCompletionState {
  status: AtCompletionStatus;
  suggestions: Suggestion[];
  isLoading: boolean;
  pattern: string | null;
}

type AtCompletionAction =
  | { type: 'INITIALIZE' }
  | { type: 'INITIALIZE_SUCCESS' }
  | { type: 'SEARCH'; payload: string }
  | { type: 'SEARCH_SUCCESS'; payload: Suggestion[] }
  | { type: 'SET_LOADING'; payload: boolean }
  | { type: 'ERROR' }
  | { type: 'RESET' };

const initialState: AtCompletionState = {
  status: AtCompletionStatus.IDLE,
  suggestions: [],
  isLoading: false,
  pattern: null,
};

function atCompletionReducer(
  state: AtCompletionState,
  action: AtCompletionAction,
): AtCompletionState {
  switch (action.type) {
    case 'INITIALIZE':
      return {
        ...state,
        status: AtCompletionStatus.INITIALIZING,
        isLoading: true,
      };
    case 'INITIALIZE_SUCCESS':
      return { ...state, status: AtCompletionStatus.READY, isLoading: false };
    case 'SEARCH':
      // Keep old suggestions, don't set loading immediately
      return {
        ...state,
        status: AtCompletionStatus.SEARCHING,
        pattern: action.payload,
      };
    case 'SEARCH_SUCCESS':
      return {
        ...state,
        status: AtCompletionStatus.READY,
        suggestions: action.payload,
        isLoading: false,
      };
    case 'SET_LOADING':
      // Only show loading if we are still in a searching state
      if (state.status === AtCompletionStatus.SEARCHING) {
        return { ...state, isLoading: action.payload, suggestions: [] };
      }
      return state;
    case 'ERROR':
      return {
        ...state,
        status: AtCompletionStatus.ERROR,
        isLoading: false,
        suggestions: [],
      };
    case 'RESET':
      return initialState;
    default:
      return state;
  }
}

export interface UseAtCompletionProps {
  enabled: boolean;
  pattern: string;
  config: Config | undefined;
  cwd: string;
  setSuggestions: (suggestions: Suggestion[]) => void;
  setIsLoadingSuggestions: (isLoading: boolean) => void;
}

export function useAtCompletion(props: UseAtCompletionProps): void {
  const {
    enabled,
    pattern,
    config,
    cwd,
    setSuggestions,
    setIsLoadingSuggestions,
  } = props;
  const [state, dispatch] = useReducer(atCompletionReducer, initialState);
  const fileSearch = useRef<FileSearch | null>(null);
  const searchAbortController = useRef<AbortController | null>(null);
  const slowSearchTimer = useRef<NodeJS.Timeout | null>(null);

  useEffect(() => {
    setSuggestions(state.suggestions);
  }, [state.suggestions, setSuggestions]);

  useEffect(() => {
    setIsLoadingSuggestions(state.isLoading);
  }, [state.isLoading, setIsLoadingSuggestions]);

  useEffect(() => {
    dispatch({ type: 'RESET' });
  }, [cwd, config]);

  // Reacts to user input (`pattern`) ONLY.
  useEffect(() => {
    if (!enabled) {
      // reset when first getting out of completion suggestions
      if (
        state.status === AtCompletionStatus.READY ||
        state.status === AtCompletionStatus.ERROR
      ) {
        dispatch({ type: 'RESET' });
      }
      return;
    }
    if (pattern === null) {
      dispatch({ type: 'RESET' });
      return;
    }

    if (state.status === AtCompletionStatus.IDLE) {
      dispatch({ type: 'INITIALIZE' });
    } else if (
      (state.status === AtCompletionStatus.READY ||
        state.status === AtCompletionStatus.SEARCHING) &&
      pattern !== state.pattern // Only search if the pattern has changed
    ) {
      dispatch({ type: 'SEARCH', payload: pattern });
    }
  }, [enabled, pattern, state.status, state.pattern]);

  // The "Worker" that performs async operations based on status.
  useEffect(() => {
    const initialize = async () => {
      try {
        const searcher = FileSearchFactory.create({
          projectRoot: cwd,
          ignoreDirs: [],
          useGitignore:
            config?.getFileFilteringOptions()?.respectGitIgnore ?? true,
          useGeminiignore:
            config?.getFileFilteringOptions()?.respectGeminiIgnore ?? true,
          cache: true,
          cacheTtl: 30, // 30 seconds
          enableRecursiveFileSearch:
            config?.getEnableRecursiveFileSearch() ?? true,
          disableFuzzySearch:
            config?.getFileFilteringDisableFuzzySearch() ?? false,
        });
        await searcher.initialize();
        fileSearch.current = searcher;
        dispatch({ type: 'INITIALIZE_SUCCESS' });
        if (state.pattern !== null) {
          dispatch({ type: 'SEARCH', payload: state.pattern });
        }
      } catch (_) {
        dispatch({ type: 'ERROR' });
      }
    };

    const search = async () => {
      if (!fileSearch.current || state.pattern === null) {
        return;
      }

      if (slowSearchTimer.current) {
        clearTimeout(slowSearchTimer.current);
      }

      const controller = new AbortController();
      searchAbortController.current = controller;

      slowSearchTimer.current = setTimeout(() => {
        dispatch({ type: 'SET_LOADING', payload: true });
      }, 200);

      try {
        const results = await fileSearch.current.search(state.pattern, {
          signal: controller.signal,
          maxResults: MAX_SUGGESTIONS_TO_SHOW * 3,
        });

        if (slowSearchTimer.current) {
          clearTimeout(slowSearchTimer.current);
        }

        if (controller.signal.aborted) {
          return;
        }

        const suggestions = results.map((p) => ({
          label: p,
          value: escapePath(p),
        }));
        dispatch({ type: 'SEARCH_SUCCESS', payload: suggestions });
      } catch (error) {
        if (!(error instanceof Error && error.name === 'AbortError')) {
          dispatch({ type: 'ERROR' });
        }
      }
    };

    if (state.status === AtCompletionStatus.INITIALIZING) {
      initialize();
    } else if (state.status === AtCompletionStatus.SEARCHING) {
      search();
    }

    return () => {
      searchAbortController.current?.abort();
      if (slowSearchTimer.current) {
        clearTimeout(slowSearchTimer.current);
      }
    };
  }, [state.status, state.pattern, config, cwd]);
}<|MERGE_RESOLUTION|>--- conflicted
+++ resolved
@@ -5,18 +5,11 @@
  */
 
 import { useEffect, useReducer, useRef } from 'react';
-<<<<<<< HEAD
 import { Config, FileSearch, escapePath } from '@sport/core';
 import {
   Suggestion,
   MAX_SUGGESTIONS_TO_SHOW,
 } from '../components/SuggestionsDisplay.js';
-=======
-import type { Config, FileSearch } from '@google/gemini-cli-core';
-import { FileSearchFactory, escapePath } from '@google/gemini-cli-core';
-import type { Suggestion } from '../components/SuggestionsDisplay.js';
-import { MAX_SUGGESTIONS_TO_SHOW } from '../components/SuggestionsDisplay.js';
->>>>>>> 39e7213f
 
 export enum AtCompletionStatus {
   IDLE = 'idle',
