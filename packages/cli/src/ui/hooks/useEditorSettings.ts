--- conflicted
+++ resolved
@@ -11,12 +11,8 @@
 import {
   allowEditorTypeInSandbox,
   checkHasEditorType,
-<<<<<<< HEAD
   EditorType,
 } from '@sport/core';
-=======
-} from '@google/gemini-cli-core';
->>>>>>> 39e7213f
 
 interface UseEditorSettingsReturn {
   isEditorDialogOpen: boolean;
