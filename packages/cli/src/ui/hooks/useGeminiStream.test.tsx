/**
 * @license
 * Copyright 2025 Google LLC
 * SPDX-License-Identifier: Apache-2.0
 */

/* eslint-disable @typescript-eslint/no-explicit-any */
import { describe, it, expect, vi, beforeEach, Mock } from 'vitest';
import { renderHook, act } from '@testing-library/react';

// Simple waitFor replacement for testing
const waitFor = async (callback: () => void | boolean, timeout = 1000) => {
  const start = Date.now();
  while (Date.now() - start < timeout) {
    try {
      const result = callback();
      if (result !== false) return;
    } catch (e) {
      // Continue waiting
    }
    await new Promise((resolve) => setTimeout(resolve, 10));
  }
  throw new Error('waitFor timeout');
};
import { useGeminiStream, mergePartListUnions } from './useGeminiStream.js';
import { useInput } from 'ink';
import {
  useReactToolScheduler,
  TrackedToolCall,
  TrackedCompletedToolCall,
  TrackedExecutingToolCall,
  TrackedCancelledToolCall,
} from './useReactToolScheduler.js';
<<<<<<< HEAD
import { Config, EditorType, AuthType } from '@sport/core';
=======
import {
  Config,
  EditorType,
  AuthType,
  GeminiEventType as ServerGeminiEventType,
} from '@google/gemini-cli-core';
>>>>>>> 107ce8af
import { Part, PartListUnion } from '@google/genai';
import { UseHistoryManagerReturn } from './useHistoryManager.js';
import {
  HistoryItem,
  MessageType,
  SlashCommandProcessorResult,
  StreamingState,
} from '../types.js';
import { Dispatch, SetStateAction } from 'react';
import { LoadedSettings } from '../../config/settings.js';

// --- MOCKS ---
const mockSendMessageStream = vi
  .fn()
  .mockReturnValue((async function* () {})());
const mockStartChat = vi.fn();

const MockedGeminiClientClass = vi.hoisted(() =>
  vi.fn().mockImplementation(function (this: any, _config: any) {
    // _config
    this.startChat = mockStartChat;
    this.sendMessageStream = mockSendMessageStream;
    this.addHistory = vi.fn();
  }),
);

const MockedUserPromptEvent = vi.hoisted(() =>
  vi.fn().mockImplementation(() => {}),
);

vi.mock('@sport/core', async (importOriginal) => {
  const actualCoreModule = (await importOriginal()) as any;
  return {
    ...actualCoreModule,
    GitService: vi.fn(),
    GeminiClient: MockedGeminiClientClass,
    UserPromptEvent: MockedUserPromptEvent,
  };
});

const mockUseReactToolScheduler = useReactToolScheduler as Mock;
vi.mock('./useReactToolScheduler.js', async (importOriginal) => {
  const actualSchedulerModule = (await importOriginal()) as any;
  return {
    ...(actualSchedulerModule || {}),
    useReactToolScheduler: vi.fn(),
  };
});

vi.mock('ink', async (importOriginal) => {
  const actualInkModule = (await importOriginal()) as any;
  return { ...(actualInkModule || {}), useInput: vi.fn() };
});

vi.mock('./shellCommandProcessor.js', () => ({
  useShellCommandProcessor: vi.fn().mockReturnValue({
    handleShellCommand: vi.fn(),
  }),
}));

vi.mock('./atCommandProcessor.js', () => ({
  handleAtCommand: vi
    .fn()
    .mockResolvedValue({ shouldProceed: true, processedQuery: 'mocked' }),
}));

vi.mock('../utils/markdownUtilities.js', () => ({
  findLastSafeSplitPoint: vi.fn((s: string) => s.length),
}));

vi.mock('./useStateAndRef.js', () => ({
  useStateAndRef: vi.fn((initial) => {
    let val = initial;
    const ref = { current: val };
    const setVal = vi.fn((updater) => {
      if (typeof updater === 'function') {
        val = updater(val);
      } else {
        val = updater;
      }
      ref.current = val;
    });
    return [ref, setVal];
  }),
}));

vi.mock('./useLogger.js', () => ({
  useLogger: vi.fn().mockReturnValue({
    logMessage: vi.fn().mockResolvedValue(undefined),
  }),
}));

const mockStartNewPrompt = vi.fn();
const mockAddUsage = vi.fn();
vi.mock('../contexts/SessionContext.js', () => ({
  useSessionStats: vi.fn(() => ({
    startNewPrompt: mockStartNewPrompt,
    addUsage: mockAddUsage,
    getPromptCount: vi.fn(() => 5),
  })),
}));

vi.mock('./slashCommandProcessor.js', () => ({
  handleSlashCommand: vi.fn().mockReturnValue(false),
}));

const mockParseAndFormatApiError = vi.hoisted(() => vi.fn());
vi.mock('../utils/errorParsing.js', () => ({
  parseAndFormatApiError: mockParseAndFormatApiError,
}));

// --- END MOCKS ---

describe('mergePartListUnions', () => {
  it('should merge multiple PartListUnion arrays', () => {
    const list1: PartListUnion = [{ text: 'Hello' }];
    const list2: PartListUnion = [
      { inlineData: { mimeType: 'image/png', data: 'abc' } },
    ];
    const list3: PartListUnion = [{ text: 'World' }, { text: '!' }];
    const result = mergePartListUnions([list1, list2, list3]);
    expect(result).toEqual([
      { text: 'Hello' },
      { inlineData: { mimeType: 'image/png', data: 'abc' } },
      { text: 'World' },
      { text: '!' },
    ]);
  });

  it('should handle empty arrays in the input list', () => {
    const list1: PartListUnion = [{ text: 'First' }];
    const list2: PartListUnion = [];
    const list3: PartListUnion = [{ text: 'Last' }];
    const result = mergePartListUnions([list1, list2, list3]);
    expect(result).toEqual([{ text: 'First' }, { text: 'Last' }]);
  });

  it('should handle a single PartListUnion array', () => {
    const list1: PartListUnion = [
      { text: 'One' },
      { inlineData: { mimeType: 'image/jpeg', data: 'xyz' } },
    ];
    const result = mergePartListUnions([list1]);
    expect(result).toEqual(list1);
  });

  it('should return an empty array if all input arrays are empty', () => {
    const list1: PartListUnion = [];
    const list2: PartListUnion = [];
    const result = mergePartListUnions([list1, list2]);
    expect(result).toEqual([]);
  });

  it('should handle input list being empty', () => {
    const result = mergePartListUnions([]);
    expect(result).toEqual([]);
  });

  it('should correctly merge when PartListUnion items are single Parts not in arrays', () => {
    const part1: Part = { text: 'Single part 1' };
    const part2: Part = { inlineData: { mimeType: 'image/gif', data: 'gif' } };
    const listContainingSingleParts: PartListUnion[] = [
      part1,
      [part2],
      { text: 'Another single part' },
    ];
    const result = mergePartListUnions(listContainingSingleParts);
    expect(result).toEqual([
      { text: 'Single part 1' },
      { inlineData: { mimeType: 'image/gif', data: 'gif' } },
      { text: 'Another single part' },
    ]);
  });

  it('should handle a mix of arrays and single parts, including empty arrays and undefined/null parts if they were possible (though PartListUnion typing restricts this)', () => {
    const list1: PartListUnion = [{ text: 'A' }];
    const list2: PartListUnion = [];
    const part3: Part = { text: 'B' };
    const list4: PartListUnion = [
      { text: 'C' },
      { inlineData: { mimeType: 'text/plain', data: 'D' } },
    ];
    const result = mergePartListUnions([list1, list2, part3, list4]);
    expect(result).toEqual([
      { text: 'A' },
      { text: 'B' },
      { text: 'C' },
      { inlineData: { mimeType: 'text/plain', data: 'D' } },
    ]);
  });

  it('should preserve the order of parts from the input arrays', () => {
    const listA: PartListUnion = [{ text: '1' }, { text: '2' }];
    const listB: PartListUnion = [{ text: '3' }];
    const listC: PartListUnion = [{ text: '4' }, { text: '5' }];
    const result = mergePartListUnions([listA, listB, listC]);
    expect(result).toEqual([
      { text: '1' },
      { text: '2' },
      { text: '3' },
      { text: '4' },
      { text: '5' },
    ]);
  });

  it('should handle cases where some PartListUnion items are single Parts and others are arrays of Parts', () => {
    const singlePart1: Part = { text: 'First single' };
    const arrayPart1: Part[] = [
      { text: 'Array item 1' },
      { text: 'Array item 2' },
    ];
    const singlePart2: Part = {
      inlineData: { mimeType: 'application/json', data: 'e30=' },
    }; // {}
    const arrayPart2: Part[] = [{ text: 'Last array item' }];

    const result = mergePartListUnions([
      singlePart1,
      arrayPart1,
      singlePart2,
      arrayPart2,
    ]);
    expect(result).toEqual([
      { text: 'First single' },
      { text: 'Array item 1' },
      { text: 'Array item 2' },
      { inlineData: { mimeType: 'application/json', data: 'e30=' } },
      { text: 'Last array item' },
    ]);
  });
});

// --- Tests for useGeminiStream Hook ---
describe('useGeminiStream', () => {
  let mockAddItem: Mock;
  let mockSetShowHelp: Mock;
  let mockConfig: Config;
  let mockOnDebugMessage: Mock;
  let mockHandleSlashCommand: Mock;
  let mockScheduleToolCalls: Mock;
  let mockCancelAllToolCalls: Mock;
  let mockMarkToolsAsSubmitted: Mock;

  beforeEach(() => {
    vi.clearAllMocks(); // Clear mocks before each test

    mockAddItem = vi.fn();
    mockSetShowHelp = vi.fn();
    // Define the mock for getGeminiClient
    const mockGetGeminiClient = vi.fn().mockImplementation(() => {
      // MockedGeminiClientClass is defined in the module scope by the previous change.
      // It will use the mockStartChat and mockSendMessageStream that are managed within beforeEach.
      const clientInstance = new MockedGeminiClientClass(mockConfig);
      return clientInstance;
    });

    const contentGeneratorConfig = {
      model: 'test-model',
      apiKey: 'test-key',
      vertexai: false,
      authType: AuthType.USE_GEMINI,
    };

    mockConfig = {
      apiKey: 'test-api-key',
      model: 'gemini-pro',
      sandbox: false,
      targetDir: '/test/dir',
      debugMode: false,
      question: undefined,
      fullContext: false,
      coreTools: [],
      toolDiscoveryCommand: undefined,
      toolCallCommand: undefined,
      mcpServerCommand: undefined,
      mcpServers: undefined,
      userAgent: 'test-agent',
      userMemory: '',
      geminiMdFileCount: 0,
      alwaysSkipModificationConfirmation: false,
      vertexai: false,
      showMemoryUsage: false,
      contextFileName: undefined,
      getToolRegistry: vi.fn(
        () => ({ getToolSchemaList: vi.fn(() => []) }) as any,
      ),
      getProjectRoot: vi.fn(() => '/test/dir'),
      getCheckpointingEnabled: vi.fn(() => false),
      getGeminiClient: mockGetGeminiClient,
      getUsageStatisticsEnabled: () => true,
      getDebugMode: () => false,
      addHistory: vi.fn(),
      getSessionId() {
        return 'test-session-id';
      },
      setQuotaErrorOccurred: vi.fn(),
      getQuotaErrorOccurred: vi.fn(() => false),
      getContentGeneratorConfig: vi
        .fn()
        .mockReturnValue(contentGeneratorConfig),
    } as unknown as Config;
    mockOnDebugMessage = vi.fn();
    mockHandleSlashCommand = vi.fn().mockResolvedValue(false);

    // Mock return value for useReactToolScheduler
    mockScheduleToolCalls = vi.fn();
    mockCancelAllToolCalls = vi.fn();
    mockMarkToolsAsSubmitted = vi.fn();

    // Default mock for useReactToolScheduler to prevent toolCalls being undefined initially
    mockUseReactToolScheduler.mockReturnValue([
      [], // Default to empty array for toolCalls
      mockScheduleToolCalls,
      mockCancelAllToolCalls,
      mockMarkToolsAsSubmitted,
    ]);

    // Reset mocks for GeminiClient instance methods (startChat and sendMessageStream)
    // The GeminiClient constructor itself is mocked at the module level.
    mockStartChat.mockClear().mockResolvedValue({
      sendMessageStream: mockSendMessageStream,
    } as unknown as any); // SprtscltrChat -> any
    mockSendMessageStream
      .mockClear()
      .mockReturnValue((async function* () {})());
  });

  const mockLoadedSettings: LoadedSettings = {
    merged: { preferredEditor: 'vscode' },
    user: { path: '/user/settings.json', settings: {} },
    workspace: { path: '/workspace/.sprtscltr/settings.json', settings: {} },
    errors: [],
    forScope: vi.fn(),
    setValue: vi.fn(),
  } as unknown as LoadedSettings;

  const renderTestHook = (
    initialToolCalls: TrackedToolCall[] = [],
    geminiClient?: any,
  ) => {
    let currentToolCalls = initialToolCalls;
    const setToolCalls = (newToolCalls: TrackedToolCall[]) => {
      currentToolCalls = newToolCalls;
    };

    mockUseReactToolScheduler.mockImplementation(() => [
      currentToolCalls,
      mockScheduleToolCalls,
      mockCancelAllToolCalls,
      mockMarkToolsAsSubmitted,
    ]);

    const client = geminiClient || mockConfig.getGeminiClient();

    const { result, rerender } = renderHook(
      (props: {
        client: any;
        history: HistoryItem[];
        addItem: UseHistoryManagerReturn['addItem'];
        setShowHelp: Dispatch<SetStateAction<boolean>>;
        config: Config;
        onDebugMessage: (message: string) => void;
        handleSlashCommand: (
          cmd: PartListUnion,
        ) => Promise<SlashCommandProcessorResult | false>;
        shellModeActive: boolean;
        loadedSettings: LoadedSettings;
        toolCalls?: TrackedToolCall[]; // Allow passing updated toolCalls
      }) => {
        // Update the mock's return value if new toolCalls are passed in props
        if (props.toolCalls) {
          setToolCalls(props.toolCalls);
        }
        return useGeminiStream(
          props.client,
          props.history,
          props.addItem,
          props.setShowHelp,
          props.config,
          props.onDebugMessage,
          props.handleSlashCommand,
          props.shellModeActive,
          () => 'vscode' as EditorType,
          () => {},
          () => Promise.resolve(),
          false,
          () => {},
        );
      },
      {
        initialProps: {
          client,
          history: [],
          addItem: mockAddItem as unknown as UseHistoryManagerReturn['addItem'],
          setShowHelp: mockSetShowHelp,
          config: mockConfig,
          onDebugMessage: mockOnDebugMessage,
          handleSlashCommand: mockHandleSlashCommand as unknown as (
            cmd: PartListUnion,
          ) => Promise<SlashCommandProcessorResult | false>,
          shellModeActive: false,
          loadedSettings: mockLoadedSettings,
          toolCalls: initialToolCalls,
        },
      },
    );
    return {
      result,
      rerender,
      mockMarkToolsAsSubmitted,
      mockSendMessageStream,
      client,
    };
  };

  it('should not submit tool responses if not all tool calls are completed', () => {
    const toolCalls: TrackedToolCall[] = [
      {
        request: {
          callId: 'call1',
          name: 'tool1',
          args: {},
          isClientInitiated: false,
          prompt_id: 'prompt-id-1',
        },
        status: 'success',
        responseSubmittedToGemini: false,
        response: {
          callId: 'call1',
          responseParts: [{ text: 'tool 1 response' }],
          error: undefined,
          resultDisplay: 'Tool 1 success display',
        },
        tool: {
          name: 'tool1',
          description: 'desc1',
          getDescription: vi.fn(),
        } as any,
        startTime: Date.now(),
        endTime: Date.now(),
      } as TrackedCompletedToolCall,
      {
        request: {
          callId: 'call2',
          name: 'tool2',
          args: {},
          prompt_id: 'prompt-id-1',
        },
        status: 'executing',
        responseSubmittedToGemini: false,
        tool: {
          name: 'tool2',
          description: 'desc2',
          getDescription: vi.fn(),
        } as any,
        startTime: Date.now(),
        liveOutput: '...',
      } as TrackedExecutingToolCall,
    ];

    const { mockMarkToolsAsSubmitted, mockSendMessageStream } =
      renderTestHook(toolCalls);

    // Effect for submitting tool responses depends on toolCalls and isResponding
    // isResponding is initially false, so the effect should run.

    expect(mockMarkToolsAsSubmitted).not.toHaveBeenCalled();
    expect(mockSendMessageStream).not.toHaveBeenCalled(); // submitQuery uses this
  });

  it('should submit tool responses when all tool calls are completed and ready', async () => {
    const toolCall1ResponseParts: PartListUnion = [
      { text: 'tool 1 final response' },
    ];
    const toolCall2ResponseParts: PartListUnion = [
      { text: 'tool 2 final response' },
    ];
    const completedToolCalls: TrackedToolCall[] = [
      {
        request: {
          callId: 'call1',
          name: 'tool1',
          args: {},
          isClientInitiated: false,
          prompt_id: 'prompt-id-2',
        },
        status: 'success',
        responseSubmittedToGemini: false,
        response: { callId: 'call1', responseParts: toolCall1ResponseParts },
      } as TrackedCompletedToolCall,
      {
        request: {
          callId: 'call2',
          name: 'tool2',
          args: {},
          isClientInitiated: false,
          prompt_id: 'prompt-id-2',
        },
        status: 'error',
        responseSubmittedToGemini: false,
        response: { callId: 'call2', responseParts: toolCall2ResponseParts },
      } as TrackedCompletedToolCall, // Treat error as a form of completion for submission
    ];

    // Capture the onComplete callback
    let capturedOnComplete:
      | ((completedTools: TrackedToolCall[]) => Promise<void>)
      | null = null;

    mockUseReactToolScheduler.mockImplementation((onComplete) => {
      capturedOnComplete = onComplete;
      return [[], mockScheduleToolCalls, mockMarkToolsAsSubmitted];
    });

    renderHook(() =>
      useGeminiStream(
        new MockedGeminiClientClass(mockConfig),
        [],
        mockAddItem,
        mockSetShowHelp,
        mockConfig,
        mockOnDebugMessage,
        mockHandleSlashCommand,
        false,
        () => 'vscode' as EditorType,
        () => {},
        () => Promise.resolve(),
        false,
        () => {},
      ),
    );

    // Trigger the onComplete callback with completed tools
    await act(async () => {
      if (capturedOnComplete) {
        await capturedOnComplete(completedToolCalls);
      }
    });

    await waitFor(() => {
      expect(mockMarkToolsAsSubmitted).toHaveBeenCalledTimes(1);
      expect(mockSendMessageStream).toHaveBeenCalledTimes(1);
    });

    const expectedMergedResponse = mergePartListUnions([
      toolCall1ResponseParts,
      toolCall2ResponseParts,
    ]);
    expect(mockSendMessageStream).toHaveBeenCalledWith(
      expectedMergedResponse,
      expect.any(AbortSignal),
      'prompt-id-2',
    );
  });

  it('should handle all tool calls being cancelled', async () => {
    const cancelledToolCalls: TrackedToolCall[] = [
      {
        request: {
          callId: '1',
          name: 'testTool',
          args: {},
          isClientInitiated: false,
          prompt_id: 'prompt-id-3',
        },
        status: 'cancelled',
        response: { callId: '1', responseParts: [{ text: 'cancelled' }] },
        responseSubmittedToGemini: false,
      } as TrackedCancelledToolCall,
    ];
    const client = new MockedGeminiClientClass(mockConfig);

    // Capture the onComplete callback
    let capturedOnComplete:
      | ((completedTools: TrackedToolCall[]) => Promise<void>)
      | null = null;

    mockUseReactToolScheduler.mockImplementation((onComplete) => {
      capturedOnComplete = onComplete;
      return [[], mockScheduleToolCalls, mockMarkToolsAsSubmitted];
    });

    renderHook(() =>
      useGeminiStream(
        client,
        [],
        mockAddItem,
        mockSetShowHelp,
        mockConfig,
        mockOnDebugMessage,
        mockHandleSlashCommand,
        false,
        () => 'vscode' as EditorType,
        () => {},
        () => Promise.resolve(),
        false,
        () => {},
      ),
    );

    // Trigger the onComplete callback with cancelled tools
    await act(async () => {
      if (capturedOnComplete) {
        await capturedOnComplete(cancelledToolCalls);
      }
    });

    await waitFor(() => {
      expect(mockMarkToolsAsSubmitted).toHaveBeenCalledWith(['1']);
      expect(client.addHistory).toHaveBeenCalledWith({
        role: 'user',
        parts: [{ text: 'cancelled' }],
      });
      // Ensure we do NOT call back to the API
      expect(mockSendMessageStream).not.toHaveBeenCalled();
    });
  });

  it('should group multiple cancelled tool call responses into a single history entry', async () => {
    const cancelledToolCall1: TrackedCancelledToolCall = {
      request: {
        callId: 'cancel-1',
        name: 'toolA',
        args: {},
        isClientInitiated: false,
        prompt_id: 'prompt-id-7',
      },
      tool: {
        name: 'toolA',
        description: 'descA',
        getDescription: vi.fn(),
      } as any,
      status: 'cancelled',
      response: {
        callId: 'cancel-1',
        responseParts: [
          { functionResponse: { name: 'toolA', id: 'cancel-1' } },
        ],
        resultDisplay: undefined,
        error: undefined,
      },
      responseSubmittedToGemini: false,
    };
    const cancelledToolCall2: TrackedCancelledToolCall = {
      request: {
        callId: 'cancel-2',
        name: 'toolB',
        args: {},
        isClientInitiated: false,
        prompt_id: 'prompt-id-8',
      },
      tool: {
        name: 'toolB',
        description: 'descB',
        getDescription: vi.fn(),
      } as any,
      status: 'cancelled',
      response: {
        callId: 'cancel-2',
        responseParts: [
          { functionResponse: { name: 'toolB', id: 'cancel-2' } },
        ],
        resultDisplay: undefined,
        error: undefined,
      },
      responseSubmittedToGemini: false,
    };
    const allCancelledTools = [cancelledToolCall1, cancelledToolCall2];
    const client = new MockedGeminiClientClass(mockConfig);

    let capturedOnComplete:
      | ((completedTools: TrackedToolCall[]) => Promise<void>)
      | null = null;

    mockUseReactToolScheduler.mockImplementation((onComplete) => {
      capturedOnComplete = onComplete;
      return [[], mockScheduleToolCalls, mockMarkToolsAsSubmitted];
    });

    renderHook(() =>
      useGeminiStream(
        client,
        [],
        mockAddItem,
        mockSetShowHelp,
        mockConfig,
        mockOnDebugMessage,
        mockHandleSlashCommand,
        false,
        () => 'vscode' as EditorType,
        () => {},
        () => Promise.resolve(),
        false,
        () => {},
      ),
    );

    // Trigger the onComplete callback with multiple cancelled tools
    await act(async () => {
      if (capturedOnComplete) {
        await capturedOnComplete(allCancelledTools);
      }
    });

    await waitFor(() => {
      // The tools should be marked as submitted locally
      expect(mockMarkToolsAsSubmitted).toHaveBeenCalledWith([
        'cancel-1',
        'cancel-2',
      ]);

      // Crucially, addHistory should be called only ONCE
      expect(client.addHistory).toHaveBeenCalledTimes(1);

      // And that single call should contain BOTH function responses
      expect(client.addHistory).toHaveBeenCalledWith({
        role: 'user',
        parts: [
          ...(cancelledToolCall1.response.responseParts as Part[]),
          ...(cancelledToolCall2.response.responseParts as Part[]),
        ],
      });

      // No message should be sent back to the API for a turn with only cancellations
      expect(mockSendMessageStream).not.toHaveBeenCalled();
    });
  });

  it('should not flicker streaming state to Idle between tool completion and submission', async () => {
    const toolCallResponseParts: PartListUnion = [
      { text: 'tool 1 final response' },
    ];

    const initialToolCalls: TrackedToolCall[] = [
      {
        request: {
          callId: 'call1',
          name: 'tool1',
          args: {},
          isClientInitiated: false,
          prompt_id: 'prompt-id-4',
        },
        status: 'executing',
        responseSubmittedToGemini: false,
        tool: {
          name: 'tool1',
          description: 'desc',
          getDescription: vi.fn(),
        } as any,
        startTime: Date.now(),
      } as TrackedExecutingToolCall,
    ];

    const completedToolCalls: TrackedToolCall[] = [
      {
        ...(initialToolCalls[0] as TrackedExecutingToolCall),
        status: 'success',
        response: {
          callId: 'call1',
          responseParts: toolCallResponseParts,
          error: undefined,
          resultDisplay: 'Tool 1 success display',
        },
        endTime: Date.now(),
      } as TrackedCompletedToolCall,
    ];

    // Capture the onComplete callback
    let capturedOnComplete:
      | ((completedTools: TrackedToolCall[]) => Promise<void>)
      | null = null;
    let currentToolCalls = initialToolCalls;

    mockUseReactToolScheduler.mockImplementation((onComplete) => {
      capturedOnComplete = onComplete;
      return [
        currentToolCalls,
        mockScheduleToolCalls,
        mockMarkToolsAsSubmitted,
      ];
    });

    const { result, rerender } = renderHook(() =>
      useGeminiStream(
        new MockedGeminiClientClass(mockConfig),
        [],
        mockAddItem,
        mockSetShowHelp,
        mockConfig,
        mockOnDebugMessage,
        mockHandleSlashCommand,
        false,
        () => 'vscode' as EditorType,
        () => {},
        () => Promise.resolve(),
        false,
        () => {},
      ),
    );

    // 1. Initial state should be Responding because a tool is executing.
    expect(result.current.streamingState).toBe(StreamingState.Responding);

    // 2. Update the tool calls to completed state and rerender
    currentToolCalls = completedToolCalls;
    mockUseReactToolScheduler.mockImplementation((onComplete) => {
      capturedOnComplete = onComplete;
      return [
        completedToolCalls,
        mockScheduleToolCalls,
        mockMarkToolsAsSubmitted,
      ];
    });

    act(() => {
      rerender();
    });

    // 3. The state should *still* be Responding, not Idle.
    // This is because the completed tool's response has not been submitted yet.
    expect(result.current.streamingState).toBe(StreamingState.Responding);

    // 4. Trigger the onComplete callback to simulate tool completion
    await act(async () => {
      if (capturedOnComplete) {
        await capturedOnComplete(completedToolCalls);
      }
    });

    // 5. Wait for submitQuery to be called
    await waitFor(() => {
      expect(mockSendMessageStream).toHaveBeenCalledWith(
        toolCallResponseParts,
        expect.any(AbortSignal),
        'prompt-id-4',
      );
    });

    // 6. After submission, the state should remain Responding until the stream completes.
    expect(result.current.streamingState).toBe(StreamingState.Responding);
  });

  describe('User Cancellation', () => {
    let useInputCallback: (input: string, key: any) => void;
    const mockUseInput = useInput as Mock;

    beforeEach(() => {
      // Capture the callback passed to useInput
      mockUseInput.mockImplementation((callback) => {
        useInputCallback = callback;
      });
    });

    const simulateEscapeKeyPress = () => {
      act(() => {
        useInputCallback('', { escape: true });
      });
    };

    it('should cancel an in-progress stream when escape is pressed', async () => {
      const mockStream = (async function* () {
        yield { type: 'content', value: 'Part 1' };
        // Keep the stream open
        await new Promise(() => {});
      })();
      mockSendMessageStream.mockReturnValue(mockStream);

      const { result } = renderTestHook();

      // Start a query
      await act(async () => {
        result.current.submitQuery('test query');
      });

      // Wait for the first part of the response
      await waitFor(() => {
        expect(result.current.streamingState).toBe(StreamingState.Responding);
      });

      // Simulate escape key press
      simulateEscapeKeyPress();

      // Verify cancellation message is added
      await waitFor(() => {
        expect(mockAddItem).toHaveBeenCalledWith(
          {
            type: MessageType.INFO,
            text: 'Request cancelled.',
          },
          expect.any(Number),
        );
      });

      // Verify state is reset
      expect(result.current.streamingState).toBe(StreamingState.Idle);
    });

    it('should not do anything if escape is pressed when not responding', () => {
      const { result } = renderTestHook();

      expect(result.current.streamingState).toBe(StreamingState.Idle);

      // Simulate escape key press
      simulateEscapeKeyPress();

      // No change should happen, no cancellation message
      expect(mockAddItem).not.toHaveBeenCalledWith(
        expect.objectContaining({
          text: 'Request cancelled.',
        }),
        expect.any(Number),
      );
    });

    it('should prevent further processing after cancellation', async () => {
      let continueStream: () => void;
      const streamPromise = new Promise<void>((resolve) => {
        continueStream = resolve;
      });

      const mockStream = (async function* () {
        yield { type: 'content', value: 'Initial' };
        await streamPromise; // Wait until we manually continue
        yield { type: 'content', value: ' Canceled' };
      })();
      mockSendMessageStream.mockReturnValue(mockStream);

      const { result } = renderTestHook();

      await act(async () => {
        result.current.submitQuery('long running query');
      });

      await waitFor(() => {
        expect(result.current.streamingState).toBe(StreamingState.Responding);
      });

      // Cancel the request
      simulateEscapeKeyPress();

      // Allow the stream to continue
      act(() => {
        continueStream();
      });

      // Wait a bit to see if the second part is processed
      await new Promise((resolve) => setTimeout(resolve, 50));

      // The text should not have been updated with " Canceled"
      const lastCall = mockAddItem.mock.calls.find(
        (call) => call[0].type === 'gemini',
      );
      expect(lastCall?.[0].text).toBe('Initial');

      // The final state should be idle after cancellation
      expect(result.current.streamingState).toBe(StreamingState.Idle);
    });

    it('should not cancel if a tool call is in progress (not just responding)', async () => {
      const toolCalls: TrackedToolCall[] = [
        {
          request: { callId: 'call1', name: 'tool1', args: {} },
          status: 'executing',
          responseSubmittedToGemini: false,
          tool: {
            name: 'tool1',
            description: 'desc1',
            getDescription: vi.fn(),
          } as any,
          startTime: Date.now(),
          liveOutput: '...',
        } as TrackedExecutingToolCall,
      ];

      const abortSpy = vi.spyOn(AbortController.prototype, 'abort');
      const { result } = renderTestHook(toolCalls);

      // State is `Responding` because a tool is running
      expect(result.current.streamingState).toBe(StreamingState.Responding);

      // Try to cancel
      simulateEscapeKeyPress();

      // Nothing should happen because the state is not `Responding`
      expect(abortSpy).not.toHaveBeenCalled();
    });
  });

  describe('Slash Command Handling', () => {
    it('should schedule a tool call when the command processor returns a schedule_tool action', async () => {
      const clientToolRequest: SlashCommandProcessorResult = {
        type: 'schedule_tool',
        toolName: 'save_memory',
        toolArgs: { fact: 'test fact' },
      };
      mockHandleSlashCommand.mockResolvedValue(clientToolRequest);

      const { result } = renderTestHook();

      await act(async () => {
        await result.current.submitQuery('/memory add "test fact"');
      });

      await waitFor(() => {
        expect(mockScheduleToolCalls).toHaveBeenCalledWith(
          [
            expect.objectContaining({
              name: 'save_memory',
              args: { fact: 'test fact' },
              isClientInitiated: true,
            }),
          ],
          expect.any(AbortSignal),
        );
        expect(mockSendMessageStream).not.toHaveBeenCalled();
      });
    });

    it('should stop processing and not call Gemini when a command is handled without a tool call', async () => {
      const uiOnlyCommandResult: SlashCommandProcessorResult = {
        type: 'handled',
      };
      mockHandleSlashCommand.mockResolvedValue(uiOnlyCommandResult);

      const { result } = renderTestHook();

      await act(async () => {
        await result.current.submitQuery('/help');
      });

      await waitFor(() => {
        expect(mockHandleSlashCommand).toHaveBeenCalledWith('/help');
        expect(mockScheduleToolCalls).not.toHaveBeenCalled();
        expect(mockSendMessageStream).not.toHaveBeenCalled(); // No LLM call made
      });
    });

    it('should call Gemini with prompt content when slash command returns a `submit_prompt` action', async () => {
      const customCommandResult: SlashCommandProcessorResult = {
        type: 'submit_prompt',
        content: 'This is the actual prompt from the command file.',
      };
      mockHandleSlashCommand.mockResolvedValue(customCommandResult);

      const { result, mockSendMessageStream: localMockSendMessageStream } =
        renderTestHook();

      await act(async () => {
        await result.current.submitQuery('/my-custom-command');
      });

      await waitFor(() => {
        expect(mockHandleSlashCommand).toHaveBeenCalledWith(
          '/my-custom-command',
        );

        expect(localMockSendMessageStream).not.toHaveBeenCalledWith(
          '/my-custom-command',
          expect.anything(),
          expect.anything(),
        );

        expect(localMockSendMessageStream).toHaveBeenCalledWith(
          'This is the actual prompt from the command file.',
          expect.any(AbortSignal),
          expect.any(String),
        );

        expect(mockScheduleToolCalls).not.toHaveBeenCalled();
      });
    });

    it('should correctly handle a submit_prompt action with empty content', async () => {
      const emptyPromptResult: SlashCommandProcessorResult = {
        type: 'submit_prompt',
        content: '',
      };
      mockHandleSlashCommand.mockResolvedValue(emptyPromptResult);

      const { result, mockSendMessageStream: localMockSendMessageStream } =
        renderTestHook();

      await act(async () => {
        await result.current.submitQuery('/emptycmd');
      });

      await waitFor(() => {
        expect(mockHandleSlashCommand).toHaveBeenCalledWith('/emptycmd');
        expect(localMockSendMessageStream).toHaveBeenCalledWith(
          '',
          expect.any(AbortSignal),
          expect.any(String),
        );
      });
    });
  });

  describe('Memory Refresh on save_memory', () => {
    it('should call performMemoryRefresh when a save_memory tool call completes successfully', async () => {
      const mockPerformMemoryRefresh = vi.fn();
      const completedToolCall: TrackedCompletedToolCall = {
        request: {
          callId: 'save-mem-call-1',
          name: 'save_memory',
          args: { fact: 'test' },
          isClientInitiated: true,
          prompt_id: 'prompt-id-6',
        },
        status: 'success',
        responseSubmittedToGemini: false,
        response: {
          callId: 'save-mem-call-1',
          responseParts: [{ text: 'Memory saved' }],
          resultDisplay: 'Success: Memory saved',
          error: undefined,
        },
        tool: {
          name: 'save_memory',
          description: 'Saves memory',
          getDescription: vi.fn(),
        } as any,
      };

      // Capture the onComplete callback
      let capturedOnComplete:
        | ((completedTools: TrackedToolCall[]) => Promise<void>)
        | null = null;

      mockUseReactToolScheduler.mockImplementation((onComplete) => {
        capturedOnComplete = onComplete;
        return [[], mockScheduleToolCalls, mockMarkToolsAsSubmitted];
      });

      renderHook(() =>
        useGeminiStream(
          new MockedGeminiClientClass(mockConfig),
          [],
          mockAddItem,
          mockSetShowHelp,
          mockConfig,
          mockOnDebugMessage,
          mockHandleSlashCommand,
          false,
          () => 'vscode' as EditorType,
          () => {},
          mockPerformMemoryRefresh,
          false,
          () => {},
        ),
      );

      // Trigger the onComplete callback with the completed save_memory tool
      await act(async () => {
        if (capturedOnComplete) {
          await capturedOnComplete([completedToolCall]);
        }
      });

      await waitFor(() => {
        expect(mockPerformMemoryRefresh).toHaveBeenCalledTimes(1);
      });
    });
  });

  describe('Error Handling', () => {
    it('should call parseAndFormatApiError with the correct authType on stream initialization failure', async () => {
      // 1. Setup
      const mockError = new Error('Rate limit exceeded');
      const mockAuthType = AuthType.LOGIN_WITH_GOOGLE;
      mockParseAndFormatApiError.mockClear();
      mockSendMessageStream.mockReturnValue(
        (async function* () {
          yield { type: 'content', value: '' };
          throw mockError;
        })(),
      );

      const testConfig = {
        ...mockConfig,
        getContentGeneratorConfig: vi.fn(() => ({
          authType: mockAuthType,
        })),
        getModel: vi.fn(() => 'gemini-2.5-pro'),
      } as unknown as Config;

      const { result } = renderHook(() =>
        useGeminiStream(
          new MockedGeminiClientClass(testConfig),
          [],
          mockAddItem,
          mockSetShowHelp,
          testConfig,
          mockOnDebugMessage,
          mockHandleSlashCommand,
          false,
          () => 'vscode' as EditorType,
          () => {},
          () => Promise.resolve(),
          false,
          () => {},
        ),
      );

      // 2. Action
      await act(async () => {
        await result.current.submitQuery('test query');
      });

      // 3. Assertion
      await waitFor(() => {
        expect(mockParseAndFormatApiError).toHaveBeenCalledWith(
          'Rate limit exceeded',
          mockAuthType,
          undefined,
          'gemini-2.5-pro',
          'gemini-2.5-flash',
        );
      });
    });
  });

  describe('handleFinishedEvent', () => {
    it('should add info message for MAX_TOKENS finish reason', async () => {
      // Setup mock to return a stream with MAX_TOKENS finish reason
      mockSendMessageStream.mockReturnValue(
        (async function* () {
          yield {
            type: ServerGeminiEventType.Content,
            value: 'This is a truncated response...',
          };
          yield { type: ServerGeminiEventType.Finished, value: 'MAX_TOKENS' };
        })(),
      );

      const { result } = renderHook(() =>
        useGeminiStream(
          new MockedGeminiClientClass(mockConfig),
          [],
          mockAddItem,
          mockSetShowHelp,
          mockConfig,
          mockOnDebugMessage,
          mockHandleSlashCommand,
          false,
          () => 'vscode' as EditorType,
          () => {},
          () => Promise.resolve(),
          false,
          () => {},
        ),
      );

      // Submit a query
      await act(async () => {
        await result.current.submitQuery('Generate long text');
      });

      // Check that the info message was added
      await waitFor(() => {
        expect(mockAddItem).toHaveBeenCalledWith(
          {
            type: 'info',
            text: '⚠️  Response truncated due to token limits.',
          },
          expect.any(Number),
        );
      });
    });

    it('should not add message for STOP finish reason', async () => {
      // Setup mock to return a stream with STOP finish reason
      mockSendMessageStream.mockReturnValue(
        (async function* () {
          yield {
            type: ServerGeminiEventType.Content,
            value: 'Complete response',
          };
          yield { type: ServerGeminiEventType.Finished, value: 'STOP' };
        })(),
      );

      const { result } = renderHook(() =>
        useGeminiStream(
          new MockedGeminiClientClass(mockConfig),
          [],
          mockAddItem,
          mockSetShowHelp,
          mockConfig,
          mockOnDebugMessage,
          mockHandleSlashCommand,
          false,
          () => 'vscode' as EditorType,
          () => {},
          () => Promise.resolve(),
          false,
          () => {},
        ),
      );

      // Submit a query
      await act(async () => {
        await result.current.submitQuery('Test normal completion');
      });

      // Wait a bit to ensure no message is added
      await new Promise((resolve) => setTimeout(resolve, 100));

      // Check that no info message was added for STOP
      const infoMessages = mockAddItem.mock.calls.filter(
        (call) => call[0].type === 'info',
      );
      expect(infoMessages).toHaveLength(0);
    });

    it('should not add message for FINISH_REASON_UNSPECIFIED', async () => {
      // Setup mock to return a stream with FINISH_REASON_UNSPECIFIED
      mockSendMessageStream.mockReturnValue(
        (async function* () {
          yield {
            type: ServerGeminiEventType.Content,
            value: 'Response with unspecified finish',
          };
          yield {
            type: ServerGeminiEventType.Finished,
            value: 'FINISH_REASON_UNSPECIFIED',
          };
        })(),
      );

      const { result } = renderHook(() =>
        useGeminiStream(
          new MockedGeminiClientClass(mockConfig),
          [],
          mockAddItem,
          mockSetShowHelp,
          mockConfig,
          mockOnDebugMessage,
          mockHandleSlashCommand,
          false,
          () => 'vscode' as EditorType,
          () => {},
          () => Promise.resolve(),
          false,
          () => {},
        ),
      );

      // Submit a query
      await act(async () => {
        await result.current.submitQuery('Test unspecified finish');
      });

      // Wait a bit to ensure no message is added
      await new Promise((resolve) => setTimeout(resolve, 100));

      // Check that no info message was added
      const infoMessages = mockAddItem.mock.calls.filter(
        (call) => call[0].type === 'info',
      );
      expect(infoMessages).toHaveLength(0);
    });

    it('should add appropriate messages for other finish reasons', async () => {
      const testCases = [
        {
          reason: 'SAFETY',
          message: '⚠️  Response stopped due to safety reasons.',
        },
        {
          reason: 'RECITATION',
          message: '⚠️  Response stopped due to recitation policy.',
        },
        {
          reason: 'LANGUAGE',
          message: '⚠️  Response stopped due to unsupported language.',
        },
        {
          reason: 'BLOCKLIST',
          message: '⚠️  Response stopped due to forbidden terms.',
        },
        {
          reason: 'PROHIBITED_CONTENT',
          message: '⚠️  Response stopped due to prohibited content.',
        },
        {
          reason: 'SPII',
          message:
            '⚠️  Response stopped due to sensitive personally identifiable information.',
        },
        { reason: 'OTHER', message: '⚠️  Response stopped for other reasons.' },
        {
          reason: 'MALFORMED_FUNCTION_CALL',
          message: '⚠️  Response stopped due to malformed function call.',
        },
        {
          reason: 'IMAGE_SAFETY',
          message: '⚠️  Response stopped due to image safety violations.',
        },
        {
          reason: 'UNEXPECTED_TOOL_CALL',
          message: '⚠️  Response stopped due to unexpected tool call.',
        },
      ];

      for (const { reason, message } of testCases) {
        // Reset mocks for each test case
        mockAddItem.mockClear();
        mockSendMessageStream.mockReturnValue(
          (async function* () {
            yield {
              type: ServerGeminiEventType.Content,
              value: `Response for ${reason}`,
            };
            yield { type: ServerGeminiEventType.Finished, value: reason };
          })(),
        );

        const { result } = renderHook(() =>
          useGeminiStream(
            new MockedGeminiClientClass(mockConfig),
            [],
            mockAddItem,
            mockSetShowHelp,
            mockConfig,
            mockOnDebugMessage,
            mockHandleSlashCommand,
            false,
            () => 'vscode' as EditorType,
            () => {},
            () => Promise.resolve(),
            false,
            () => {},
          ),
        );

        await act(async () => {
          await result.current.submitQuery(`Test ${reason}`);
        });

        await waitFor(() => {
          expect(mockAddItem).toHaveBeenCalledWith(
            {
              type: 'info',
              text: message,
            },
            expect.any(Number),
          );
        });
      }
    });
  });
});<|MERGE_RESOLUTION|>--- conflicted
+++ resolved
@@ -31,16 +31,7 @@
   TrackedExecutingToolCall,
   TrackedCancelledToolCall,
 } from './useReactToolScheduler.js';
-<<<<<<< HEAD
 import { Config, EditorType, AuthType } from '@sport/core';
-=======
-import {
-  Config,
-  EditorType,
-  AuthType,
-  GeminiEventType as ServerGeminiEventType,
-} from '@google/gemini-cli-core';
->>>>>>> 107ce8af
 import { Part, PartListUnion } from '@google/genai';
 import { UseHistoryManagerReturn } from './useHistoryManager.js';
 import {
