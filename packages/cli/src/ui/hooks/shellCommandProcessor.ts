/**
 * @license
 * Copyright 2025 Google LLC
 * SPDX-License-Identifier: Apache-2.0
 */

import {
  HistoryItemWithoutId,
  IndividualToolCallDisplay,
  ToolCallStatus,
} from '../types.js';
import { useCallback } from 'react';
<<<<<<< HEAD
import { Config, GeminiClient, getCachedEncodingForBuffer } from '@sport/core';
=======
import {
  Config,
  GeminiClient,
  isBinary,
  ShellExecutionResult,
  ShellExecutionService,
} from '@google/gemini-cli-core';
>>>>>>> 7356764a
import { type PartListUnion } from '@google/genai';
import { UseHistoryManagerReturn } from './useHistoryManager.js';
import { SHELL_COMMAND_NAME } from '../constants.js';
import { formatMemoryUsage } from '../utils/formatters.js';
import crypto from 'crypto';
import path from 'path';
import os from 'os';
import fs from 'fs';

export const OUTPUT_UPDATE_INTERVAL_MS = 1000;
const MAX_OUTPUT_LENGTH = 10000;

function addShellCommandToGeminiHistory(
  geminiClient: GeminiClient,
  rawQuery: string,
  resultText: string,
) {
  const modelContent =
    resultText.length > MAX_OUTPUT_LENGTH
      ? resultText.substring(0, MAX_OUTPUT_LENGTH) + '\n... (truncated)'
      : resultText;

  geminiClient.addHistory({
    role: 'user',
    parts: [
      {
        text: `I ran the following shell command:
\`\`\`sh
${rawQuery}
\`\`\`

This produced the following result:
\`\`\`
${modelContent}
\`\`\``,
      },
    ],
  });
}

/**
 * Hook to process shell commands.
 * Orchestrates command execution and updates history and agent context.
 */
export const useShellCommandProcessor = (
  addItemToHistory: UseHistoryManagerReturn['addItem'],
  setPendingHistoryItem: React.Dispatch<
    React.SetStateAction<HistoryItemWithoutId | null>
  >,
  onExec: (command: Promise<void>) => void,
  onDebugMessage: (message: string) => void,
  config: Config,
  geminiClient: GeminiClient,
) => {
  const handleShellCommand = useCallback(
    (rawQuery: PartListUnion, abortSignal: AbortSignal): boolean => {
      if (typeof rawQuery !== 'string' || rawQuery.trim() === '') {
        return false;
      }

      const userMessageTimestamp = Date.now();
      const callId = `shell-${userMessageTimestamp}`;
      addItemToHistory(
        { type: 'user_shell', text: rawQuery },
        userMessageTimestamp,
      );

      const isWindows = os.platform() === 'win32';
      const targetDir = config.getTargetDir();
      let commandToExecute = rawQuery;
      let pwdFilePath: string | undefined;

      // On non-windows, wrap the command to capture the final working directory.
      if (!isWindows) {
        let command = rawQuery.trim();
        const pwdFileName = `shell_pwd_${crypto.randomBytes(6).toString('hex')}.tmp`;
        pwdFilePath = path.join(os.tmpdir(), pwdFileName);
        // Ensure command ends with a separator before adding our own.
        if (!command.endsWith(';') && !command.endsWith('&')) {
          command += ';';
        }
        commandToExecute = `{ ${command} }; __code=$?; pwd > "${pwdFilePath}"; exit $__code`;
      }

      const execPromise = new Promise<void>((resolve) => {
        let lastUpdateTime = Date.now();
        let cumulativeStdout = '';
        let cumulativeStderr = '';
        let isBinaryStream = false;
        let binaryBytesReceived = 0;

        const initialToolDisplay: IndividualToolCallDisplay = {
          callId,
          name: SHELL_COMMAND_NAME,
          description: rawQuery,
          status: ToolCallStatus.Executing,
          resultDisplay: '',
          confirmationDetails: undefined,
        };

        setPendingHistoryItem({
          type: 'tool_group',
          tools: [initialToolDisplay],
        });

        let executionPid: number | undefined;

        const abortHandler = () => {
          onDebugMessage(
            `Aborting shell command (PID: ${executionPid ?? 'unknown'})`,
          );
        };
        abortSignal.addEventListener('abort', abortHandler, { once: true });

        onDebugMessage(`Executing in ${targetDir}: ${commandToExecute}`);

        try {
          const { pid, result } = ShellExecutionService.execute(
            commandToExecute,
            targetDir,
            (event) => {
              switch (event.type) {
                case 'data':
                  // Do not process text data if we've already switched to binary mode.
                  if (isBinaryStream) break;
                  if (event.stream === 'stdout') {
                    cumulativeStdout += event.chunk;
                  } else {
                    cumulativeStderr += event.chunk;
                  }
                  break;
                case 'binary_detected':
                  isBinaryStream = true;
                  break;
                case 'binary_progress':
                  isBinaryStream = true;
                  binaryBytesReceived = event.bytesReceived;
                  break;
                default: {
                  throw new Error('An unhandled ShellOutputEvent was found.');
                }
              }

              // Compute the display string based on the *current* state.
              let currentDisplayOutput: string;
              if (isBinaryStream) {
                if (binaryBytesReceived > 0) {
                  currentDisplayOutput = `[Receiving binary output... ${formatMemoryUsage(
                    binaryBytesReceived,
                  )} received]`;
                } else {
                  currentDisplayOutput =
                    '[Binary output detected. Halting stream...]';
                }
              } else {
                currentDisplayOutput =
                  cumulativeStdout +
                  (cumulativeStderr ? `\n${cumulativeStderr}` : '');
              }

              // Throttle pending UI updates to avoid excessive re-renders.
              if (Date.now() - lastUpdateTime > OUTPUT_UPDATE_INTERVAL_MS) {
                setPendingHistoryItem({
                  type: 'tool_group',
                  tools: [
                    {
                      ...initialToolDisplay,
                      resultDisplay: currentDisplayOutput,
                    },
                  ],
                });
                lastUpdateTime = Date.now();
              }
            },
            abortSignal,
          );

          executionPid = pid;

          result
            .then((result: ShellExecutionResult) => {
              setPendingHistoryItem(null);

              let mainContent: string;

              if (isBinary(result.rawOutput)) {
                mainContent =
                  '[Command produced binary output, which is not shown.]';
              } else {
                mainContent =
                  result.output.trim() || '(Command produced no output)';
              }

              let finalOutput = mainContent;
              let finalStatus = ToolCallStatus.Success;

              if (result.error) {
                finalStatus = ToolCallStatus.Error;
                finalOutput = `${result.error.message}\n${finalOutput}`;
              } else if (result.aborted) {
                finalStatus = ToolCallStatus.Canceled;
                finalOutput = `Command was cancelled.\n${finalOutput}`;
              } else if (result.signal) {
                finalStatus = ToolCallStatus.Error;
                finalOutput = `Command terminated by signal: ${result.signal}.\n${finalOutput}`;
              } else if (result.exitCode !== 0) {
                finalStatus = ToolCallStatus.Error;
                finalOutput = `Command exited with code ${result.exitCode}.\n${finalOutput}`;
              }

              if (pwdFilePath && fs.existsSync(pwdFilePath)) {
                const finalPwd = fs.readFileSync(pwdFilePath, 'utf8').trim();
                if (finalPwd && finalPwd !== targetDir) {
                  const warning = `WARNING: shell mode is stateless; the directory change to '${finalPwd}' will not persist.`;
                  finalOutput = `${warning}\n\n${finalOutput}`;
                }
              }

              const finalToolDisplay: IndividualToolCallDisplay = {
                ...initialToolDisplay,
                status: finalStatus,
                resultDisplay: finalOutput,
              };

              // Add the complete, contextual result to the local UI history.
              addItemToHistory(
                {
                  type: 'tool_group',
                  tools: [finalToolDisplay],
                } as HistoryItemWithoutId,
                userMessageTimestamp,
              );

              // Add the same complete, contextual result to the LLM's history.
              addShellCommandToGeminiHistory(
                geminiClient,
                rawQuery,
                finalOutput,
              );
            })
            .catch((err) => {
              setPendingHistoryItem(null);
              const errorMessage =
                err instanceof Error ? err.message : String(err);
              addItemToHistory(
                {
                  type: 'error',
                  text: `An unexpected error occurred: ${errorMessage}`,
                },
                userMessageTimestamp,
              );
            })
            .finally(() => {
              abortSignal.removeEventListener('abort', abortHandler);
              if (pwdFilePath && fs.existsSync(pwdFilePath)) {
                fs.unlinkSync(pwdFilePath);
              }
              resolve();
            });
        } catch (err) {
          // This block handles synchronous errors from `execute`
          setPendingHistoryItem(null);
          const errorMessage = err instanceof Error ? err.message : String(err);
          addItemToHistory(
            {
              type: 'error',
              text: `An unexpected error occurred: ${errorMessage}`,
            },
            userMessageTimestamp,
          );

          // Perform cleanup here as well
          if (pwdFilePath && fs.existsSync(pwdFilePath)) {
            fs.unlinkSync(pwdFilePath);
          }

          resolve(); // Resolve the promise to unblock `onExec`
        }
      });

      onExec(execPromise);
      return true;
    },
    [
      config,
      onDebugMessage,
      addItemToHistory,
      setPendingHistoryItem,
      onExec,
      geminiClient,
    ],
  );

  return { handleShellCommand };
};<|MERGE_RESOLUTION|>--- conflicted
+++ resolved
@@ -10,17 +10,13 @@
   ToolCallStatus,
 } from '../types.js';
 import { useCallback } from 'react';
-<<<<<<< HEAD
-import { Config, GeminiClient, getCachedEncodingForBuffer } from '@sport/core';
-=======
 import {
   Config,
   GeminiClient,
   isBinary,
   ShellExecutionResult,
   ShellExecutionService,
-} from '@google/gemini-cli-core';
->>>>>>> 7356764a
+} from '@sport/core';
 import { type PartListUnion } from '@google/genai';
 import { UseHistoryManagerReturn } from './useHistoryManager.js';
 import { SHELL_COMMAND_NAME } from '../constants.js';
