--- conflicted
+++ resolved
@@ -14,13 +14,8 @@
   Config,
   GeminiClient,
   ShellExecutionResult,
-<<<<<<< HEAD
   ShellExecutionService,
 } from '@sport/core';
-=======
-} from '@google/gemini-cli-core';
-import { isBinary, ShellExecutionService } from '@google/gemini-cli-core';
->>>>>>> 39e7213f
 import { type PartListUnion } from '@google/genai';
 import type { UseHistoryManagerReturn } from './useHistoryManager.js';
 import { SHELL_COMMAND_NAME } from '../constants.js';
