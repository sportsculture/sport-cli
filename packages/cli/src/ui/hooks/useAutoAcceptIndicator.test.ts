/**
 * @license
 * Copyright 2025 Google LLC
 * SPDX-License-Identifier: Apache-2.0
 */

import {
  describe,
  it,
  expect,
  vi,
  beforeEach,
  type MockedFunction,
  type Mock,
} from 'vitest';
import { renderHook, act } from '@testing-library/react';
import { useAutoAcceptIndicator } from './useAutoAcceptIndicator.js';

<<<<<<< HEAD
import { Config, Config as ActualConfigType, ApprovalMode } from '@sport/core';
import { useInput, type Key as InkKey } from 'ink';
=======
import type { Config as ActualConfigType } from '@google/gemini-cli-core';
import { Config, ApprovalMode } from '@google/gemini-cli-core';
import type { Key } from './useKeypress.js';
import { useKeypress } from './useKeypress.js';
import { MessageType } from '../types.js';
>>>>>>> 39e7213f

vi.mock('./useKeypress.js');

vi.mock('@sport/core', async () => {
  const actualServerModule = (await vi.importActual('@sport/core')) as Record<
    string,
    unknown
  >;
  return {
    ...actualServerModule,
    Config: vi.fn(),
  };
});

interface MockConfigInstanceShape {
  getApprovalMode: Mock<() => ApprovalMode>;
  setApprovalMode: Mock<(value: ApprovalMode) => void>;
  isTrustedFolder: Mock<() => boolean>;
  getCoreTools: Mock<() => string[]>;
  getToolDiscoveryCommand: Mock<() => string | undefined>;
  getTargetDir: Mock<() => string>;
  getApiKey: Mock<() => string>;
  getModel: Mock<() => string>;
  getSandbox: Mock<() => boolean | string>;
  getDebugMode: Mock<() => boolean>;
  getQuestion: Mock<() => string | undefined>;
  getFullContext: Mock<() => boolean>;
  getUserAgent: Mock<() => string>;
  getUserMemory: Mock<() => string>;
  getGeminiMdFileCount: Mock<() => number>;
  getToolRegistry: Mock<() => { discoverTools: Mock<() => void> }>;
}

type UseKeypressHandler = (key: Key) => void;

describe('useAutoAcceptIndicator', () => {
  let mockConfigInstance: MockConfigInstanceShape;
  let capturedUseKeypressHandler: UseKeypressHandler;
  let mockedUseKeypress: MockedFunction<typeof useKeypress>;

  beforeEach(() => {
    vi.resetAllMocks();

    (
      Config as unknown as MockedFunction<() => MockConfigInstanceShape>
    ).mockImplementation(() => {
      const instanceGetApprovalModeMock = vi.fn();
      const instanceSetApprovalModeMock = vi.fn();

      const instance: MockConfigInstanceShape = {
        getApprovalMode: instanceGetApprovalModeMock as Mock<
          () => ApprovalMode
        >,
        setApprovalMode: instanceSetApprovalModeMock as Mock<
          (value: ApprovalMode) => void
        >,
        isTrustedFolder: vi.fn().mockReturnValue(true) as Mock<() => boolean>,
        getCoreTools: vi.fn().mockReturnValue([]) as Mock<() => string[]>,
        getToolDiscoveryCommand: vi.fn().mockReturnValue(undefined) as Mock<
          () => string | undefined
        >,
        getTargetDir: vi.fn().mockReturnValue('.') as Mock<() => string>,
        getApiKey: vi.fn().mockReturnValue('test-api-key') as Mock<
          () => string
        >,
        getModel: vi.fn().mockReturnValue('test-model') as Mock<() => string>,
        getSandbox: vi.fn().mockReturnValue(false) as Mock<
          () => boolean | string
        >,
        getDebugMode: vi.fn().mockReturnValue(false) as Mock<() => boolean>,
        getQuestion: vi.fn().mockReturnValue(undefined) as Mock<
          () => string | undefined
        >,
        getFullContext: vi.fn().mockReturnValue(false) as Mock<() => boolean>,
        getUserAgent: vi.fn().mockReturnValue('test-user-agent') as Mock<
          () => string
        >,
        getUserMemory: vi.fn().mockReturnValue('') as Mock<() => string>,
        getGeminiMdFileCount: vi.fn().mockReturnValue(0) as Mock<() => number>,
        getToolRegistry: vi
          .fn()
          .mockReturnValue({ discoverTools: vi.fn() }) as Mock<
          () => { discoverTools: Mock<() => void> }
        >,
      };
      instanceSetApprovalModeMock.mockImplementation((value: ApprovalMode) => {
        instanceGetApprovalModeMock.mockReturnValue(value);
      });
      return instance;
    });

    mockedUseKeypress = useKeypress as MockedFunction<typeof useKeypress>;
    mockedUseKeypress.mockImplementation(
      (handler: UseKeypressHandler, _options) => {
        capturedUseKeypressHandler = handler;
      },
    );

    // eslint-disable-next-line @typescript-eslint/no-explicit-any
    mockConfigInstance = new (Config as any)() as MockConfigInstanceShape;
  });

  it('should initialize with ApprovalMode.AUTO_EDIT if config.getApprovalMode returns ApprovalMode.AUTO_EDIT', () => {
    mockConfigInstance.getApprovalMode.mockReturnValue(ApprovalMode.AUTO_EDIT);
    const { result } = renderHook(() =>
      useAutoAcceptIndicator({
        config: mockConfigInstance as unknown as ActualConfigType,
        addItem: vi.fn(),
      }),
    );
    expect(result.current).toBe(ApprovalMode.AUTO_EDIT);
    expect(mockConfigInstance.getApprovalMode).toHaveBeenCalledTimes(1);
  });

  it('should initialize with ApprovalMode.DEFAULT if config.getApprovalMode returns ApprovalMode.DEFAULT', () => {
    mockConfigInstance.getApprovalMode.mockReturnValue(ApprovalMode.DEFAULT);
    const { result } = renderHook(() =>
      useAutoAcceptIndicator({
        config: mockConfigInstance as unknown as ActualConfigType,
        addItem: vi.fn(),
      }),
    );
    expect(result.current).toBe(ApprovalMode.DEFAULT);
    expect(mockConfigInstance.getApprovalMode).toHaveBeenCalledTimes(1);
  });

  it('should initialize with ApprovalMode.YOLO if config.getApprovalMode returns ApprovalMode.YOLO', () => {
    mockConfigInstance.getApprovalMode.mockReturnValue(ApprovalMode.YOLO);
    const { result } = renderHook(() =>
      useAutoAcceptIndicator({
        config: mockConfigInstance as unknown as ActualConfigType,
        addItem: vi.fn(),
      }),
    );
    expect(result.current).toBe(ApprovalMode.YOLO);
    expect(mockConfigInstance.getApprovalMode).toHaveBeenCalledTimes(1);
  });

  it('should toggle the indicator and update config when Shift+Tab or Ctrl+Y is pressed', () => {
    mockConfigInstance.getApprovalMode.mockReturnValue(ApprovalMode.DEFAULT);
    const { result } = renderHook(() =>
      useAutoAcceptIndicator({
        config: mockConfigInstance as unknown as ActualConfigType,
        addItem: vi.fn(),
      }),
    );
    expect(result.current).toBe(ApprovalMode.DEFAULT);

    act(() => {
      capturedUseKeypressHandler({
        name: 'tab',
        shift: true,
      } as Key);
    });
    expect(mockConfigInstance.setApprovalMode).toHaveBeenCalledWith(
      ApprovalMode.AUTO_EDIT,
    );
    expect(result.current).toBe(ApprovalMode.AUTO_EDIT);

    act(() => {
      capturedUseKeypressHandler({ name: 'y', ctrl: true } as Key);
    });
    expect(mockConfigInstance.setApprovalMode).toHaveBeenCalledWith(
      ApprovalMode.YOLO,
    );
    expect(result.current).toBe(ApprovalMode.YOLO);

    act(() => {
      capturedUseKeypressHandler({ name: 'y', ctrl: true } as Key);
    });
    expect(mockConfigInstance.setApprovalMode).toHaveBeenCalledWith(
      ApprovalMode.DEFAULT,
    );
    expect(result.current).toBe(ApprovalMode.DEFAULT);

    act(() => {
      capturedUseKeypressHandler({ name: 'y', ctrl: true } as Key);
    });
    expect(mockConfigInstance.setApprovalMode).toHaveBeenCalledWith(
      ApprovalMode.YOLO,
    );
    expect(result.current).toBe(ApprovalMode.YOLO);

    act(() => {
      capturedUseKeypressHandler({
        name: 'tab',
        shift: true,
      } as Key);
    });
    expect(mockConfigInstance.setApprovalMode).toHaveBeenCalledWith(
      ApprovalMode.AUTO_EDIT,
    );
    expect(result.current).toBe(ApprovalMode.AUTO_EDIT);

    act(() => {
      capturedUseKeypressHandler({
        name: 'tab',
        shift: true,
      } as Key);
    });
    expect(mockConfigInstance.setApprovalMode).toHaveBeenCalledWith(
      ApprovalMode.DEFAULT,
    );
    expect(result.current).toBe(ApprovalMode.DEFAULT);
  });

  it('should not toggle if only one key or other keys combinations are pressed', () => {
    mockConfigInstance.getApprovalMode.mockReturnValue(ApprovalMode.DEFAULT);
    renderHook(() =>
      useAutoAcceptIndicator({
        config: mockConfigInstance as unknown as ActualConfigType,
        addItem: vi.fn(),
      }),
    );

    act(() => {
      capturedUseKeypressHandler({
        name: 'tab',
        shift: false,
      } as Key);
    });
    expect(mockConfigInstance.setApprovalMode).not.toHaveBeenCalled();

    act(() => {
      capturedUseKeypressHandler({
        name: 'unknown',
        shift: true,
      } as Key);
    });
    expect(mockConfigInstance.setApprovalMode).not.toHaveBeenCalled();

    act(() => {
      capturedUseKeypressHandler({
        name: 'a',
        shift: false,
        ctrl: false,
      } as Key);
    });
    expect(mockConfigInstance.setApprovalMode).not.toHaveBeenCalled();

    act(() => {
      capturedUseKeypressHandler({ name: 'y', ctrl: false } as Key);
    });
    expect(mockConfigInstance.setApprovalMode).not.toHaveBeenCalled();

    act(() => {
      capturedUseKeypressHandler({ name: 'a', ctrl: true } as Key);
    });
    expect(mockConfigInstance.setApprovalMode).not.toHaveBeenCalled();

    act(() => {
      capturedUseKeypressHandler({ name: 'y', shift: true } as Key);
    });
    expect(mockConfigInstance.setApprovalMode).not.toHaveBeenCalled();

    act(() => {
      capturedUseKeypressHandler({
        name: 'a',
        ctrl: true,
        shift: true,
      } as Key);
    });
    expect(mockConfigInstance.setApprovalMode).not.toHaveBeenCalled();
  });

  it('should update indicator when config value changes externally (useEffect dependency)', () => {
    mockConfigInstance.getApprovalMode.mockReturnValue(ApprovalMode.DEFAULT);
    const { result, rerender } = renderHook(
      (props: { config: ActualConfigType; addItem: () => void }) =>
        useAutoAcceptIndicator(props),
      {
        initialProps: {
          config: mockConfigInstance as unknown as ActualConfigType,
          addItem: vi.fn(),
        },
      },
    );
    expect(result.current).toBe(ApprovalMode.DEFAULT);

    mockConfigInstance.getApprovalMode.mockReturnValue(ApprovalMode.AUTO_EDIT);

    rerender({
      config: mockConfigInstance as unknown as ActualConfigType,
      addItem: vi.fn(),
    });
    expect(result.current).toBe(ApprovalMode.AUTO_EDIT);
    expect(mockConfigInstance.getApprovalMode).toHaveBeenCalledTimes(3);
  });

  describe('in untrusted folders', () => {
    beforeEach(() => {
      mockConfigInstance.isTrustedFolder.mockReturnValue(false);
    });

    it('should not enable YOLO mode when Ctrl+Y is pressed', () => {
      mockConfigInstance.getApprovalMode.mockReturnValue(ApprovalMode.DEFAULT);
      mockConfigInstance.setApprovalMode.mockImplementation(() => {
        throw new Error(
          'Cannot enable privileged approval modes in an untrusted folder.',
        );
      });
      const mockAddItem = vi.fn();
      const { result } = renderHook(() =>
        useAutoAcceptIndicator({
          config: mockConfigInstance as unknown as ActualConfigType,
          addItem: mockAddItem,
        }),
      );

      expect(result.current).toBe(ApprovalMode.DEFAULT);

      act(() => {
        capturedUseKeypressHandler({ name: 'y', ctrl: true } as Key);
      });

      // We expect setApprovalMode to be called, and the error to be caught.
      expect(mockConfigInstance.setApprovalMode).toHaveBeenCalledWith(
        ApprovalMode.YOLO,
      );
      expect(mockAddItem).toHaveBeenCalled();
      // Verify the underlying config value was not changed
      expect(mockConfigInstance.getApprovalMode()).toBe(ApprovalMode.DEFAULT);
    });

    it('should not enable AUTO_EDIT mode when Shift+Tab is pressed', () => {
      mockConfigInstance.getApprovalMode.mockReturnValue(ApprovalMode.DEFAULT);
      mockConfigInstance.setApprovalMode.mockImplementation(() => {
        throw new Error(
          'Cannot enable privileged approval modes in an untrusted folder.',
        );
      });
      const mockAddItem = vi.fn();
      const { result } = renderHook(() =>
        useAutoAcceptIndicator({
          config: mockConfigInstance as unknown as ActualConfigType,
          addItem: mockAddItem,
        }),
      );

      expect(result.current).toBe(ApprovalMode.DEFAULT);

      act(() => {
        capturedUseKeypressHandler({
          name: 'tab',
          shift: true,
        } as Key);
      });

      // We expect setApprovalMode to be called, and the error to be caught.
      expect(mockConfigInstance.setApprovalMode).toHaveBeenCalledWith(
        ApprovalMode.AUTO_EDIT,
      );
      expect(mockAddItem).toHaveBeenCalled();
      // Verify the underlying config value was not changed
      expect(mockConfigInstance.getApprovalMode()).toBe(ApprovalMode.DEFAULT);
    });

    it('should disable YOLO mode when Ctrl+Y is pressed', () => {
      mockConfigInstance.getApprovalMode.mockReturnValue(ApprovalMode.YOLO);
      const mockAddItem = vi.fn();
      renderHook(() =>
        useAutoAcceptIndicator({
          config: mockConfigInstance as unknown as ActualConfigType,
          addItem: mockAddItem,
        }),
      );

      act(() => {
        capturedUseKeypressHandler({ name: 'y', ctrl: true } as Key);
      });

      expect(mockConfigInstance.setApprovalMode).toHaveBeenCalledWith(
        ApprovalMode.DEFAULT,
      );
      expect(mockConfigInstance.getApprovalMode()).toBe(ApprovalMode.DEFAULT);
    });

    it('should disable AUTO_EDIT mode when Shift+Tab is pressed', () => {
      mockConfigInstance.getApprovalMode.mockReturnValue(
        ApprovalMode.AUTO_EDIT,
      );
      const mockAddItem = vi.fn();
      renderHook(() =>
        useAutoAcceptIndicator({
          config: mockConfigInstance as unknown as ActualConfigType,
          addItem: mockAddItem,
        }),
      );

      act(() => {
        capturedUseKeypressHandler({
          name: 'tab',
          shift: true,
        } as Key);
      });

      expect(mockConfigInstance.setApprovalMode).toHaveBeenCalledWith(
        ApprovalMode.DEFAULT,
      );
      expect(mockConfigInstance.getApprovalMode()).toBe(ApprovalMode.DEFAULT);
    });

    it('should show a warning when trying to enable privileged modes', () => {
      // Mock the error thrown by setApprovalMode
      const errorMessage =
        'Cannot enable privileged approval modes in an untrusted folder.';
      mockConfigInstance.setApprovalMode.mockImplementation(() => {
        throw new Error(errorMessage);
      });

      const mockAddItem = vi.fn();
      renderHook(() =>
        useAutoAcceptIndicator({
          config: mockConfigInstance as unknown as ActualConfigType,
          addItem: mockAddItem,
        }),
      );

      // Try to enable YOLO mode
      act(() => {
        capturedUseKeypressHandler({ name: 'y', ctrl: true } as Key);
      });

      expect(mockAddItem).toHaveBeenCalledWith(
        {
          type: MessageType.INFO,
          text: errorMessage,
        },
        expect.any(Number),
      );

      // Try to enable AUTO_EDIT mode
      act(() => {
        capturedUseKeypressHandler({
          name: 'tab',
          shift: true,
        } as Key);
      });

      expect(mockAddItem).toHaveBeenCalledWith(
        {
          type: MessageType.INFO,
          text: errorMessage,
        },
        expect.any(Number),
      );

      expect(mockAddItem).toHaveBeenCalledTimes(2);
    });
  });
});<|MERGE_RESOLUTION|>--- conflicted
+++ resolved
@@ -16,16 +16,8 @@
 import { renderHook, act } from '@testing-library/react';
 import { useAutoAcceptIndicator } from './useAutoAcceptIndicator.js';
 
-<<<<<<< HEAD
 import { Config, Config as ActualConfigType, ApprovalMode } from '@sport/core';
 import { useInput, type Key as InkKey } from 'ink';
-=======
-import type { Config as ActualConfigType } from '@google/gemini-cli-core';
-import { Config, ApprovalMode } from '@google/gemini-cli-core';
-import type { Key } from './useKeypress.js';
-import { useKeypress } from './useKeypress.js';
-import { MessageType } from '../types.js';
->>>>>>> 39e7213f
 
 vi.mock('./useKeypress.js');
 
