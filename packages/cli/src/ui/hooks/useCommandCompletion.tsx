--- conflicted
+++ resolved
@@ -13,16 +13,7 @@
 import { toCodePoints } from '../utils/textUtils.js';
 import { useAtCompletion } from './useAtCompletion.js';
 import { useSlashCompletion } from './useSlashCompletion.js';
-<<<<<<< HEAD
 import { Config } from '@sport/core';
-=======
-import type { PromptCompletion } from './usePromptCompletion.js';
-import {
-  usePromptCompletion,
-  PROMPT_COMPLETION_MIN_LENGTH,
-} from './usePromptCompletion.js';
-import type { Config } from '@google/gemini-cli-core';
->>>>>>> 39e7213f
 import { useCompletion } from './useCompletion.js';
 
 export enum CompletionMode {
