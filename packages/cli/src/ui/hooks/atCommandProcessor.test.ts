--- conflicted
+++ resolved
@@ -7,7 +7,6 @@
 import type { Mock } from 'vitest';
 import { describe, it, expect, vi, beforeEach, afterEach } from 'vitest';
 import { handleAtCommand } from './atCommandProcessor.js';
-<<<<<<< HEAD
 import { Config, FileDiscoveryService } from '@sport/core';
 import { ToolCallStatus } from '../types.js';
 import { UseHistoryManagerReturn } from './useHistoryManager.js';
@@ -60,23 +59,6 @@
     FileDiscoveryService: vi.fn(),
   };
 });
-=======
-import type { Config } from '@google/gemini-cli-core';
-import {
-  FileDiscoveryService,
-  GlobTool,
-  ReadManyFilesTool,
-  StandardFileSystemService,
-  ToolRegistry,
-  COMMON_IGNORE_PATTERNS,
-  DEFAULT_FILE_EXCLUDES,
-} from '@google/gemini-cli-core';
-import * as os from 'node:os';
-import { ToolCallStatus } from '../types.js';
-import type { UseHistoryManagerReturn } from './useHistoryManager.js';
-import * as fsPromises from 'node:fs/promises';
-import * as path from 'node:path';
->>>>>>> 39e7213f
 
 describe('handleAtCommand', () => {
   let testRootDir: string;
