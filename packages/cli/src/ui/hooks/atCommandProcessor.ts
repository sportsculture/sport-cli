/**
 * @license
 * Copyright 2025 Google LLC
 * SPDX-License-Identifier: Apache-2.0
 */

import * as fs from 'node:fs/promises';
import * as path from 'node:path';
import type { PartListUnion, PartUnion } from '@google/genai';
import type { AnyToolInvocation, Config } from '@google/gemini-cli-core';
import {
  getErrorMessage,
  isNodeError,
  unescapePath,
<<<<<<< HEAD
} from '@sport/core';
import {
  HistoryItem,
  IndividualToolCallDisplay,
  ToolCallStatus,
} from '../types.js';
import { UseHistoryManagerReturn } from './useHistoryManager.js';
=======
} from '@google/gemini-cli-core';
import type { HistoryItem, IndividualToolCallDisplay } from '../types.js';
import { ToolCallStatus } from '../types.js';
import type { UseHistoryManagerReturn } from './useHistoryManager.js';
>>>>>>> 39e7213f

interface HandleAtCommandParams {
  query: string;
  config: Config;
  addItem: UseHistoryManagerReturn['addItem'];
  onDebugMessage: (message: string) => void;
  messageId: number;
  signal: AbortSignal;
}

interface HandleAtCommandResult {
  processedQuery: PartListUnion | null;
  shouldProceed: boolean;
}

interface AtCommandPart {
  type: 'text' | 'atPath';
  content: string;
}

/**
 * Parses a query string to find all '@<path>' commands and text segments.
 * Handles \ escaped spaces within paths.
 */
function parseAllAtCommands(query: string): AtCommandPart[] {
  const parts: AtCommandPart[] = [];
  let currentIndex = 0;

  while (currentIndex < query.length) {
    let atIndex = -1;
    let nextSearchIndex = currentIndex;
    // Find next unescaped '@'
    while (nextSearchIndex < query.length) {
      if (
        query[nextSearchIndex] === '@' &&
        (nextSearchIndex === 0 || query[nextSearchIndex - 1] !== '\\')
      ) {
        atIndex = nextSearchIndex;
        break;
      }
      nextSearchIndex++;
    }

    if (atIndex === -1) {
      // No more @
      if (currentIndex < query.length) {
        parts.push({ type: 'text', content: query.substring(currentIndex) });
      }
      break;
    }

    // Add text before @
    if (atIndex > currentIndex) {
      parts.push({
        type: 'text',
        content: query.substring(currentIndex, atIndex),
      });
    }

    // Parse @path
    let pathEndIndex = atIndex + 1;
    let inEscape = false;
    while (pathEndIndex < query.length) {
      const char = query[pathEndIndex];
      if (inEscape) {
        inEscape = false;
      } else if (char === '\\') {
        inEscape = true;
      } else if (/[,\s;!?()[\]{}]/.test(char)) {
        // Path ends at first whitespace or punctuation not escaped
        break;
      } else if (char === '.') {
        // For . we need to be more careful - only terminate if followed by whitespace or end of string
        // This allows file extensions like .txt, .js but terminates at sentence endings like "file.txt. Next sentence"
        const nextChar =
          pathEndIndex + 1 < query.length ? query[pathEndIndex + 1] : '';
        if (nextChar === '' || /\s/.test(nextChar)) {
          break;
        }
      }
      pathEndIndex++;
    }
    const rawAtPath = query.substring(atIndex, pathEndIndex);
    // unescapePath expects the @ symbol to be present, and will handle it.
    const atPath = unescapePath(rawAtPath);
    parts.push({ type: 'atPath', content: atPath });
    currentIndex = pathEndIndex;
  }
  // Filter out empty text parts that might result from consecutive @paths or leading/trailing spaces
  return parts.filter(
    (part) => !(part.type === 'text' && part.content.trim() === ''),
  );
}

/**
 * Processes user input potentially containing one or more '@<path>' commands.
 * If found, it attempts to read the specified files/directories using the
 * 'read_many_files' tool. The user query is modified to include resolved paths,
 * and the content of the files is appended in a structured block.
 *
 * @returns An object indicating whether the main hook should proceed with an
 *          LLM call and the processed query parts (including file content).
 */
export async function handleAtCommand({
  query,
  config,
  addItem,
  onDebugMessage,
  messageId: userMessageTimestamp,
  signal,
}: HandleAtCommandParams): Promise<HandleAtCommandResult> {
  const commandParts = parseAllAtCommands(query);
  const atPathCommandParts = commandParts.filter(
    (part) => part.type === 'atPath',
  );

  if (atPathCommandParts.length === 0) {
    return { processedQuery: [{ text: query }], shouldProceed: true };
  }

  // Get centralized file discovery service
  const fileDiscovery = config.getFileService();

  const respectFileIgnore = config.getFileFilteringOptions();

  const pathSpecsToRead: string[] = [];
  const atPathToResolvedSpecMap = new Map<string, string>();
  const contentLabelsForDisplay: string[] = [];
  const ignoredByReason: Record<string, string[]> = {
    git: [],
    gemini: [],
    both: [],
  };

  const toolRegistry = config.getToolRegistry();
  const readManyFilesTool = toolRegistry.getTool('read_many_files');
  const globTool = toolRegistry.getTool('glob');

  if (!readManyFilesTool) {
    addItem(
      { type: 'error', text: 'Error: read_many_files tool not found.' },
      userMessageTimestamp,
    );
    return { processedQuery: null, shouldProceed: false };
  }

  for (const atPathPart of atPathCommandParts) {
    const originalAtPath = atPathPart.content; // e.g., "@file.txt" or "@"

    if (originalAtPath === '@') {
      onDebugMessage(
        'Lone @ detected, will be treated as text in the modified query.',
      );
      continue;
    }

    const pathName = originalAtPath.substring(1);
    if (!pathName) {
      // This case should ideally not be hit if parseAllAtCommands ensures content after @
      // but as a safeguard:
      addItem(
        {
          type: 'error',
          text: `Error: Invalid @ command '${originalAtPath}'. No path specified.`,
        },
        userMessageTimestamp,
      );
      // Decide if this is a fatal error for the whole command or just skip this @ part
      // For now, let's be strict and fail the command if one @path is malformed.
      return { processedQuery: null, shouldProceed: false };
    }

    // Check if path should be ignored based on filtering options

    const workspaceContext = config.getWorkspaceContext();
    if (!workspaceContext.isPathWithinWorkspace(pathName)) {
      onDebugMessage(
        `Path ${pathName} is not in the workspace and will be skipped.`,
      );
      continue;
    }

    const gitIgnored =
      respectFileIgnore.respectGitIgnore &&
      fileDiscovery.shouldIgnoreFile(pathName, {
        respectGitIgnore: true,
        respectGeminiIgnore: false,
      });
    const geminiIgnored =
      respectFileIgnore.respectGeminiIgnore &&
      fileDiscovery.shouldIgnoreFile(pathName, {
        respectGitIgnore: false,
        respectGeminiIgnore: true,
      });

    if (gitIgnored || geminiIgnored) {
      const reason =
        gitIgnored && geminiIgnored ? 'both' : gitIgnored ? 'git' : 'gemini';
      ignoredByReason[reason].push(pathName);
      const reasonText =
        reason === 'both'
          ? 'ignored by both git and gemini'
          : reason === 'git'
            ? 'git-ignored'
            : 'gemini-ignored';
      onDebugMessage(`Path ${pathName} is ${reasonText} and will be skipped.`);
      continue;
    }

    for (const dir of config.getWorkspaceContext().getDirectories()) {
      let currentPathSpec = pathName;
      let resolvedSuccessfully = false;
      try {
        const absolutePath = path.resolve(dir, pathName);
        const stats = await fs.stat(absolutePath);
        if (stats.isDirectory()) {
          currentPathSpec =
            pathName + (pathName.endsWith(path.sep) ? `**` : `/**`);
          onDebugMessage(
            `Path ${pathName} resolved to directory, using glob: ${currentPathSpec}`,
          );
        } else {
          onDebugMessage(`Path ${pathName} resolved to file: ${absolutePath}`);
        }
        resolvedSuccessfully = true;
      } catch (error) {
        if (isNodeError(error) && error.code === 'ENOENT') {
          if (config.getEnableRecursiveFileSearch() && globTool) {
            onDebugMessage(
              `Path ${pathName} not found directly, attempting glob search.`,
            );
            try {
              const globResult = await globTool.buildAndExecute(
                {
                  pattern: `**/*${pathName}*`,
                  path: dir,
                },
                signal,
              );
              if (
                globResult.llmContent &&
                typeof globResult.llmContent === 'string' &&
                !globResult.llmContent.startsWith('No files found') &&
                !globResult.llmContent.startsWith('Error:')
              ) {
                const lines = globResult.llmContent.split('\n');
                if (lines.length > 1 && lines[1]) {
                  const firstMatchAbsolute = lines[1].trim();
                  currentPathSpec = path.relative(dir, firstMatchAbsolute);
                  onDebugMessage(
                    `Glob search for ${pathName} found ${firstMatchAbsolute}, using relative path: ${currentPathSpec}`,
                  );
                  resolvedSuccessfully = true;
                } else {
                  onDebugMessage(
                    `Glob search for '**/*${pathName}*' did not return a usable path. Path ${pathName} will be skipped.`,
                  );
                }
              } else {
                onDebugMessage(
                  `Glob search for '**/*${pathName}*' found no files or an error. Path ${pathName} will be skipped.`,
                );
              }
            } catch (globError) {
              console.error(
                `Error during glob search for ${pathName}: ${getErrorMessage(globError)}`,
              );
              onDebugMessage(
                `Error during glob search for ${pathName}. Path ${pathName} will be skipped.`,
              );
            }
          } else {
            onDebugMessage(
              `Glob tool not found. Path ${pathName} will be skipped.`,
            );
          }
        } else {
          console.error(
            `Error stating path ${pathName}: ${getErrorMessage(error)}`,
          );
          onDebugMessage(
            `Error stating path ${pathName}. Path ${pathName} will be skipped.`,
          );
        }
      }
      if (resolvedSuccessfully) {
        pathSpecsToRead.push(currentPathSpec);
        atPathToResolvedSpecMap.set(originalAtPath, currentPathSpec);
        contentLabelsForDisplay.push(pathName);
        break;
      }
    }
  }

  // Construct the initial part of the query for the LLM
  let initialQueryText = '';
  for (let i = 0; i < commandParts.length; i++) {
    const part = commandParts[i];
    if (part.type === 'text') {
      initialQueryText += part.content;
    } else {
      // type === 'atPath'
      const resolvedSpec = atPathToResolvedSpecMap.get(part.content);
      if (
        i > 0 &&
        initialQueryText.length > 0 &&
        !initialQueryText.endsWith(' ')
      ) {
        // Add space if previous part was text and didn't end with space, or if previous was @path
        const prevPart = commandParts[i - 1];
        if (
          prevPart.type === 'text' ||
          (prevPart.type === 'atPath' &&
            atPathToResolvedSpecMap.has(prevPart.content))
        ) {
          initialQueryText += ' ';
        }
      }
      if (resolvedSpec) {
        initialQueryText += `@${resolvedSpec}`;
      } else {
        // If not resolved for reading (e.g. lone @ or invalid path that was skipped),
        // add the original @-string back, ensuring spacing if it's not the first element.
        if (
          i > 0 &&
          initialQueryText.length > 0 &&
          !initialQueryText.endsWith(' ') &&
          !part.content.startsWith(' ')
        ) {
          initialQueryText += ' ';
        }
        initialQueryText += part.content;
      }
    }
  }
  initialQueryText = initialQueryText.trim();

  // Inform user about ignored paths
  const totalIgnored =
    ignoredByReason['git'].length +
    ignoredByReason['gemini'].length +
    ignoredByReason['both'].length;

  if (totalIgnored > 0) {
    const messages = [];
    if (ignoredByReason['git'].length) {
      messages.push(`Git-ignored: ${ignoredByReason['git'].join(', ')}`);
    }
    if (ignoredByReason['gemini'].length) {
      messages.push(`Gemini-ignored: ${ignoredByReason['gemini'].join(', ')}`);
    }
    if (ignoredByReason['both'].length) {
      messages.push(`Ignored by both: ${ignoredByReason['both'].join(', ')}`);
    }

    const message = `Ignored ${totalIgnored} files:\n${messages.join('\n')}`;
    console.log(message);
    onDebugMessage(message);
  }

  // Fallback for lone "@" or completely invalid @-commands resulting in empty initialQueryText
  if (pathSpecsToRead.length === 0) {
    onDebugMessage('No valid file paths found in @ commands to read.');
    if (initialQueryText === '@' && query.trim() === '@') {
      // If the only thing was a lone @, pass original query (which might have spaces)
      return { processedQuery: [{ text: query }], shouldProceed: true };
    } else if (!initialQueryText && query) {
      // If all @-commands were invalid and no surrounding text, pass original query
      return { processedQuery: [{ text: query }], shouldProceed: true };
    }
    // Otherwise, proceed with the (potentially modified) query text that doesn't involve file reading
    return {
      processedQuery: [{ text: initialQueryText || query }],
      shouldProceed: true,
    };
  }

  const processedQueryParts: PartUnion[] = [{ text: initialQueryText }];

  const toolArgs = {
    paths: pathSpecsToRead,
    file_filtering_options: {
      respect_git_ignore: respectFileIgnore.respectGitIgnore,
      respect_gemini_ignore: respectFileIgnore.respectGeminiIgnore,
    },
    // Use configuration setting
  };
  let toolCallDisplay: IndividualToolCallDisplay;

  let invocation: AnyToolInvocation | undefined = undefined;
  try {
    invocation = readManyFilesTool.build(toolArgs);
    const result = await invocation.execute(signal);
    toolCallDisplay = {
      callId: `client-read-${userMessageTimestamp}`,
      name: readManyFilesTool.displayName,
      description: invocation.getDescription(),
      status: ToolCallStatus.Success,
      resultDisplay:
        result.returnDisplay ||
        `Successfully read: ${contentLabelsForDisplay.join(', ')}`,
      confirmationDetails: undefined,
    };

    if (Array.isArray(result.llmContent)) {
      const fileContentRegex = /^--- (.*?) ---\n\n([\s\S]*?)\n\n$/;
      processedQueryParts.push({
        text: '\n--- Content from referenced files ---',
      });
      for (const part of result.llmContent) {
        if (typeof part === 'string') {
          const match = fileContentRegex.exec(part);
          if (match) {
            const filePathSpecInContent = match[1]; // This is a resolved pathSpec
            const fileActualContent = match[2].trim();
            processedQueryParts.push({
              text: `\nContent from @${filePathSpecInContent}:\n`,
            });
            processedQueryParts.push({ text: fileActualContent });
          } else {
            processedQueryParts.push({ text: part });
          }
        } else {
          // part is a Part object.
          processedQueryParts.push(part);
        }
      }
    } else {
      onDebugMessage(
        'read_many_files tool returned no content or empty content.',
      );
    }

    addItem(
      { type: 'tool_group', tools: [toolCallDisplay] } as Omit<
        HistoryItem,
        'id'
      >,
      userMessageTimestamp,
    );
    return { processedQuery: processedQueryParts, shouldProceed: true };
  } catch (error: unknown) {
    toolCallDisplay = {
      callId: `client-read-${userMessageTimestamp}`,
      name: readManyFilesTool.displayName,
      description:
        invocation?.getDescription() ??
        'Error attempting to execute tool to read files',
      status: ToolCallStatus.Error,
      resultDisplay: `Error reading files (${contentLabelsForDisplay.join(', ')}): ${getErrorMessage(error)}`,
      confirmationDetails: undefined,
    };
    addItem(
      { type: 'tool_group', tools: [toolCallDisplay] } as Omit<
        HistoryItem,
        'id'
      >,
      userMessageTimestamp,
    );
    return { processedQuery: null, shouldProceed: false };
  }
}<|MERGE_RESOLUTION|>--- conflicted
+++ resolved
@@ -12,7 +12,6 @@
   getErrorMessage,
   isNodeError,
   unescapePath,
-<<<<<<< HEAD
 } from '@sport/core';
 import {
   HistoryItem,
@@ -20,12 +19,6 @@
   ToolCallStatus,
 } from '../types.js';
 import { UseHistoryManagerReturn } from './useHistoryManager.js';
-=======
-} from '@google/gemini-cli-core';
-import type { HistoryItem, IndividualToolCallDisplay } from '../types.js';
-import { ToolCallStatus } from '../types.js';
-import type { UseHistoryManagerReturn } from './useHistoryManager.js';
->>>>>>> 39e7213f
 
 interface HandleAtCommandParams {
   query: string;
