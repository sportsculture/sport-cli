/**
 * @license
 * Copyright 2025 Google LLC
 * SPDX-License-Identifier: Apache-2.0
 */

import { useCallback, useMemo, useEffect, useState } from 'react';
import { type PartListUnion } from '@google/genai';
import process from 'node:process';
import type { UseHistoryManagerReturn } from './useHistoryManager.js';
import type { Config } from '@google/gemini-cli-core';
import {
  GitService,
  Logger,
<<<<<<< HEAD
  ToolConfirmationOutcome,
} from '@sport/core';
import { useSessionStats } from '../contexts/SessionContext.js';
import {
=======
  logSlashCommand,
  makeSlashCommandEvent,
  SlashCommandStatus,
  ToolConfirmationOutcome,
  Storage,
} from '@google/gemini-cli-core';
import { useSessionStats } from '../contexts/SessionContext.js';
import { runExitCleanup } from '../../utils/cleanup.js';
import type {
>>>>>>> 39e7213f
  Message,
  HistoryItemWithoutId,
  HistoryItem,
  SlashCommandProcessorResult,
} from '../types.js';
import { MessageType } from '../types.js';
import type { LoadedSettings } from '../../config/settings.js';
import { type CommandContext, type SlashCommand } from '../commands/types.js';
import { CommandService } from '../../services/CommandService.js';
import { BuiltinCommandLoader } from '../../services/BuiltinCommandLoader.js';
import { FileCommandLoader } from '../../services/FileCommandLoader.js';
import { McpPromptLoader } from '../../services/McpPromptLoader.js';

/**
 * Hook to define and process slash commands (e.g., /help, /clear).
 */
export const useSlashCommandProcessor = (
  config: Config | null,
  settings: LoadedSettings,
  addItem: UseHistoryManagerReturn['addItem'],
  clearItems: UseHistoryManagerReturn['clearItems'],
  loadHistory: UseHistoryManagerReturn['loadHistory'],
  refreshStatic: () => void,
  setShowHelp: React.Dispatch<React.SetStateAction<boolean>>,
  onDebugMessage: (message: string) => void,
  openThemeDialog: () => void,
  openAuthDialog: () => void,
  openEditorDialog: () => void,
  toggleCorgiMode: () => void,
  setQuittingMessages: (message: HistoryItem[]) => void,
  openPrivacyNotice: () => void,
  openModelSelector: () => void,
  toggleVimEnabled: () => Promise<boolean>,
  setIsProcessing: (isProcessing: boolean) => void,
) => {
  const session = useSessionStats();
  const [commands, setCommands] = useState<readonly SlashCommand[]>([]);
  const [reloadTrigger, setReloadTrigger] = useState(0);

  const reloadCommands = useCallback(() => {
    setReloadTrigger((v) => v + 1);
  }, []);
  const [shellConfirmationRequest, setShellConfirmationRequest] =
    useState<null | {
      commands: string[];
      onConfirm: (
        outcome: ToolConfirmationOutcome,
        approvedCommands?: string[],
      ) => void;
    }>(null);
  const [sessionShellAllowlist, setSessionShellAllowlist] = useState(
    new Set<string>(),
  );
  const gitService = useMemo(() => {
    if (!config?.getProjectRoot()) {
      return;
    }
    return new GitService(config.getProjectRoot(), config.storage);
  }, [config]);

  const logger = useMemo(() => {
    const l = new Logger(
      config?.getSessionId() || '',
      config?.storage ?? new Storage(process.cwd()),
    );
    // The logger's initialize is async, but we can create the instance
    // synchronously. Commands that use it will await its initialization.
    return l;
  }, [config]);

  const [pendingCompressionItem, setPendingCompressionItem] =
    useState<HistoryItemWithoutId | null>(null);

  const pendingHistoryItems = useMemo(() => {
    const items: HistoryItemWithoutId[] = [];
    if (pendingCompressionItem != null) {
      items.push(pendingCompressionItem);
    }
    return items;
  }, [pendingCompressionItem]);

  const addMessage = useCallback(
    (message: Message) => {
      // Convert Message to HistoryItemWithoutId
      let historyItemContent: HistoryItemWithoutId;
      if (message.type === MessageType.ABOUT) {
        historyItemContent = {
          type: 'about',
          cliVersion: message.cliVersion,
          osVersion: message.osVersion,
          sandboxEnv: message.sandboxEnv,
          modelVersion: message.modelVersion,
          selectedAuthType: message.selectedAuthType,
          gcpProject: message.gcpProject,
          ideClient: message.ideClient,
        };
      } else if (message.type === MessageType.STATS) {
        historyItemContent = {
          type: 'stats',
          duration: message.duration,
        };
      } else if (message.type === MessageType.MODEL_STATS) {
        historyItemContent = {
          type: 'model_stats',
        };
      } else if (message.type === MessageType.TOOL_STATS) {
        historyItemContent = {
          type: 'tool_stats',
        };
      } else if (message.type === MessageType.QUIT) {
        historyItemContent = {
          type: 'quit',
          duration: message.duration,
        };
      } else if (message.type === MessageType.COMPRESSION) {
        historyItemContent = {
          type: 'compression',
          compression: message.compression,
        };
      } else {
        historyItemContent = {
          type: message.type,
          text: message.content || '',
          timestamp: message.timestamp,
        };
      }
      addItem(historyItemContent, message.timestamp.getTime());
    },
    [addItem],
  );

  const commandContext = useMemo(
    (): CommandContext => ({
      services: {
        config,
        settings,
        git: gitService,
        logger,
      },
      ui: {
        addItem,
        clear: () => {
          clearItems();
          console.clear();
          refreshStatic();
        },
        loadHistory,
        setDebugMessage: onDebugMessage,
        pendingItem: pendingCompressionItem,
        setPendingItem: setPendingCompressionItem,
        toggleCorgiMode,
        toggleVimEnabled,
<<<<<<< HEAD
=======
        setGeminiMdFileCount,
        reloadCommands,
>>>>>>> 39e7213f
      },
      session: {
        stats: session.stats,
        sessionShellAllowlist,
      },
    }),
    [
      config,
      settings,
      gitService,
      logger,
      loadHistory,
      addItem,
      clearItems,
      refreshStatic,
      session.stats,
      onDebugMessage,
      pendingCompressionItem,
      setPendingCompressionItem,
      toggleCorgiMode,
      toggleVimEnabled,
      sessionShellAllowlist,
<<<<<<< HEAD
    ],
  );

=======
      setGeminiMdFileCount,
      reloadCommands,
    ],
  );

  useEffect(() => {
    if (!config) {
      return;
    }

    const ideClient = config.getIdeClient();
    const listener = () => {
      reloadCommands();
    };

    ideClient.addStatusChangeListener(listener);

    return () => {
      ideClient.removeStatusChangeListener(listener);
    };
  }, [config, reloadCommands]);

>>>>>>> 39e7213f
  useEffect(() => {
    const controller = new AbortController();
    const load = async () => {
      const loaders = [
        new McpPromptLoader(config),
        new BuiltinCommandLoader(config),
        new FileCommandLoader(config),
      ];
      const commandService = await CommandService.create(
        loaders,
        controller.signal,
      );
      setCommands(commandService.getCommands());
    };

    load();

    return () => {
      controller.abort();
    };
<<<<<<< HEAD
  }, [config]);
=======
  }, [config, reloadTrigger]);
>>>>>>> 39e7213f

  const handleSlashCommand = useCallback(
    async (
      rawQuery: PartListUnion,
      oneTimeShellAllowlist?: Set<string>,
    ): Promise<SlashCommandProcessorResult | false> => {
<<<<<<< HEAD
      setIsProcessing(true);
      try {
        if (typeof rawQuery !== 'string') {
          return false;
        }

        const trimmed = rawQuery.trim();
        if (!trimmed.startsWith('/') && !trimmed.startsWith('?')) {
          return false;
        }

        const userMessageTimestamp = Date.now();
        addItem(
          { type: MessageType.USER, text: trimmed },
          userMessageTimestamp,
        );

        const parts = trimmed.substring(1).trim().split(/\s+/);
        const commandPath = parts.filter((p) => p); // The parts of the command, e.g., ['memory', 'add']

        let currentCommands = commands;
        let commandToExecute: SlashCommand | undefined;
        let pathIndex = 0;
=======
      if (typeof rawQuery !== 'string') {
        return false;
      }
>>>>>>> 39e7213f

      const trimmed = rawQuery.trim();
      if (!trimmed.startsWith('/') && !trimmed.startsWith('?')) {
        return false;
      }

      setIsProcessing(true);

      const userMessageTimestamp = Date.now();
      addItem({ type: MessageType.USER, text: trimmed }, userMessageTimestamp);

      const parts = trimmed.substring(1).trim().split(/\s+/);
      const commandPath = parts.filter((p) => p); // The parts of the command, e.g., ['memory', 'add']

      let currentCommands = commands;
      let commandToExecute: SlashCommand | undefined;
      let pathIndex = 0;
      let hasError = false;
      const canonicalPath: string[] = [];

      for (const part of commandPath) {
        // TODO: For better performance and architectural clarity, this two-pass
        // search could be replaced. A more optimal approach would be to
        // pre-compute a single lookup map in `CommandService.ts` that resolves
        // all name and alias conflicts during the initial loading phase. The
        // processor would then perform a single, fast lookup on that map.

        // First pass: check for an exact match on the primary command name.
        let foundCommand = currentCommands.find((cmd) => cmd.name === part);

        // Second pass: if no primary name matches, check for an alias.
        if (!foundCommand) {
          foundCommand = currentCommands.find((cmd) =>
            cmd.altNames?.includes(part),
          );
        }

<<<<<<< HEAD
          if (foundCommand) {
            commandToExecute = foundCommand;
            pathIndex++;
            if (foundCommand.subCommands) {
              currentCommands = foundCommand.subCommands;
            } else {
              break;
            }
=======
        if (foundCommand) {
          commandToExecute = foundCommand;
          canonicalPath.push(foundCommand.name);
          pathIndex++;
          if (foundCommand.subCommands) {
            currentCommands = foundCommand.subCommands;
>>>>>>> 39e7213f
          } else {
            break;
          }
        } else {
          break;
        }
      }

      const resolvedCommandPath = canonicalPath;
      const subcommand =
        resolvedCommandPath.length > 1
          ? resolvedCommandPath.slice(1).join(' ')
          : undefined;

      try {
        if (commandToExecute) {
          const args = parts.slice(pathIndex).join(' ');

          if (commandToExecute.action) {
            const fullCommandContext: CommandContext = {
              ...commandContext,
              invocation: {
                raw: trimmed,
                name: commandToExecute.name,
                args,
              },
            };

            // If a one-time list is provided for a "Proceed" action, temporarily
            // augment the session allowlist for this single execution.
            if (oneTimeShellAllowlist && oneTimeShellAllowlist.size > 0) {
              fullCommandContext.session = {
                ...fullCommandContext.session,
                sessionShellAllowlist: new Set([
                  ...fullCommandContext.session.sessionShellAllowlist,
                  ...oneTimeShellAllowlist,
                ]),
              };
            }
            const result = await commandToExecute.action(
              fullCommandContext,
              args,
            );

            if (result) {
              switch (result.type) {
                case 'tool':
                  return {
                    type: 'schedule_tool',
                    toolName: result.toolName,
                    toolArgs: result.toolArgs,
                  };
                case 'message':
                  addItem(
                    {
                      type:
                        result.messageType === 'error'
                          ? MessageType.ERROR
                          : MessageType.INFO,
                      text: result.content,
                    },
                    Date.now(),
                  );
                  return { type: 'handled' };
                case 'dialog':
                  switch (result.dialog) {
                    case 'help':
                      setShowHelp(true);
                      return { type: 'handled' };
                    case 'auth':
                      openAuthDialog();
                      return { type: 'handled' };
                    case 'theme':
                      openThemeDialog();
                      return { type: 'handled' };
                    case 'editor':
                      openEditorDialog();
                      return { type: 'handled' };
                    case 'privacy':
                      openPrivacyNotice();
                      return { type: 'handled' };
                    case 'model':
                      openModelSelector();
                      return { type: 'handled' };
                    case 'settings':
                      // TODO: Implement settings dialog
                      addItem(
                        {
                          type: MessageType.INFO,
                          text: 'Settings dialog is not yet implemented.',
                        },
                        Date.now(),
                      );
                      return { type: 'handled' };
                    default: {
                      const unhandled: never = result.dialog;
                      throw new Error(
                        `Unhandled slash command result: ${unhandled}`,
                      );
                    }
                  }
                case 'load_history': {
                  config
                    ?.getGeminiClient()
                    ?.setHistory(result.clientHistory, { stripThoughts: true });
                  fullCommandContext.ui.clear();
                  result.history.forEach((item, index) => {
                    fullCommandContext.ui.addItem(item, index);
                  });
                  return { type: 'handled' };
                }
                case 'quit':
                  setQuittingMessages(result.messages);
                  setTimeout(() => {
                    process.exit(0);
                  }, 100);
                  return { type: 'handled' };

                case 'submit_prompt':
                  return {
                    type: 'submit_prompt',
                    content: result.content,
                  };
                case 'confirm_shell_commands': {
                  const { outcome, approvedCommands } = await new Promise<{
                    outcome: ToolConfirmationOutcome;
                    approvedCommands?: string[];
                  }>((resolve) => {
                    setShellConfirmationRequest({
                      commands: result.commandsToConfirm,
                      onConfirm: (
                        resolvedOutcome,
                        resolvedApprovedCommands,
                      ) => {
                        setShellConfirmationRequest(null); // Close the dialog
                        resolve({
                          outcome: resolvedOutcome,
                          approvedCommands: resolvedApprovedCommands,
                        });
                      },
                    });
                  });

                  if (
                    outcome === ToolConfirmationOutcome.Cancel ||
                    !approvedCommands ||
                    approvedCommands.length === 0
                  ) {
                    return { type: 'handled' };
                  }

                  if (outcome === ToolConfirmationOutcome.ProceedAlways) {
                    setSessionShellAllowlist(
                      (prev) => new Set([...prev, ...approvedCommands]),
                    );
                  }

                  return await handleSlashCommand(
                    result.originalInvocation.raw,
                    // Pass the approved commands as a one-time grant for this execution.
                    new Set(approvedCommands),
                  );
                }
                case 'confirm_action': {
                  // TODO: Implement generic confirmation dialog
                  addItem(
                    {
                      type: MessageType.INFO,
                      text: 'Generic confirmation is not yet implemented. Please re-run the command.',
                    },
                    Date.now(),
                  );
                  return { type: 'handled' };
                }
                default: {
                  const unhandled: never = result;
                  throw new Error(
                    `Unhandled slash command result: ${unhandled}`,
                  );
                }
              }
            }

            return { type: 'handled' };
          } else if (commandToExecute.subCommands) {
            const helpText = `Command '/${commandToExecute.name}' requires a subcommand. Available:\n${commandToExecute.subCommands
              .map((sc) => `  - ${sc.name}: ${sc.description || ''}`)
              .join('\n')}`;
            addMessage({
              type: MessageType.INFO,
              content: helpText,
              timestamp: new Date(),
            });
            return { type: 'handled' };
          }
        }

        addMessage({
          type: MessageType.ERROR,
          content: `Unknown command: ${trimmed}`,
          timestamp: new Date(),
        });

        return { type: 'handled' };
      } catch (e: unknown) {
        hasError = true;
        if (config) {
          const event = makeSlashCommandEvent({
            command: resolvedCommandPath[0],
            subcommand,
            status: SlashCommandStatus.ERROR,
          });
          logSlashCommand(config, event);
        }
        addItem(
          {
            type: MessageType.ERROR,
            text: e instanceof Error ? e.message : String(e),
          },
          Date.now(),
        );
        return { type: 'handled' };
      } finally {
        if (config && resolvedCommandPath[0] && !hasError) {
          const event = makeSlashCommandEvent({
            command: resolvedCommandPath[0],
            subcommand,
            status: SlashCommandStatus.SUCCESS,
          });
          logSlashCommand(config, event);
        }
        setIsProcessing(false);
      }
    },
    [
      config,
      addItem,
      setShowHelp,
      openAuthDialog,
      commands,
      commandContext,
      addMessage,
      openThemeDialog,
      openPrivacyNotice,
      openEditorDialog,
      setQuittingMessages,
      setShellConfirmationRequest,
      setSessionShellAllowlist,
      setIsProcessing,
    ],
  );

  return {
    handleSlashCommand,
    slashCommands: commands,
    pendingHistoryItems,
    commandContext,
    shellConfirmationRequest,
  };
};<|MERGE_RESOLUTION|>--- conflicted
+++ resolved
@@ -12,22 +12,10 @@
 import {
   GitService,
   Logger,
-<<<<<<< HEAD
   ToolConfirmationOutcome,
 } from '@sport/core';
 import { useSessionStats } from '../contexts/SessionContext.js';
 import {
-=======
-  logSlashCommand,
-  makeSlashCommandEvent,
-  SlashCommandStatus,
-  ToolConfirmationOutcome,
-  Storage,
-} from '@google/gemini-cli-core';
-import { useSessionStats } from '../contexts/SessionContext.js';
-import { runExitCleanup } from '../../utils/cleanup.js';
-import type {
->>>>>>> 39e7213f
   Message,
   HistoryItemWithoutId,
   HistoryItem,
@@ -180,11 +168,6 @@
         setPendingItem: setPendingCompressionItem,
         toggleCorgiMode,
         toggleVimEnabled,
-<<<<<<< HEAD
-=======
-        setGeminiMdFileCount,
-        reloadCommands,
->>>>>>> 39e7213f
       },
       session: {
         stats: session.stats,
@@ -207,34 +190,9 @@
       toggleCorgiMode,
       toggleVimEnabled,
       sessionShellAllowlist,
-<<<<<<< HEAD
     ],
   );
 
-=======
-      setGeminiMdFileCount,
-      reloadCommands,
-    ],
-  );
-
-  useEffect(() => {
-    if (!config) {
-      return;
-    }
-
-    const ideClient = config.getIdeClient();
-    const listener = () => {
-      reloadCommands();
-    };
-
-    ideClient.addStatusChangeListener(listener);
-
-    return () => {
-      ideClient.removeStatusChangeListener(listener);
-    };
-  }, [config, reloadCommands]);
-
->>>>>>> 39e7213f
   useEffect(() => {
     const controller = new AbortController();
     const load = async () => {
@@ -255,46 +213,16 @@
     return () => {
       controller.abort();
     };
-<<<<<<< HEAD
   }, [config]);
-=======
-  }, [config, reloadTrigger]);
->>>>>>> 39e7213f
 
   const handleSlashCommand = useCallback(
     async (
       rawQuery: PartListUnion,
       oneTimeShellAllowlist?: Set<string>,
     ): Promise<SlashCommandProcessorResult | false> => {
-<<<<<<< HEAD
-      setIsProcessing(true);
-      try {
-        if (typeof rawQuery !== 'string') {
-          return false;
-        }
-
-        const trimmed = rawQuery.trim();
-        if (!trimmed.startsWith('/') && !trimmed.startsWith('?')) {
-          return false;
-        }
-
-        const userMessageTimestamp = Date.now();
-        addItem(
-          { type: MessageType.USER, text: trimmed },
-          userMessageTimestamp,
-        );
-
-        const parts = trimmed.substring(1).trim().split(/\s+/);
-        const commandPath = parts.filter((p) => p); // The parts of the command, e.g., ['memory', 'add']
-
-        let currentCommands = commands;
-        let commandToExecute: SlashCommand | undefined;
-        let pathIndex = 0;
-=======
       if (typeof rawQuery !== 'string') {
         return false;
       }
->>>>>>> 39e7213f
 
       const trimmed = rawQuery.trim();
       if (!trimmed.startsWith('/') && !trimmed.startsWith('?')) {
@@ -332,7 +260,41 @@
           );
         }
 
-<<<<<<< HEAD
+        const trimmed = rawQuery.trim();
+        if (!trimmed.startsWith('/') && !trimmed.startsWith('?')) {
+          return false;
+        }
+
+        const userMessageTimestamp = Date.now();
+        addItem(
+          { type: MessageType.USER, text: trimmed },
+          userMessageTimestamp,
+        );
+
+        const parts = trimmed.substring(1).trim().split(/\s+/);
+        const commandPath = parts.filter((p) => p); // The parts of the command, e.g., ['memory', 'add']
+
+        let currentCommands = commands;
+        let commandToExecute: SlashCommand | undefined;
+        let pathIndex = 0;
+
+        for (const part of commandPath) {
+          // TODO: For better performance and architectural clarity, this two-pass
+          // search could be replaced. A more optimal approach would be to
+          // pre-compute a single lookup map in `CommandService.ts` that resolves
+          // all name and alias conflicts during the initial loading phase. The
+          // processor would then perform a single, fast lookup on that map.
+
+          // First pass: check for an exact match on the primary command name.
+          let foundCommand = currentCommands.find((cmd) => cmd.name === part);
+
+          // Second pass: if no primary name matches, check for an alias.
+          if (!foundCommand) {
+            foundCommand = currentCommands.find((cmd) =>
+              cmd.altNames?.includes(part),
+            );
+          }
+
           if (foundCommand) {
             commandToExecute = foundCommand;
             pathIndex++;
@@ -341,14 +303,6 @@
             } else {
               break;
             }
-=======
-        if (foundCommand) {
-          commandToExecute = foundCommand;
-          canonicalPath.push(foundCommand.name);
-          pathIndex++;
-          if (foundCommand.subCommands) {
-            currentCommands = foundCommand.subCommands;
->>>>>>> 39e7213f
           } else {
             break;
           }
