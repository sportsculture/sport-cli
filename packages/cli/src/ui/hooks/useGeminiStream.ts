--- conflicted
+++ resolved
@@ -26,13 +26,8 @@
   UnauthorizedError,
   UserPromptEvent,
   DEFAULT_GEMINI_FLASH_MODEL,
-<<<<<<< HEAD
 } from '@sport/core';
 import { type Part, type PartListUnion } from '@google/genai';
-=======
-} from '@google/gemini-cli-core';
-import { type Part, type PartListUnion, FinishReason } from '@google/genai';
->>>>>>> 107ce8af
 import {
   StreamingState,
   HistoryItem,
