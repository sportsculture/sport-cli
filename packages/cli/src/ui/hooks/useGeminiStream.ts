/**
 * @license
 * Copyright 2025 Google LLC
 * SPDX-License-Identifier: Apache-2.0
 */

import { useState, useRef, useCallback, useEffect, useMemo } from 'react';
import type {
  Config,
  EditorType,
  GeminiClient,
  ServerGeminiChatCompressedEvent,
  ServerGeminiContentEvent as ContentEvent,
  ServerGeminiFinishedEvent,
  ServerGeminiStreamEvent as GeminiEvent,
  ThoughtSummary,
  ToolCallRequestInfo,
  GeminiErrorEventValue,
} from '@google/gemini-cli-core';
import {
  GeminiEventType as ServerGeminiEventType,
  getErrorMessage,
  isNodeError,
  MessageSenderType,
  logUserPrompt,
  GitService,
  UnauthorizedError,
  UserPromptEvent,
  DEFAULT_GEMINI_FLASH_MODEL,
<<<<<<< HEAD
} from '@sport/core';
=======
  logConversationFinishedEvent,
  ConversationFinishedEvent,
  ApprovalMode,
  parseAndFormatApiError,
} from '@google/gemini-cli-core';
>>>>>>> 39e7213f
import { type Part, type PartListUnion, FinishReason } from '@google/genai';
import type {
  HistoryItem,
  HistoryItemWithoutId,
  HistoryItemToolGroup,
  SlashCommandProcessorResult,
} from '../types.js';
import { StreamingState, MessageType, ToolCallStatus } from '../types.js';
import { isAtCommand, isSlashCommand } from '../utils/commandUtils.js';
import { useShellCommandProcessor } from './shellCommandProcessor.js';
import { handleAtCommand } from './atCommandProcessor.js';
import { findLastSafeSplitPoint } from '../utils/markdownUtilities.js';
import { useStateAndRef } from './useStateAndRef.js';
import type { UseHistoryManagerReturn } from './useHistoryManager.js';
import { useLogger } from './useLogger.js';
import type {
  TrackedToolCall,
  TrackedCompletedToolCall,
  TrackedCancelledToolCall,
} from './useReactToolScheduler.js';
import { promises as fs } from 'node:fs';
import path from 'node:path';
import {
  useReactToolScheduler,
  mapToDisplay as mapTrackedToolCallsToDisplay,
} from './useReactToolScheduler.js';
import { useSessionStats } from '../contexts/SessionContext.js';
import { useKeypress } from './useKeypress.js';
import type { LoadedSettings } from '../../config/settings.js';

enum StreamProcessingStatus {
  Completed,
  UserCancelled,
  Error,
}

/**
 * Manages the Gemini stream, including user input, command processing,
 * API interaction, and tool call lifecycle.
 */
export const useGeminiStream = (
  geminiClient: GeminiClient,
  history: HistoryItem[],
  addItem: UseHistoryManagerReturn['addItem'],
  config: Config,
  settings: LoadedSettings,
  onDebugMessage: (message: string) => void,
  handleSlashCommand: (
    cmd: PartListUnion,
  ) => Promise<SlashCommandProcessorResult | false>,
  shellModeActive: boolean,
  getPreferredEditor: () => EditorType | undefined,
  onAuthError: () => void,
  performMemoryRefresh: () => Promise<void>,
  modelSwitchedFromQuotaError: boolean,
  setModelSwitchedFromQuotaError: React.Dispatch<React.SetStateAction<boolean>>,
  onEditorClose: () => void,
  onCancelSubmit: () => void,
) => {
  const [initError, setInitError] = useState<string | null>(null);
  const abortControllerRef = useRef<AbortController | null>(null);
  const turnCancelledRef = useRef(false);
  const [isResponding, setIsResponding] = useState<boolean>(false);
  const [thought, setThought] = useState<ThoughtSummary | null>(null);
  const [pendingHistoryItemRef, setPendingHistoryItem] =
    useStateAndRef<HistoryItemWithoutId | null>(null);
  const processedMemoryToolsRef = useRef<Set<string>>(new Set());
  const { startNewPrompt, getPromptCount } = useSessionStats();
  const storage = config.storage;
  const logger = useLogger(storage);
  const gitService = useMemo(() => {
    if (!config.getProjectRoot()) {
      return;
    }
    return new GitService(config.getProjectRoot(), storage);
  }, [config, storage]);

  const [toolCalls, scheduleToolCalls, markToolsAsSubmitted] =
    useReactToolScheduler(
      async (completedToolCallsFromScheduler) => {
        // This onComplete is called when ALL scheduled tools for a given batch are done.
        if (completedToolCallsFromScheduler.length > 0) {
          // Add the final state of these tools to the history for display.
          addItem(
            mapTrackedToolCallsToDisplay(
              completedToolCallsFromScheduler as TrackedToolCall[],
            ),
            Date.now(),
          );

          // Handle tool response submission immediately when tools complete
          await handleCompletedTools(
            completedToolCallsFromScheduler as TrackedToolCall[],
          );
        }
      },
      config,
      setPendingHistoryItem,
      getPreferredEditor,
      onEditorClose,
    );

  const pendingToolCallGroupDisplay = useMemo(
    () =>
      toolCalls.length ? mapTrackedToolCallsToDisplay(toolCalls) : undefined,
    [toolCalls],
  );

  const loopDetectedRef = useRef(false);

  const onExec = useCallback(async (done: Promise<void>) => {
    setIsResponding(true);
    await done;
    setIsResponding(false);
  }, []);
  const { handleShellCommand } = useShellCommandProcessor(
    addItem,
    setPendingHistoryItem,
    onExec,
    onDebugMessage,
    config,
    geminiClient,
  );

  const streamingState = useMemo(() => {
    if (toolCalls.some((tc) => tc.status === 'awaiting_approval')) {
      return StreamingState.WaitingForConfirmation;
    }
    if (
      isResponding ||
      toolCalls.some(
        (tc) =>
          tc.status === 'executing' ||
          tc.status === 'scheduled' ||
          tc.status === 'validating' ||
          ((tc.status === 'success' ||
            tc.status === 'error' ||
            tc.status === 'cancelled') &&
            !(tc as TrackedCompletedToolCall | TrackedCancelledToolCall)
              .responseSubmittedToGemini),
      )
    ) {
      return StreamingState.Responding;
    }
    return StreamingState.Idle;
  }, [isResponding, toolCalls]);

  useEffect(() => {
    if (
      config.getApprovalMode() === ApprovalMode.YOLO &&
      streamingState === StreamingState.Idle
    ) {
      const lastUserMessageIndex = history.findLastIndex(
        (item: HistoryItem) => item.type === MessageType.USER,
      );

      const turnCount =
        lastUserMessageIndex === -1 ? 0 : history.length - lastUserMessageIndex;

      if (turnCount > 0) {
        logConversationFinishedEvent(
          config,
          new ConversationFinishedEvent(config.getApprovalMode(), turnCount),
        );
      }
    }
  }, [streamingState, config, history]);

  const cancelOngoingRequest = useCallback(() => {
    if (streamingState !== StreamingState.Responding) {
      return;
    }
    if (turnCancelledRef.current) {
      return;
    }
    turnCancelledRef.current = true;
    abortControllerRef.current?.abort();
    if (pendingHistoryItemRef.current) {
      addItem(pendingHistoryItemRef.current, Date.now());
    }
    addItem(
      {
        type: MessageType.INFO,
        text: 'Request cancelled.',
      },
      Date.now(),
    );
    setPendingHistoryItem(null);
    onCancelSubmit();
    setIsResponding(false);
  }, [
    streamingState,
    addItem,
    setPendingHistoryItem,
    onCancelSubmit,
    pendingHistoryItemRef,
  ]);

  useKeypress(
    (key) => {
      if (key.name === 'escape') {
        cancelOngoingRequest();
      }
    },
    { isActive: streamingState === StreamingState.Responding },
  );

  const prepareQueryForGemini = useCallback(
    async (
      query: PartListUnion,
      userMessageTimestamp: number,
      abortSignal: AbortSignal,
      prompt_id: string,
    ): Promise<{
      queryToSend: PartListUnion | null;
      shouldProceed: boolean;
    }> => {
      if (turnCancelledRef.current) {
        return { queryToSend: null, shouldProceed: false };
      }
      if (typeof query === 'string' && query.trim().length === 0) {
        return { queryToSend: null, shouldProceed: false };
      }

      let localQueryToSendToGemini: PartListUnion | null = null;

      if (typeof query === 'string') {
        const trimmedQuery = query.trim();
        logUserPrompt(
          config,
          new UserPromptEvent(
            trimmedQuery.length,
            prompt_id,
            config.getContentGeneratorConfig()?.authType,
            trimmedQuery,
          ),
        );
        onDebugMessage(`User query: '${trimmedQuery}'`);
        await logger?.logMessage(MessageSenderType.USER, trimmedQuery);

        // Handle UI-only commands first
        const slashCommandResult = isSlashCommand(trimmedQuery)
          ? await handleSlashCommand(trimmedQuery)
          : false;

        if (slashCommandResult) {
          switch (slashCommandResult.type) {
            case 'schedule_tool': {
              const { toolName, toolArgs } = slashCommandResult;
              const toolCallRequest: ToolCallRequestInfo = {
                callId: `${toolName}-${Date.now()}-${Math.random().toString(16).slice(2)}`,
                name: toolName,
                args: toolArgs,
                isClientInitiated: true,
                prompt_id,
              };
              scheduleToolCalls([toolCallRequest], abortSignal);
              return { queryToSend: null, shouldProceed: false };
            }
            case 'submit_prompt': {
              localQueryToSendToGemini = slashCommandResult.content;

              return {
                queryToSend: localQueryToSendToGemini,
                shouldProceed: true,
              };
            }
            case 'handled': {
              return { queryToSend: null, shouldProceed: false };
            }
            default: {
              const unreachable: never = slashCommandResult;
              throw new Error(
                `Unhandled slash command result type: ${unreachable}`,
              );
            }
          }
        }

        if (shellModeActive && handleShellCommand(trimmedQuery, abortSignal)) {
          return { queryToSend: null, shouldProceed: false };
        }

        // Handle @-commands (which might involve tool calls)
        if (isAtCommand(trimmedQuery)) {
          const atCommandResult = await handleAtCommand({
            query: trimmedQuery,
            config,
            addItem,
            onDebugMessage,
            messageId: userMessageTimestamp,
            signal: abortSignal,
          });

          // Add user's turn after @ command processing is done.
          addItem(
            { type: MessageType.USER, text: trimmedQuery },
            userMessageTimestamp,
          );

          if (!atCommandResult.shouldProceed) {
            return { queryToSend: null, shouldProceed: false };
          }
          localQueryToSendToGemini = atCommandResult.processedQuery;
        } else {
          // Normal query for Gemini
          addItem(
            { type: MessageType.USER, text: trimmedQuery },
            userMessageTimestamp,
          );
          localQueryToSendToGemini = trimmedQuery;
        }
      } else {
        // It's a function response (PartListUnion that isn't a string)
        localQueryToSendToGemini = query;
      }

      if (localQueryToSendToGemini === null) {
        onDebugMessage(
          'Query processing resulted in null, not sending to Gemini.',
        );
        return { queryToSend: null, shouldProceed: false };
      }
      return { queryToSend: localQueryToSendToGemini, shouldProceed: true };
    },
    [
      config,
      addItem,
      onDebugMessage,
      handleShellCommand,
      handleSlashCommand,
      logger,
      shellModeActive,
      scheduleToolCalls,
    ],
  );

  // --- Stream Event Handlers ---

  const handleContentEvent = useCallback(
    (
      eventValue: ContentEvent['value'],
      currentGeminiMessageBuffer: string,
      userMessageTimestamp: number,
    ): string => {
      if (turnCancelledRef.current) {
        // Prevents additional output after a user initiated cancel.
        return '';
      }
      let newGeminiMessageBuffer = currentGeminiMessageBuffer + eventValue;
      if (
        pendingHistoryItemRef.current?.type !== 'gemini' &&
        pendingHistoryItemRef.current?.type !== 'gemini_content'
      ) {
        if (pendingHistoryItemRef.current) {
          addItem(pendingHistoryItemRef.current, userMessageTimestamp);
        }
        setPendingHistoryItem({ type: 'gemini', text: '' });
        newGeminiMessageBuffer = eventValue;
      }
      // Split large messages for better rendering performance. Ideally,
      // we should maximize the amount of output sent to <Static />.
      const splitPoint = findLastSafeSplitPoint(newGeminiMessageBuffer);
      if (splitPoint === newGeminiMessageBuffer.length) {
        // Update the existing message with accumulated content
        setPendingHistoryItem((item) => ({
          type: item?.type as 'gemini' | 'gemini_content',
          text: newGeminiMessageBuffer,
        }));
      } else {
        // This indicates that we need to split up this Gemini Message.
        // Splitting a message is primarily a performance consideration. There is a
        // <Static> component at the root of App.tsx which takes care of rendering
        // content statically or dynamically. Everything but the last message is
        // treated as static in order to prevent re-rendering an entire message history
        // multiple times per-second (as streaming occurs). Prior to this change you'd
        // see heavy flickering of the terminal. This ensures that larger messages get
        // broken up so that there are more "statically" rendered.
        const beforeText = newGeminiMessageBuffer.substring(0, splitPoint);
        const afterText = newGeminiMessageBuffer.substring(splitPoint);
        addItem(
          {
            type: pendingHistoryItemRef.current?.type as
              | 'gemini'
              | 'gemini_content',
            text: beforeText,
          },
          userMessageTimestamp,
        );
        setPendingHistoryItem({ type: 'gemini_content', text: afterText });
        newGeminiMessageBuffer = afterText;
      }
      return newGeminiMessageBuffer;
    },
    [addItem, pendingHistoryItemRef, setPendingHistoryItem],
  );

  const handleUserCancelledEvent = useCallback(
    (userMessageTimestamp: number) => {
      if (turnCancelledRef.current) {
        return;
      }
      if (pendingHistoryItemRef.current) {
        if (pendingHistoryItemRef.current.type === 'tool_group') {
          const updatedTools = pendingHistoryItemRef.current.tools.map(
            (tool) =>
              tool.status === ToolCallStatus.Pending ||
              tool.status === ToolCallStatus.Confirming ||
              tool.status === ToolCallStatus.Executing
                ? { ...tool, status: ToolCallStatus.Canceled }
                : tool,
          );
          const pendingItem: HistoryItemToolGroup = {
            ...pendingHistoryItemRef.current,
            tools: updatedTools,
          };
          addItem(pendingItem, userMessageTimestamp);
        } else {
          addItem(pendingHistoryItemRef.current, userMessageTimestamp);
        }
        setPendingHistoryItem(null);
      }
      addItem(
        { type: MessageType.INFO, text: 'User cancelled the request.' },
        userMessageTimestamp,
      );
      setIsResponding(false);
      setThought(null); // Reset thought when user cancels
    },
    [addItem, pendingHistoryItemRef, setPendingHistoryItem, setThought],
  );

  const handleErrorEvent = useCallback(
    (eventValue: GeminiErrorEventValue, userMessageTimestamp: number) => {
      if (pendingHistoryItemRef.current) {
        addItem(pendingHistoryItemRef.current, userMessageTimestamp);
        setPendingHistoryItem(null);
      }
      addItem(
        {
          type: MessageType.ERROR,
          text: parseAndFormatApiError(
            eventValue.error,
            config.getContentGeneratorConfig()?.authType,
            undefined,
            config.getModel(),
            DEFAULT_GEMINI_FLASH_MODEL,
          ),
        },
        userMessageTimestamp,
      );
      setThought(null); // Reset thought when there's an error
    },
    [addItem, pendingHistoryItemRef, setPendingHistoryItem, config, setThought],
  );

  const handleCitationEvent = useCallback(
    (text: string, userMessageTimestamp: number) => {
      if (!settings?.merged?.ui?.showCitations) {
        return;
      }
      if (pendingHistoryItemRef.current) {
        addItem(pendingHistoryItemRef.current, userMessageTimestamp);
        setPendingHistoryItem(null);
      }
      addItem({ type: MessageType.INFO, text }, userMessageTimestamp);
    },
    [addItem, pendingHistoryItemRef, setPendingHistoryItem, settings],
  );

  const handleFinishedEvent = useCallback(
    (event: ServerGeminiFinishedEvent, userMessageTimestamp: number) => {
      const finishReason = event.value;

      const finishReasonMessages: Record<FinishReason, string | undefined> = {
        [FinishReason.FINISH_REASON_UNSPECIFIED]: undefined,
        [FinishReason.STOP]: undefined,
        [FinishReason.MAX_TOKENS]: 'Response truncated due to token limits.',
        [FinishReason.SAFETY]: 'Response stopped due to safety reasons.',
        [FinishReason.RECITATION]: 'Response stopped due to recitation policy.',
        [FinishReason.LANGUAGE]:
          'Response stopped due to unsupported language.',
        [FinishReason.BLOCKLIST]: 'Response stopped due to forbidden terms.',
        [FinishReason.PROHIBITED_CONTENT]:
          'Response stopped due to prohibited content.',
        [FinishReason.SPII]:
          'Response stopped due to sensitive personally identifiable information.',
        [FinishReason.OTHER]: 'Response stopped for other reasons.',
        [FinishReason.MALFORMED_FUNCTION_CALL]:
          'Response stopped due to malformed function call.',
        [FinishReason.IMAGE_SAFETY]:
          'Response stopped due to image safety violations.',
        [FinishReason.UNEXPECTED_TOOL_CALL]:
          'Response stopped due to unexpected tool call.',
      };

      const message = finishReasonMessages[finishReason];
      if (message) {
        addItem(
          {
            type: 'info',
            text: `⚠️  ${message}`,
          },
          userMessageTimestamp,
        );
      }
    },
    [addItem],
  );

  const handleChatCompressionEvent = useCallback(
    (eventValue: ServerGeminiChatCompressedEvent['value']) =>
      addItem(
        {
          type: 'info',
          text:
            `IMPORTANT: This conversation approached the input token limit for ${config.getModel()}. ` +
            `A compressed context will be sent for future messages (compressed from: ` +
            `${eventValue?.originalTokenCount ?? 'unknown'} to ` +
            `${eventValue?.newTokenCount ?? 'unknown'} tokens).`,
        },
        Date.now(),
      ),
    [addItem, config],
  );

  const handleMaxSessionTurnsEvent = useCallback(
    () =>
      addItem(
        {
          type: 'info',
          text:
            `The session has reached the maximum number of turns: ${config.getMaxSessionTurns()}. ` +
            `Please update this limit in your setting.json file.`,
        },
        Date.now(),
      ),
    [addItem, config],
  );

  const handleLoopDetectedEvent = useCallback(() => {
    addItem(
      {
        type: 'info',
        text: `A potential loop was detected. This can happen due to repetitive tool calls or other model behavior. The request has been halted.`,
      },
      Date.now(),
    );
  }, [addItem]);

  const processGeminiStreamEvents = useCallback(
    async (
      stream: AsyncIterable<GeminiEvent>,
      userMessageTimestamp: number,
      signal: AbortSignal,
    ): Promise<StreamProcessingStatus> => {
      let geminiMessageBuffer = '';
      const toolCallRequests: ToolCallRequestInfo[] = [];
      for await (const event of stream) {
        switch (event.type) {
          case ServerGeminiEventType.Thought:
            setThought(event.value);
            break;
          case ServerGeminiEventType.Content:
            geminiMessageBuffer = handleContentEvent(
              event.value,
              geminiMessageBuffer,
              userMessageTimestamp,
            );
            break;
          case ServerGeminiEventType.ToolCallRequest:
            toolCallRequests.push(event.value);
            break;
          case ServerGeminiEventType.UserCancelled:
            handleUserCancelledEvent(userMessageTimestamp);
            break;
          case ServerGeminiEventType.Error:
            handleErrorEvent(event.value, userMessageTimestamp);
            break;
          case ServerGeminiEventType.ChatCompressed:
            handleChatCompressionEvent(event.value);
            break;
          case ServerGeminiEventType.ToolCallConfirmation:
          case ServerGeminiEventType.ToolCallResponse:
            // do nothing
            break;
          case ServerGeminiEventType.MaxSessionTurns:
            handleMaxSessionTurnsEvent();
            break;
          case ServerGeminiEventType.Finished:
            handleFinishedEvent(
              event as ServerGeminiFinishedEvent,
              userMessageTimestamp,
            );
            break;
          case ServerGeminiEventType.Citation:
            handleCitationEvent(event.value, userMessageTimestamp);
            break;
          case ServerGeminiEventType.LoopDetected:
            // handle later because we want to move pending history to history
            // before we add loop detected message to history
            loopDetectedRef.current = true;
            break;
          default: {
            // enforces exhaustive switch-case
            const unreachable: never = event;
            return unreachable;
          }
        }
      }
      if (toolCallRequests.length > 0) {
        scheduleToolCalls(toolCallRequests, signal);
      }
      return StreamProcessingStatus.Completed;
    },
    [
      handleContentEvent,
      handleUserCancelledEvent,
      handleErrorEvent,
      scheduleToolCalls,
      handleChatCompressionEvent,
      handleFinishedEvent,
      handleMaxSessionTurnsEvent,
      handleCitationEvent,
    ],
  );

  const submitQuery = useCallback(
    async (
      query: PartListUnion,
      options?: { isContinuation: boolean },
      prompt_id?: string,
    ) => {
      if (
        (streamingState === StreamingState.Responding ||
          streamingState === StreamingState.WaitingForConfirmation) &&
        !options?.isContinuation
      )
        return;

      const userMessageTimestamp = Date.now();

      // Reset quota error flag when starting a new query (not a continuation)
      if (!options?.isContinuation) {
        setModelSwitchedFromQuotaError(false);
        config.setQuotaErrorOccurred(false);
      }

      abortControllerRef.current = new AbortController();
      const abortSignal = abortControllerRef.current.signal;
      turnCancelledRef.current = false;

      if (!prompt_id) {
        prompt_id = config.getSessionId() + '########' + getPromptCount();
      }

      const { queryToSend, shouldProceed } = await prepareQueryForGemini(
        query,
        userMessageTimestamp,
        abortSignal,
        prompt_id!,
      );

      if (!shouldProceed || queryToSend === null) {
        return;
      }

      if (!options?.isContinuation) {
        startNewPrompt();
        setThought(null); // Reset thought when starting a new prompt
      }

      setIsResponding(true);
      setInitError(null);

      try {
        const stream = geminiClient.sendMessageStream(
          queryToSend,
          abortSignal,
          prompt_id!,
        );
        const processingStatus = await processGeminiStreamEvents(
          stream,
          userMessageTimestamp,
          abortSignal,
        );

        if (processingStatus === StreamProcessingStatus.UserCancelled) {
          return;
        }

        if (pendingHistoryItemRef.current) {
          addItem(pendingHistoryItemRef.current, userMessageTimestamp);
          setPendingHistoryItem(null);
        }
        if (loopDetectedRef.current) {
          loopDetectedRef.current = false;
          handleLoopDetectedEvent();
        }
      } catch (error: unknown) {
        if (error instanceof UnauthorizedError) {
          onAuthError();
        } else if (!isNodeError(error) || error.name !== 'AbortError') {
          addItem(
            {
              type: MessageType.ERROR,
              text: parseAndFormatApiError(
                getErrorMessage(error) || 'Unknown error',
                config.getContentGeneratorConfig()?.authType,
                undefined,
                config.getModel(),
                DEFAULT_GEMINI_FLASH_MODEL,
              ),
            },
            userMessageTimestamp,
          );
        }
      } finally {
        setIsResponding(false);
      }
    },
    [
      streamingState,
      setModelSwitchedFromQuotaError,
      prepareQueryForGemini,
      processGeminiStreamEvents,
      pendingHistoryItemRef,
      addItem,
      setPendingHistoryItem,
      setInitError,
      geminiClient,
      onAuthError,
      config,
      startNewPrompt,
      getPromptCount,
      handleLoopDetectedEvent,
    ],
  );

  const handleCompletedTools = useCallback(
    async (completedToolCallsFromScheduler: TrackedToolCall[]) => {
      if (isResponding) {
        return;
      }

      const completedAndReadyToSubmitTools =
        completedToolCallsFromScheduler.filter(
          (
            tc: TrackedToolCall,
          ): tc is TrackedCompletedToolCall | TrackedCancelledToolCall => {
            const isTerminalState =
              tc.status === 'success' ||
              tc.status === 'error' ||
              tc.status === 'cancelled';

            if (isTerminalState) {
              const completedOrCancelledCall = tc as
                | TrackedCompletedToolCall
                | TrackedCancelledToolCall;
              return (
                completedOrCancelledCall.response?.responseParts !== undefined
              );
            }
            return false;
          },
        );

      // Finalize any client-initiated tools as soon as they are done.
      const clientTools = completedAndReadyToSubmitTools.filter(
        (t) => t.request.isClientInitiated,
      );
      if (clientTools.length > 0) {
        markToolsAsSubmitted(clientTools.map((t) => t.request.callId));
      }

      // Identify new, successful save_memory calls that we haven't processed yet.
      const newSuccessfulMemorySaves = completedAndReadyToSubmitTools.filter(
        (t) =>
          t.request.name === 'save_memory' &&
          t.status === 'success' &&
          !processedMemoryToolsRef.current.has(t.request.callId),
      );

      if (newSuccessfulMemorySaves.length > 0) {
        // Perform the refresh only if there are new ones.
        void performMemoryRefresh();
        // Mark them as processed so we don't do this again on the next render.
        newSuccessfulMemorySaves.forEach((t) =>
          processedMemoryToolsRef.current.add(t.request.callId),
        );
      }

      const geminiTools = completedAndReadyToSubmitTools.filter(
        (t) => !t.request.isClientInitiated,
      );

      if (geminiTools.length === 0) {
        return;
      }

      // If all the tools were cancelled, don't submit a response to Gemini.
      const allToolsCancelled = geminiTools.every(
        (tc) => tc.status === 'cancelled',
      );

      if (allToolsCancelled) {
        if (geminiClient) {
          // We need to manually add the function responses to the history
          // so the model knows the tools were cancelled.
          const combinedParts = geminiTools.flatMap(
            (toolCall) => toolCall.response.responseParts,
          );
          geminiClient.addHistory({
            role: 'user',
            parts: combinedParts,
          });
        }

        const callIdsToMarkAsSubmitted = geminiTools.map(
          (toolCall) => toolCall.request.callId,
        );
        markToolsAsSubmitted(callIdsToMarkAsSubmitted);
        return;
      }

      const responsesToSend: Part[] = geminiTools.flatMap(
        (toolCall) => toolCall.response.responseParts,
      );
      const callIdsToMarkAsSubmitted = geminiTools.map(
        (toolCall) => toolCall.request.callId,
      );

      const prompt_ids = geminiTools.map(
        (toolCall) => toolCall.request.prompt_id,
      );

      markToolsAsSubmitted(callIdsToMarkAsSubmitted);

      // Don't continue if model was switched due to quota error
      if (modelSwitchedFromQuotaError) {
        return;
      }

      submitQuery(
        responsesToSend,
        {
          isContinuation: true,
        },
        prompt_ids[0],
      );
    },
    [
      isResponding,
      submitQuery,
      markToolsAsSubmitted,
      geminiClient,
      performMemoryRefresh,
      modelSwitchedFromQuotaError,
    ],
  );

  const pendingHistoryItems = [
    pendingHistoryItemRef.current,
    pendingToolCallGroupDisplay,
  ].filter((i) => i !== undefined && i !== null);

  useEffect(() => {
    const saveRestorableToolCalls = async () => {
      if (!config.getCheckpointingEnabled()) {
        return;
      }
      const restorableToolCalls = toolCalls.filter(
        (toolCall) =>
          (toolCall.request.name === 'replace' ||
            toolCall.request.name === 'write_file') &&
          toolCall.status === 'awaiting_approval',
      );

      if (restorableToolCalls.length > 0) {
        const checkpointDir = storage.getProjectTempCheckpointsDir();

        if (!checkpointDir) {
          return;
        }

        try {
          await fs.mkdir(checkpointDir, { recursive: true });
        } catch (error) {
          if (!isNodeError(error) || error.code !== 'EEXIST') {
            onDebugMessage(
              `Failed to create checkpoint directory: ${getErrorMessage(error)}`,
            );
            return;
          }
        }

        for (const toolCall of restorableToolCalls) {
          const filePath = toolCall.request.args['file_path'] as string;
          if (!filePath) {
            onDebugMessage(
              `Skipping restorable tool call due to missing file_path: ${toolCall.request.name}`,
            );
            continue;
          }

          try {
            if (!gitService) {
              onDebugMessage(
                `Checkpointing is enabled but Git service is not available. Failed to create snapshot for ${filePath}. Ensure Git is installed and working properly.`,
              );
              continue;
            }

            let commitHash: string | undefined;
            try {
              commitHash = await gitService.createFileSnapshot(
                `Snapshot for ${toolCall.request.name}`,
              );
            } catch (error) {
              onDebugMessage(
                `Failed to create new snapshot: ${getErrorMessage(error)}. Attempting to use current commit.`,
              );
            }

            if (!commitHash) {
              commitHash = await gitService.getCurrentCommitHash();
            }

            if (!commitHash) {
              onDebugMessage(
                `Failed to create snapshot for ${filePath}. Checkpointing may not be working properly. Ensure Git is installed and the project directory is accessible.`,
              );
              continue;
            }

            const timestamp = new Date()
              .toISOString()
              .replace(/:/g, '-')
              .replace(/\./g, '_');
            const toolName = toolCall.request.name;
            const fileName = path.basename(filePath);
            const toolCallWithSnapshotFileName = `${timestamp}-${fileName}-${toolName}.json`;
            const clientHistory = await geminiClient?.getHistory();
            const toolCallWithSnapshotFilePath = path.join(
              checkpointDir,
              toolCallWithSnapshotFileName,
            );

            await fs.writeFile(
              toolCallWithSnapshotFilePath,
              JSON.stringify(
                {
                  history,
                  clientHistory,
                  toolCall: {
                    name: toolCall.request.name,
                    args: toolCall.request.args,
                  },
                  commitHash,
                  filePath,
                },
                null,
                2,
              ),
            );
          } catch (error) {
            onDebugMessage(
              `Failed to create checkpoint for ${filePath}: ${getErrorMessage(
                error,
              )}. This may indicate a problem with Git or file system permissions.`,
            );
          }
        }
      }
    };
    saveRestorableToolCalls();
  }, [
    toolCalls,
    config,
    onDebugMessage,
    gitService,
    history,
    geminiClient,
    storage,
  ]);

  return {
    streamingState,
    submitQuery,
    initError,
    pendingHistoryItems,
    thought,
    cancelOngoingRequest,
  };
};<|MERGE_RESOLUTION|>--- conflicted
+++ resolved
@@ -27,15 +27,7 @@
   UnauthorizedError,
   UserPromptEvent,
   DEFAULT_GEMINI_FLASH_MODEL,
-<<<<<<< HEAD
 } from '@sport/core';
-=======
-  logConversationFinishedEvent,
-  ConversationFinishedEvent,
-  ApprovalMode,
-  parseAndFormatApiError,
-} from '@google/gemini-cli-core';
->>>>>>> 39e7213f
 import { type Part, type PartListUnion, FinishReason } from '@google/genai';
 import type {
   HistoryItem,
