--- conflicted
+++ resolved
@@ -4,7 +4,6 @@
  * SPDX-License-Identifier: Apache-2.0
  */
 
-<<<<<<< HEAD
 import { Content } from '@google/genai';
 import { HistoryItemWithoutId } from '../types.js';
 import { Config, GitService, Logger } from '@sport/core';
@@ -12,15 +11,6 @@
 import { UseHistoryManagerReturn } from '../hooks/useHistoryManager.js';
 import type { HistoryItem } from '../types.js';
 import { SessionStatsState } from '../contexts/SessionContext.js';
-=======
-import { type ReactNode } from 'react';
-import type { Content, PartListUnion } from '@google/genai';
-import type { HistoryItemWithoutId, HistoryItem } from '../types.js';
-import type { Config, GitService, Logger } from '@google/gemini-cli-core';
-import type { LoadedSettings } from '../../config/settings.js';
-import type { UseHistoryManagerReturn } from '../hooks/useHistoryManager.js';
-import type { SessionStatsState } from '../contexts/SessionContext.js';
->>>>>>> 39e7213f
 
 // Grouped dependencies for clarity and easier mocking
 export interface CommandContext {
@@ -69,11 +59,6 @@
     /** Toggles a special display mode. */
     toggleCorgiMode: () => void;
     toggleVimEnabled: () => Promise<boolean>;
-<<<<<<< HEAD
-=======
-    setGeminiMdFileCount: (count: number) => void;
-    reloadCommands: () => void;
->>>>>>> 39e7213f
   };
   // Session-specific data
   session: {
