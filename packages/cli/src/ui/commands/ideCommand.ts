/**
 * @license
 * Copyright 2025 Google LLC
 * SPDX-License-Identifier: Apache-2.0
 */

import { fileURLToPath } from 'url';
<<<<<<< HEAD
import {
  Config,
  getMCPDiscoveryState,
  getMCPServerStatus,
  IDE_SERVER_NAME,
  MCPDiscoveryState,
  MCPServerStatus,
} from '@sport/core';
=======
import { Config, IDEConnectionStatus } from '@google/gemini-cli-core';
>>>>>>> 7356764a
import {
  CommandContext,
  SlashCommand,
  SlashCommandActionReturn,
  CommandKind,
} from './types.js';
import * as child_process from 'child_process';
import * as process from 'process';
import { glob } from 'glob';
import * as path from 'path';

const VSCODE_COMMAND = process.platform === 'win32' ? 'code.cmd' : 'code';
const VSCODE_COMPANION_EXTENSION_FOLDER = 'vscode-ide-companion';

function isVSCodeInstalled(): boolean {
  try {
    child_process.execSync(
      process.platform === 'win32'
        ? `where.exe ${VSCODE_COMMAND}`
        : `command -v ${VSCODE_COMMAND}`,
      { stdio: 'ignore' },
    );
    return true;
  } catch {
    return false;
  }
}

export const ideCommand = (config: Config | null): SlashCommand | null => {
  if (!config?.getIdeMode()) {
    return null;
  }

  return {
    name: 'ide',
    description: 'manage IDE integration',
    kind: CommandKind.BUILT_IN,
    subCommands: [
      {
        name: 'status',
        description: 'check status of IDE integration',
        kind: CommandKind.BUILT_IN,
        action: (_context: CommandContext): SlashCommandActionReturn => {
          const connection = config.getIdeClient()?.getConnectionStatus();
          switch (connection?.status) {
            case IDEConnectionStatus.Connected:
              return {
                type: 'message',
                messageType: 'info',
                content: `🟢 Connected`,
              } as const;
            case IDEConnectionStatus.Connecting:
              return {
                type: 'message',
                messageType: 'info',
                content: `🟡 Connecting...`,
              } as const;
            default: {
              let content = `🔴 Disconnected`;
              if (connection?.details) {
                content += `: ${connection.details}`;
              }
              return {
                type: 'message',
                messageType: 'error',
                content,
              } as const;
            }
          }
        },
      },
      {
        name: 'install',
        description: 'install required VS Code companion extension',
        kind: CommandKind.BUILT_IN,
        action: async (context) => {
          if (!isVSCodeInstalled()) {
            context.ui.addItem(
              {
                type: 'error',
                text: `VS Code command-line tool "${VSCODE_COMMAND}" not found in your PATH.`,
              },
              Date.now(),
            );
            return;
          }

          const bundleDir = path.dirname(fileURLToPath(import.meta.url));
          // The VSIX file is copied to the bundle directory as part of the build.
          let vsixFiles = glob.sync(path.join(bundleDir, '*.vsix'));
          if (vsixFiles.length === 0) {
            // If the VSIX file is not in the bundle, it might be a dev
            // environment running with `npm start`. Look for it in the original
            // package location, relative to the bundle dir.
            const devPath = path.join(
              bundleDir,
              '..',
              '..',
              '..',
              '..',
              '..',
              VSCODE_COMPANION_EXTENSION_FOLDER,
              '*.vsix',
            );
            vsixFiles = glob.sync(devPath);
          }
          if (vsixFiles.length === 0) {
            context.ui.addItem(
              {
                type: 'error',
                text: 'Could not find the required VS Code companion extension. Please file a bug via /bug.',
              },
              Date.now(),
            );
            return;
          }

          const vsixPath = vsixFiles[0];
          const command = `${VSCODE_COMMAND} --install-extension ${vsixPath} --force`;
          context.ui.addItem(
            {
              type: 'info',
              text: `Installing VS Code companion extension...`,
            },
            Date.now(),
          );
          try {
            child_process.execSync(command, { stdio: 'pipe' });
            context.ui.addItem(
              {
                type: 'info',
                text: 'VS Code companion extension installed successfully. Restart gemini-cli in a fresh terminal window.',
              },
              Date.now(),
            );
          } catch (_error) {
            context.ui.addItem(
              {
                type: 'error',
                text: `Failed to install VS Code companion extension.`,
              },
              Date.now(),
            );
          }
        },
      },
    ],
  };
};<|MERGE_RESOLUTION|>--- conflicted
+++ resolved
@@ -5,18 +5,14 @@
  */
 
 import { fileURLToPath } from 'url';
-<<<<<<< HEAD
 import {
   Config,
   getMCPDiscoveryState,
   getMCPServerStatus,
-  IDE_SERVER_NAME,
   MCPDiscoveryState,
   MCPServerStatus,
+  IDEConnectionStatus,
 } from '@sport/core';
-=======
-import { Config, IDEConnectionStatus } from '@google/gemini-cli-core';
->>>>>>> 7356764a
 import {
   CommandContext,
   SlashCommand,
@@ -148,7 +144,7 @@
             context.ui.addItem(
               {
                 type: 'info',
-                text: 'VS Code companion extension installed successfully. Restart gemini-cli in a fresh terminal window.',
+                text: 'VS Code companion extension installed successfully. Restart sport-cli in a fresh terminal window.',
               },
               Date.now(),
             );
