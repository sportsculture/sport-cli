/**
 * @license
 * Copyright 2025 Google LLC
 * SPDX-License-Identifier: Apache-2.0
 */

<<<<<<< HEAD
import { GeminiClient } from '@sport/core';
=======
import {
  CompressionStatus,
  type ChatCompressionInfo,
  type GeminiClient,
} from '@google/gemini-cli-core';
>>>>>>> 39e7213f
import { vi, describe, it, expect, beforeEach } from 'vitest';
import { compressCommand } from './compressCommand.js';
import { createMockCommandContext } from '../../test-utils/mockCommandContext.js';
import { MessageType } from '../types.js';

describe('compressCommand', () => {
  let context: ReturnType<typeof createMockCommandContext>;
  let mockTryCompressChat: ReturnType<typeof vi.fn>;

  beforeEach(() => {
    mockTryCompressChat = vi.fn();
    context = createMockCommandContext({
      services: {
        config: {
          getGeminiClient: () =>
            ({
              tryCompressChat: mockTryCompressChat,
            }) as unknown as GeminiClient,
        },
      },
    });
  });

  it('should do nothing if a compression is already pending', async () => {
    context.ui.pendingItem = {
      type: MessageType.COMPRESSION,
      compression: {
        isPending: true,
        originalTokenCount: null,
        newTokenCount: null,
        compressionStatus: null,
      },
    };
    await compressCommand.action!(context, '');
    expect(context.ui.addItem).toHaveBeenCalledWith(
      expect.objectContaining({
        type: MessageType.ERROR,
        text: 'Already compressing, wait for previous request to complete',
      }),
      expect.any(Number),
    );
    expect(context.ui.setPendingItem).not.toHaveBeenCalled();
    expect(mockTryCompressChat).not.toHaveBeenCalled();
  });

  it('should set pending item, call tryCompressChat, and add result on success', async () => {
    const compressedResult: ChatCompressionInfo = {
      originalTokenCount: 200,
      compressionStatus: CompressionStatus.COMPRESSED,
      newTokenCount: 100,
    };
    mockTryCompressChat.mockResolvedValue(compressedResult);

    await compressCommand.action!(context, '');

    expect(context.ui.setPendingItem).toHaveBeenNthCalledWith(1, {
      type: MessageType.COMPRESSION,
      compression: {
        isPending: true,
        compressionStatus: null,
        originalTokenCount: null,
        newTokenCount: null,
      },
    });

    expect(mockTryCompressChat).toHaveBeenCalledWith(
      expect.stringMatching(/^compress-\d+$/),
      true,
    );

    expect(context.ui.addItem).toHaveBeenCalledWith(
      {
        type: MessageType.COMPRESSION,
        compression: {
          isPending: false,
          compressionStatus: CompressionStatus.COMPRESSED,
          originalTokenCount: 200,
          newTokenCount: 100,
        },
      },
      expect.any(Number),
    );

    expect(context.ui.setPendingItem).toHaveBeenNthCalledWith(2, null);
  });

  it('should add an error message if tryCompressChat returns falsy', async () => {
    mockTryCompressChat.mockResolvedValue(null);

    await compressCommand.action!(context, '');

    expect(context.ui.addItem).toHaveBeenCalledWith(
      expect.objectContaining({
        type: MessageType.ERROR,
        text: 'Failed to compress chat history.',
      }),
      expect.any(Number),
    );
    expect(context.ui.setPendingItem).toHaveBeenCalledWith(null);
  });

  it('should add an error message if tryCompressChat throws', async () => {
    const error = new Error('Compression failed');
    mockTryCompressChat.mockRejectedValue(error);

    await compressCommand.action!(context, '');

    expect(context.ui.addItem).toHaveBeenCalledWith(
      expect.objectContaining({
        type: MessageType.ERROR,
        text: `Failed to compress chat history: ${error.message}`,
      }),
      expect.any(Number),
    );
    expect(context.ui.setPendingItem).toHaveBeenCalledWith(null);
  });

  it('should clear the pending item in a finally block', async () => {
    mockTryCompressChat.mockRejectedValue(new Error('some error'));
    await compressCommand.action!(context, '');
    expect(context.ui.setPendingItem).toHaveBeenCalledWith(null);
  });
});<|MERGE_RESOLUTION|>--- conflicted
+++ resolved
@@ -4,15 +4,7 @@
  * SPDX-License-Identifier: Apache-2.0
  */
 
-<<<<<<< HEAD
 import { GeminiClient } from '@sport/core';
-=======
-import {
-  CompressionStatus,
-  type ChatCompressionInfo,
-  type GeminiClient,
-} from '@google/gemini-cli-core';
->>>>>>> 39e7213f
 import { vi, describe, it, expect, beforeEach } from 'vitest';
 import { compressCommand } from './compressCommand.js';
 import { createMockCommandContext } from '../../test-utils/mockCommandContext.js';
