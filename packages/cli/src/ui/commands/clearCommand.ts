/**
 * @license
 * Copyright 2025 Google LLC
 * SPDX-License-Identifier: Apache-2.0
 */

<<<<<<< HEAD
import { uiTelemetryService } from '@sport/core';
import { SlashCommand } from './types.js';
=======
import { uiTelemetryService } from '@google/gemini-cli-core';
import { CommandKind, SlashCommand } from './types.js';
>>>>>>> 107ce8af

export const clearCommand: SlashCommand = {
  name: 'clear',
  description: 'clear the screen and conversation history',
  kind: CommandKind.BUILT_IN,
  action: async (context, _args) => {
    const geminiClient = context.services.config?.getGeminiClient();

    if (geminiClient) {
      context.ui.setDebugMessage('Clearing terminal and resetting chat.');
      // If resetChat fails, the exception will propagate and halt the command,
      // which is the correct behavior to signal a failure to the user.
      await geminiClient.resetChat();
    } else {
      context.ui.setDebugMessage('Clearing terminal.');
    }

    uiTelemetryService.resetLastPromptTokenCount();
    context.ui.clear();
  },
};<|MERGE_RESOLUTION|>--- conflicted
+++ resolved
@@ -4,13 +4,8 @@
  * SPDX-License-Identifier: Apache-2.0
  */
 
-<<<<<<< HEAD
 import { uiTelemetryService } from '@sport/core';
 import { SlashCommand } from './types.js';
-=======
-import { uiTelemetryService } from '@google/gemini-cli-core';
-import { CommandKind, SlashCommand } from './types.js';
->>>>>>> 107ce8af
 
 export const clearCommand: SlashCommand = {
   name: 'clear',
