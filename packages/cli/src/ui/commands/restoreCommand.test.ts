--- conflicted
+++ resolved
@@ -11,11 +11,7 @@
 import { restoreCommand } from './restoreCommand.js';
 import { type CommandContext } from './types.js';
 import { createMockCommandContext } from '../../test-utils/mockCommandContext.js';
-<<<<<<< HEAD
 import { Config, GitService } from '@sport/core';
-=======
-import type { Config, GitService } from '@google/gemini-cli-core';
->>>>>>> 39e7213f
 
 describe('restoreCommand', () => {
   let mockContext: CommandContext;
