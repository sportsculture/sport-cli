--- conflicted
+++ resolved
@@ -13,18 +13,10 @@
   getMCPServerStatus,
   getMCPDiscoveryState,
   DiscoveredMCPTool,
-<<<<<<< HEAD
 } from '@sport/core';
 import open from 'open';
 import { MessageActionReturn } from './types.js';
 import { Type, CallableTool } from '@google/genai';
-=======
-} from '@google/gemini-cli-core';
-
-import type { MessageActionReturn } from './types.js';
-import type { CallableTool } from '@google/genai';
-import { Type } from '@google/genai';
->>>>>>> 39e7213f
 
 // Mock external dependencies
 vi.mock('open', () => ({
