--- conflicted
+++ resolved
@@ -17,13 +17,7 @@
   getMCPServerStatus,
   MCPDiscoveryState,
   MCPServerStatus,
-<<<<<<< HEAD
 } from '@sport/core';
-=======
-  mcpServerRequiresOAuth,
-  getErrorMessage,
-} from '@google/gemini-cli-core';
->>>>>>> 107ce8af
 import open from 'open';
 
 const COLOR_GREEN = '\u001b[32m';
