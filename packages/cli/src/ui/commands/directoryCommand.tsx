--- conflicted
+++ resolved
@@ -7,15 +7,9 @@
 import type { SlashCommand, CommandContext } from './types.js';
 import { CommandKind } from './types.js';
 import { MessageType } from '../types.js';
-<<<<<<< HEAD
 import * as os from 'os';
 import * as path from 'path';
 import { loadServerHierarchicalMemory } from '@sport/core';
-=======
-import * as os from 'node:os';
-import * as path from 'node:path';
-import { loadServerHierarchicalMemory } from '@google/gemini-cli-core';
->>>>>>> 39e7213f
 
 export function expandHomeDir(p: string): string {
   if (!p) {
