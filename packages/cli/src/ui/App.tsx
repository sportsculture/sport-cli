/**
 * @license
 * Copyright 2025 Google LLC
 * SPDX-License-Identifier: Apache-2.0
 */

import { useCallback, useEffect, useMemo, useState, useRef } from 'react';
import {
  Box,
  type DOMElement,
  measureElement,
  Static,
  Text,
  useStdin,
  useStdout,
  useInput,
  type Key as InkKeyType,
} from 'ink';
import {
  StreamingState,
  type HistoryItem,
  MessageType,
  ToolCallStatus,
  type HistoryItemWithoutId,
} from './types.js';
import { useTerminalSize } from './hooks/useTerminalSize.js';
import { useGeminiStream } from './hooks/useGeminiStream.js';
import { useLoadingIndicator } from './hooks/useLoadingIndicator.js';
import { useThemeCommand } from './hooks/useThemeCommand.js';
import { useAuthCommand } from './hooks/useAuthCommand.js';
import { useEditorSettings } from './hooks/useEditorSettings.js';
import { useSlashCommandProcessor } from './hooks/slashCommandProcessor.js';
import { useAutoAcceptIndicator } from './hooks/useAutoAcceptIndicator.js';
import { useMessageQueue } from './hooks/useMessageQueue.js';
import { useConsoleMessages } from './hooks/useConsoleMessages.js';
import { useModelSelector } from './hooks/useModelSelector.js';
import { useFolderTrust } from './hooks/useFolderTrust.js';
import { Header } from './components/Header.js';
import { LoadingIndicator } from './components/LoadingIndicator.js';
import { AutoAcceptIndicator } from './components/AutoAcceptIndicator.js';
import { ShellModeIndicator } from './components/ShellModeIndicator.js';
import { InputPrompt } from './components/InputPrompt.js';
import { Footer } from './components/Footer.js';
import { ThemeDialog } from './components/ThemeDialog.js';
import { AuthDialog } from './components/AuthDialog.js';
import { ApiKeyDialog } from './components/ApiKeyDialog.js';
import { AuthInProgress } from './components/AuthInProgress.js';
import { EditorSettingsDialog } from './components/EditorSettingsDialog.js';
import { ModelSelector } from './components/ModelSelector.js';
import { FolderTrustDialog } from './components/FolderTrustDialog.js';
import { ShellConfirmationDialog } from './components/ShellConfirmationDialog.js';
import { Colors } from './colors.js';
import { Help } from './components/Help.js';
import { loadHierarchicalGeminiMemory } from '../config/config.js';
<<<<<<< HEAD
import { LoadedSettings } from '../config/settings.js';
=======
import type { LoadedSettings } from '../config/settings.js';
import { SettingScope } from '../config/settings.js';
>>>>>>> 39e7213f
import { Tips } from './components/Tips.js';
import { ConsolePatcher } from './utils/ConsolePatcher.js';
import { registerCleanup } from '../utils/cleanup.js';
import { DetailedMessagesDisplay } from './components/DetailedMessagesDisplay.js';
import { HistoryItemDisplay } from './components/HistoryItemDisplay.js';
import { ContextSummaryDisplay } from './components/ContextSummaryDisplay.js';
// import { IDEContextDetailDisplay } from './components/IDEContextDetailDisplay.js';
import { useHistory } from './hooks/useHistoryManager.js';
import { useInputHistoryStore } from './hooks/useInputHistoryStore.js';
import process from 'node:process';
import type { EditorType, Config, IdeContext } from '@google/gemini-cli-core';
import {
  ApprovalMode,
  getAllGeminiMdFilenames,
  isEditorAvailable,
  getErrorMessage,
  AuthType,
  logFlashFallback,
  FlashFallbackEvent,
  ideContext,
<<<<<<< HEAD
} from '@sport/core';
=======
  isProQuotaExceededError,
  isGenericQuotaExceededError,
  UserTierId,
  DEFAULT_GEMINI_FLASH_MODEL,
} from '@google/gemini-cli-core';
import type { IdeIntegrationNudgeResult } from './IdeIntegrationNudge.js';
import { IdeIntegrationNudge } from './IdeIntegrationNudge.js';
>>>>>>> 39e7213f
import { validateAuthMethod } from '../config/auth.js';
import { useLogger } from './hooks/useLogger.js';
import { StreamingContext } from './contexts/StreamingContext.js';
import {
  SessionStatsProvider,
  useSessionStats,
} from './contexts/SessionContext.js';
import { useGitBranchName } from './hooks/useGitBranchName.js';
import { useFocus } from './hooks/useFocus.js';
import { useBracketedPaste } from './hooks/useBracketedPaste.js';
import { useTextBuffer } from './components/shared/text-buffer.js';
import { useVimMode, VimModeProvider } from './contexts/VimModeContext.js';
import { useVim } from './hooks/vim.js';
<<<<<<< HEAD
import * as fs from 'fs';
import { UpdateNotification } from './components/UpdateNotification.js';
import {
  isProQuotaExceededError,
  isGenericQuotaExceededError,
  UserTierId,
} from '@sport/core';
import { checkForUpdates, UpdateObject } from './utils/updateCheck.js';
=======
import type { Key } from './hooks/useKeypress.js';
import { useKeypress } from './hooks/useKeypress.js';
import { KeypressProvider } from './contexts/KeypressContext.js';
import { useKittyKeyboardProtocol } from './hooks/useKittyKeyboardProtocol.js';
import { keyMatchers, Command } from './keyMatchers.js';
import * as fs from 'node:fs';
import { UpdateNotification } from './components/UpdateNotification.js';
import type { UpdateObject } from './utils/updateCheck.js';
>>>>>>> 39e7213f
import ansiEscapes from 'ansi-escapes';
import { OverflowProvider } from './contexts/OverflowContext.js';
import { ShowMoreLines } from './components/ShowMoreLines.js';
import { PrivacyNotice } from './privacy/PrivacyNotice.js';
<<<<<<< HEAD
import { CostTracker } from './components/CostTracker.js';
import { setUpdateHandler } from '../utils/handleAutoUpdate.js';
import { appEvents, AppEvent } from '../utils/events.js';
=======
import { useSettingsCommand } from './hooks/useSettingsCommand.js';
import { SettingsDialog } from './components/SettingsDialog.js';
import { ProQuotaDialog } from './components/ProQuotaDialog.js';
import { setUpdateHandler } from '../utils/handleAutoUpdate.js';
import { appEvents, AppEvent } from '../utils/events.js';
import { isNarrowWidth } from './utils/isNarrowWidth.js';
import { useWorkspaceMigration } from './hooks/useWorkspaceMigration.js';
import { WorkspaceMigrationDialog } from './components/WorkspaceMigrationDialog.js';
import { isWorkspaceTrusted } from '../config/trustedFolders.js';
>>>>>>> 39e7213f

const CTRL_EXIT_PROMPT_DURATION_MS = 1000;
// Maximum number of queued messages to display in UI to prevent performance issues
const MAX_DISPLAYED_QUEUED_MESSAGES = 3;

interface AppProps {
  config: Config;
  settings: LoadedSettings;
  startupWarnings?: string[];
  version: string;
}

function isToolExecuting(pendingHistoryItems: HistoryItemWithoutId[]) {
  return pendingHistoryItems.some((item) => {
    if (item && item.type === 'tool_group') {
      return item.tools.some(
        (tool) => ToolCallStatus.Executing === tool.status,
      );
    }
    return false;
  });
}

export const AppWrapper = (props: AppProps) => {
  const kittyProtocolStatus = useKittyKeyboardProtocol();
  return (
    <KeypressProvider
      kittyProtocolEnabled={kittyProtocolStatus.enabled}
      config={props.config}
      debugKeystrokeLogging={
        props.settings.merged.general?.debugKeystrokeLogging
      }
    >
      <SessionStatsProvider>
        <VimModeProvider settings={props.settings}>
          <App {...props} />
        </VimModeProvider>
      </SessionStatsProvider>
    </KeypressProvider>
  );
};

const App = ({ config, settings, startupWarnings = [], version }: AppProps) => {
  const isFocused = useFocus();
  useBracketedPaste();
  const { stdout } = useStdout();
  const nightly = version.includes('nightly');
  const { history, addItem, clearItems, loadHistory } = useHistory();

<<<<<<< HEAD
  // Check for legacy command usage and add deprecation warning
  const allWarnings = useMemo(() => {
    const warnings = [...startupWarnings];
    if (process.env.IS_LEGACY_COMMAND === 'true') {
      const legacyCommand = process.env.LEGACY_COMMAND_NAME || 'gemini';
      warnings.unshift(
        `⚠️  The '${legacyCommand}' command is deprecated and will be removed in v1.0.0.`,
        `   Please use 'sport' instead. Run 'sport --help' for more information.`,
      );
    }
    return warnings;
  }, [startupWarnings]);
=======
  const [idePromptAnswered, setIdePromptAnswered] = useState(false);
  const currentIDE = config.getIdeClient().getCurrentIde();
  useEffect(() => {
    registerCleanup(() => config.getIdeClient().disconnect());
  }, [config]);
  const shouldShowIdePrompt =
    currentIDE &&
    !config.getIdeMode() &&
    !settings.merged.ide?.hasSeenNudge &&
    !idePromptAnswered;
>>>>>>> 39e7213f

  useEffect(() => {
    const cleanup = setUpdateHandler(addItem, setUpdateInfo);
    return cleanup;
  }, [addItem]);

  const {
    consoleMessages,
    handleNewMessage,
    clearConsoleMessages: clearConsoleMessagesState,
  } = useConsoleMessages();

  useEffect(() => {
    const consolePatcher = new ConsolePatcher({
      onNewMessage: handleNewMessage,
      debugMode: config.getDebugMode(),
    });
    consolePatcher.patch();
    registerCleanup(consolePatcher.cleanup);
  }, [handleNewMessage, config]);

  const { stats: sessionStats } = useSessionStats();
  const [staticNeedsRefresh, setStaticNeedsRefresh] = useState(false);
  const [staticKey, setStaticKey] = useState(0);
  const refreshStatic = useCallback(() => {
    stdout.write(ansiEscapes.clearTerminal);
    setStaticKey((prev) => prev + 1);
  }, [setStaticKey, stdout]);

  const [geminiMdFileCount, setGeminiMdFileCount] = useState<number>(0);
  const [debugMessage, setDebugMessage] = useState<string>('');
  const [showHelp, setShowHelp] = useState<boolean>(false);
  const [themeError, setThemeError] = useState<string | null>(null);
  const [authError, setAuthError] = useState<string | null>(null);
  const [editorError, setEditorError] = useState<string | null>(null);
  const [footerHeight, setFooterHeight] = useState<number>(0);
  const [corgiMode, setCorgiMode] = useState(false);
  const [isTrustedFolderState, setIsTrustedFolder] = useState(
    isWorkspaceTrusted(settings.merged),
  );
  const [currentModel, setCurrentModel] = useState(config.getModel());
  const [shellModeActive, setShellModeActive] = useState(false);
  const [showErrorDetails, setShowErrorDetails] = useState<boolean>(false);
  const [showToolDescriptions, setShowToolDescriptions] =
    useState<boolean>(false);
  const [showIDEContextDetail, setShowIDEContextDetail] =
    useState<boolean>(false);
  const [ctrlCPressedOnce, setCtrlCPressedOnce] = useState(false);
  const [quittingMessages, setQuittingMessages] = useState<
    HistoryItem[] | null
  >(null);
  const ctrlCTimerRef = useRef<NodeJS.Timeout | null>(null);
  const [ctrlDPressedOnce, setCtrlDPressedOnce] = useState(false);
  const ctrlDTimerRef = useRef<NodeJS.Timeout | null>(null);
  const [constrainHeight, setConstrainHeight] = useState<boolean>(true);
  const [showPrivacyNotice, setShowPrivacyNotice] = useState<boolean>(false);
  const [modelSwitchedFromQuotaError, setModelSwitchedFromQuotaError] =
    useState<boolean>(false);
  const [userTier, setUserTier] = useState<UserTierId | undefined>(undefined);
  const [ideContextState, setIdeContextState] = useState<
    IdeContext | undefined
  >();
  const [isProcessing, setIsProcessing] = useState<boolean>(false);
  const [updateInfo, setUpdateInfo] = useState<UpdateObject | null>(null);

  const {
    showWorkspaceMigrationDialog,
    workspaceExtensions,
    onWorkspaceMigrationDialogOpen,
    onWorkspaceMigrationDialogClose,
  } = useWorkspaceMigration(settings);

  const [isProQuotaDialogOpen, setIsProQuotaDialogOpen] = useState(false);
  const [proQuotaDialogResolver, setProQuotaDialogResolver] = useState<
    ((value: boolean) => void) | null
  >(null);

  useEffect(() => {
    const unsubscribe = ideContext.subscribeToIdeContext(setIdeContextState);
    // Set the initial value
    setIdeContextState(ideContext.getIdeContext());
    return unsubscribe;
  }, []);

  useEffect(() => {
    const openDebugConsole = () => {
      setShowErrorDetails(true);
      setConstrainHeight(false); // Make sure the user sees the full message.
    };
    appEvents.on(AppEvent.OpenDebugConsole, openDebugConsole);

    const logErrorHandler = (errorMessage: unknown) => {
      handleNewMessage({
        type: 'error',
        content: String(errorMessage),
        count: 1,
      });
    };
    appEvents.on(AppEvent.LogError, logErrorHandler);

    return () => {
      appEvents.off(AppEvent.OpenDebugConsole, openDebugConsole);
      appEvents.off(AppEvent.LogError, logErrorHandler);
    };
  }, [handleNewMessage]);

  const openPrivacyNotice = useCallback(() => {
    setShowPrivacyNotice(true);
  }, []);
  const initialPromptSubmitted = useRef(false);

  const errorCount = useMemo(
    () =>
      consoleMessages
        .filter((msg) => msg.type === 'error')
        .reduce((total, msg) => total + msg.count, 0),
    [consoleMessages],
  );

  const {
    isThemeDialogOpen,
    openThemeDialog,
    handleThemeSelect,
    handleThemeHighlight,
  } = useThemeCommand(settings, setThemeError, addItem);

<<<<<<< HEAD
=======
  const { isSettingsDialogOpen, openSettingsDialog, closeSettingsDialog } =
    useSettingsCommand();

  const { isFolderTrustDialogOpen, handleFolderTrustSelect, isRestarting } =
    useFolderTrust(settings, setIsTrustedFolder);

>>>>>>> 39e7213f
  const {
    isAuthDialogOpen,
    openAuthDialog,
    handleAuthSelect,
    isAuthenticating,
    cancelAuthentication,
    needsApiKey,
    pendingAuthType,
    handleApiKeySubmit,
    handleApiKeyCancel,
  } = useAuthCommand(settings, setAuthError, config);

  useEffect(() => {
<<<<<<< HEAD
    if (settings.merged.selectedAuthType) {
      const error = validateAuthMethod(settings.merged.selectedAuthType);
=======
    if (
      settings.merged.security?.auth?.selectedType &&
      !settings.merged.security?.auth?.useExternal
    ) {
      const error = validateAuthMethod(
        settings.merged.security.auth.selectedType,
      );
>>>>>>> 39e7213f
      if (error) {
        setAuthError(error);
        openAuthDialog();
      }
    }
<<<<<<< HEAD
  }, [settings.merged.selectedAuthType, openAuthDialog, setAuthError]);
=======
  }, [
    settings.merged.security?.auth?.selectedType,
    settings.merged.security?.auth?.useExternal,
    openAuthDialog,
    setAuthError,
  ]);
>>>>>>> 39e7213f

  // Sync user tier from config when authentication changes
  useEffect(() => {
    // Only sync when not currently authenticating
    if (!isAuthenticating) {
      setUserTier(config.getGeminiClient()?.getUserTier());
    }
  }, [config, isAuthenticating]);

  const {
    isEditorDialogOpen,
    openEditorDialog,
    handleEditorSelect,
    exitEditorDialog,
  } = useEditorSettings(settings, setEditorError, addItem);

  const toggleCorgiMode = useCallback(() => {
    setCorgiMode((prev) => !prev);
  }, []);

  const {
    isModelSelectorOpen,
    openModelSelector,
    closeModelSelector,
    handleModelSelect,
  } = useModelSelector(config, addItem);

  const { isFolderTrustDialogOpen, handleFolderTrustSelect } =
    useFolderTrust(settings);

  const performMemoryRefresh = useCallback(async () => {
    addItem(
      {
        type: MessageType.INFO,
        text: 'Refreshing hierarchical memory (GEMINI.md or other context files)...',
      },
      Date.now(),
    );
    try {
      const { memoryContent, fileCount } = await loadHierarchicalGeminiMemory(
        process.cwd(),
<<<<<<< HEAD
        [],
=======
        settings.merged.context?.loadMemoryFromIncludeDirectories
          ? config.getWorkspaceContext().getDirectories()
          : [],
>>>>>>> 39e7213f
        config.getDebugMode(),
        config.getFileService(),
        settings.merged,
        config.getExtensionContextFilePaths(),
<<<<<<< HEAD
        'tree',
=======
        config.getFolderTrust(),
        settings.merged.context?.importFormat || 'tree', // Use setting or default to 'tree'
>>>>>>> 39e7213f
        config.getFileFilteringOptions(),
      );

      config.setUserMemory(memoryContent);

      addItem(
        {
          type: MessageType.INFO,
          text: `Memory refreshed successfully. ${memoryContent.length > 0 ? `Loaded ${memoryContent.length} characters from ${fileCount} file(s).` : 'No memory content found.'}`,
        },
        Date.now(),
      );
      if (config.getDebugMode()) {
        console.log(
          `[DEBUG] Refreshed memory content in config: ${memoryContent.substring(0, 200)}...`,
        );
      }
    } catch (error) {
      const errorMessage = getErrorMessage(error);
      addItem(
        {
          type: MessageType.ERROR,
          text: `Error refreshing memory: ${errorMessage}`,
        },
        Date.now(),
      );
      console.error('Error refreshing memory:', error);
    }
  }, [config, addItem, settings.merged]);

  // Watch for model changes (e.g., from Flash fallback)
  useEffect(() => {
    const checkModelChange = () => {
      const configModel = config.getModel();
      if (configModel !== currentModel) {
        setCurrentModel(configModel);
      }
    };

    // Check immediately and then periodically
    checkModelChange();
    const interval = setInterval(checkModelChange, 1000); // Check every second

    return () => clearInterval(interval);
  }, [config, currentModel]);

  // Set up Flash fallback handler
  useEffect(() => {
    const flashFallbackHandler = async (
      currentModel: string,
      fallbackModel: string,
      error?: unknown,
    ): Promise<boolean> => {
      // Check if we've already switched to the fallback model
      if (config.isInFallbackMode()) {
        // If we're already in fallback mode, don't show the dialog again
        return false;
      }

      let message: string;

      if (
        config.getContentGeneratorConfig().authType ===
        AuthType.LOGIN_WITH_GOOGLE
      ) {
        // Use actual user tier if available; otherwise, default to FREE tier behavior (safe default)
        const isPaidTier =
          userTier === UserTierId.LEGACY || userTier === UserTierId.STANDARD;

        // Check if this is a Pro quota exceeded error
        if (error && isProQuotaExceededError(error)) {
          if (isPaidTier) {
            message = `⚡ You have reached your daily ${currentModel} quota limit.
⚡ You can choose to authenticate with a paid API key or continue with the fallback model.
⚡ To continue accessing the ${currentModel} model today, consider using /auth to switch to using a paid API key from AI Studio at https://aistudio.google.com/apikey`;
          } else {
            message = `⚡ You have reached your daily ${currentModel} quota limit.
⚡ You can choose to authenticate with a paid API key or continue with the fallback model.
⚡ To increase your limits, upgrade to a Gemini Code Assist Standard or Enterprise plan with higher limits at https://goo.gle/set-up-gemini-code-assist
⚡ Or you can utilize a Gemini API Key. See: https://goo.gle/gemini-cli-docs-auth#gemini-api-key
⚡ You can switch authentication methods by typing /auth`;
          }
        } else if (error && isGenericQuotaExceededError(error)) {
          if (isPaidTier) {
            message = `⚡ You have reached your daily quota limit.
⚡ Automatically switching from ${currentModel} to ${fallbackModel} for the remainder of this session.
⚡ To continue accessing the ${currentModel} model today, consider using /auth to switch to using a paid API key from AI Studio at https://aistudio.google.com/apikey`;
          } else {
            message = `⚡ You have reached your daily quota limit.
⚡ Automatically switching from ${currentModel} to ${fallbackModel} for the remainder of this session.
⚡ To increase your limits, upgrade to a Gemini Code Assist Standard or Enterprise plan with higher limits at https://goo.gle/set-up-gemini-code-assist
⚡ Or you can utilize a Gemini API Key. See: https://goo.gle/gemini-cli-docs-auth#gemini-api-key
⚡ You can switch authentication methods by typing /auth`;
          }
        } else {
          if (isPaidTier) {
            // Default fallback message for other cases (like consecutive 429s)
            message = `⚡ Automatically switching from ${currentModel} to ${fallbackModel} for faster responses for the remainder of this session.
⚡ Possible reasons for this are that you have received multiple consecutive capacity errors or you have reached your daily ${currentModel} quota limit
⚡ To continue accessing the ${currentModel} model today, consider using /auth to switch to using a paid API key from AI Studio at https://aistudio.google.com/apikey`;
          } else {
            // Default fallback message for other cases (like consecutive 429s)
            message = `⚡ Automatically switching from ${currentModel} to ${fallbackModel} for faster responses for the remainder of this session.
⚡ Possible reasons for this are that you have received multiple consecutive capacity errors or you have reached your daily ${currentModel} quota limit
⚡ To increase your limits, upgrade to a Gemini Code Assist Standard or Enterprise plan with higher limits at https://goo.gle/set-up-gemini-code-assist
⚡ Or you can utilize a Gemini API Key. See: https://goo.gle/gemini-cli-docs-auth#gemini-api-key
⚡ You can switch authentication methods by typing /auth`;
          }
        }

        // Add message to UI history
        addItem(
          {
            type: MessageType.INFO,
            text: message,
          },
          Date.now(),
        );

        // For Pro quota errors, show the dialog and wait for user's choice
        if (error && isProQuotaExceededError(error)) {
          // Set the flag to prevent tool continuation
          setModelSwitchedFromQuotaError(true);
          // Set global quota error flag to prevent Flash model calls
          config.setQuotaErrorOccurred(true);

          // Show the ProQuotaDialog and wait for user's choice
          const shouldContinueWithFallback = await new Promise<boolean>(
            (resolve) => {
              setIsProQuotaDialogOpen(true);
              setProQuotaDialogResolver(() => resolve);
            },
          );

          // If user chose to continue with fallback, we don't need to stop the current prompt
          if (shouldContinueWithFallback) {
            // Switch to fallback model for future use
            config.setModel(fallbackModel);
            config.setFallbackMode(true);
            logFlashFallback(
              config,
              new FlashFallbackEvent(
                config.getContentGeneratorConfig().authType!,
              ),
            );
            return true; // Continue with current prompt using fallback model
          }

          // If user chose to authenticate, stop current prompt
          return false;
        }

        // For other quota errors, automatically switch to fallback model
        // Set the flag to prevent tool continuation
        setModelSwitchedFromQuotaError(true);
        // Set global quota error flag to prevent Flash model calls
        config.setQuotaErrorOccurred(true);
      }

      // Switch model for future use but return false to stop current retry
      config.setModel(fallbackModel);
      config.setFallbackMode(true);
      logFlashFallback(
        config,
        new FlashFallbackEvent(config.getContentGeneratorConfig().authType!),
      );
      return false; // Don't continue with current prompt
    };

    config.setFlashFallbackHandler(flashFallbackHandler);
  }, [config, addItem, userTier]);

  // Terminal and UI setup
  const { rows: terminalHeight, columns: terminalWidth } = useTerminalSize();
  const { stdin, setRawMode } = useStdin();
  const isInitialMount = useRef(true);

  const widthFraction = 0.9;
  const inputWidth = Math.max(
    20,
    Math.floor(terminalWidth * widthFraction) - 3,
  );
  const suggestionsWidth = Math.max(60, Math.floor(terminalWidth * 0.8));

  // Utility callbacks
  const isValidPath = useCallback((filePath: string): boolean => {
    try {
      return fs.existsSync(filePath) && fs.statSync(filePath).isFile();
    } catch (_e) {
      return false;
    }
  }, []);

  const getPreferredEditor = useCallback(() => {
    const editorType = settings.merged.general?.preferredEditor;
    const isValidEditor = isEditorAvailable(editorType);
    if (!isValidEditor) {
      openEditorDialog();
      return;
    }
    return editorType as EditorType;
  }, [settings, openEditorDialog]);

  const onAuthError = useCallback(() => {
    setAuthError('reauth required');
    openAuthDialog();
  }, [openAuthDialog, setAuthError]);

  // Core hooks and processors
  const {
    vimEnabled: vimModeEnabled,
    vimMode,
    toggleVimEnabled,
  } = useVimMode();

  const {
    handleSlashCommand,
    slashCommands,
    pendingHistoryItems: pendingSlashCommandHistoryItems,
    commandContext,
    shellConfirmationRequest,
  } = useSlashCommandProcessor(
    config,
    settings,
    addItem,
    clearItems,
    loadHistory,
    refreshStatic,
    setShowHelp,
    setDebugMessage,
    openThemeDialog,
    openAuthDialog,
    openEditorDialog,
    toggleCorgiMode,
    setQuittingMessages,
    openPrivacyNotice,
    openModelSelector,
    toggleVimEnabled,
    setIsProcessing,
  );

<<<<<<< HEAD
=======
  const buffer = useTextBuffer({
    initialText: '',
    viewport: { height: 10, width: inputWidth },
    stdin,
    setRawMode,
    isValidPath,
    shellModeActive,
  });

  // Independent input history management (unaffected by /clear)
  const inputHistoryStore = useInputHistoryStore();

  // Stable reference for cancel handler to avoid circular dependency
  const cancelHandlerRef = useRef<() => void>(() => {});

>>>>>>> 39e7213f
  const {
    streamingState,
    submitQuery,
    initError,
    pendingHistoryItems: pendingGeminiHistoryItems,
    thought,
    cancelOngoingRequest,
  } = useGeminiStream(
    config.getGeminiClient(),
    history,
    addItem,
    config,
    settings,
    setDebugMessage,
    handleSlashCommand,
    shellModeActive,
    getPreferredEditor,
    onAuthError,
    performMemoryRefresh,
    modelSwitchedFromQuotaError,
    setModelSwitchedFromQuotaError,
<<<<<<< HEAD
    () => {}, // onEditorClose
    () => {}, // onCancelSubmit
=======
    refreshStatic,
    () => cancelHandlerRef.current(),
>>>>>>> 39e7213f
  );

  const pendingHistoryItems = useMemo(
    () => [...pendingSlashCommandHistoryItems, ...pendingGeminiHistoryItems],
    [pendingSlashCommandHistoryItems, pendingGeminiHistoryItems],
  );

  // Message queue for handling input during streaming
  const { messageQueue, addMessage, clearQueue, getQueuedMessagesText } =
    useMessageQueue({
      streamingState,
      submitQuery,
    });

  // Update the cancel handler with message queue support
  cancelHandlerRef.current = useCallback(() => {
    if (isToolExecuting(pendingHistoryItems)) {
      buffer.setText(''); // Just clear the prompt
      return;
    }

    const lastUserMessage = inputHistoryStore.inputHistory.at(-1);
    let textToSet = lastUserMessage || '';

    // Append queued messages if any exist
    const queuedText = getQueuedMessagesText();
    if (queuedText) {
      textToSet = textToSet ? `${textToSet}\n\n${queuedText}` : queuedText;
      clearQueue();
    }

    if (textToSet) {
      buffer.setText(textToSet);
    }
  }, [
    buffer,
    inputHistoryStore.inputHistory,
    getQueuedMessagesText,
    clearQueue,
    pendingHistoryItems,
  ]);

  // Input handling - queue messages for processing
  const handleFinalSubmit = useCallback(
    (submittedValue: string) => {
      const trimmedValue = submittedValue.trim();
      if (trimmedValue.length > 0) {
        // Add to independent input history
        inputHistoryStore.addInput(trimmedValue);
      }
      // Always add to message queue
      addMessage(submittedValue);
    },
    [addMessage, inputHistoryStore],
  );

<<<<<<< HEAD
  const buffer = useTextBuffer({
    initialText: '',
    viewport: { height: 10, width: inputWidth },
    stdin,
    setRawMode,
    isValidPath,
    shellModeActive,
  });
=======
  const handleIdePromptComplete = useCallback(
    (result: IdeIntegrationNudgeResult) => {
      if (result.userSelection === 'yes') {
        if (result.isExtensionPreInstalled) {
          handleSlashCommand('/ide enable');
        } else {
          handleSlashCommand('/ide install');
        }
        settings.setValue(
          SettingScope.User,
          'hasSeenIdeIntegrationNudge',
          true,
        );
      } else if (result.userSelection === 'dismiss') {
        settings.setValue(
          SettingScope.User,
          'hasSeenIdeIntegrationNudge',
          true,
        );
      }
      setIdePromptAnswered(true);
    },
    [handleSlashCommand, settings],
  );
>>>>>>> 39e7213f

  const { handleInput: vimHandleInput } = useVim(buffer, handleFinalSubmit);

  const { elapsedTime, currentLoadingPhrase } =
    useLoadingIndicator(streamingState);
  const showAutoAcceptIndicator = useAutoAcceptIndicator({ config, addItem });

  const handleExit = useCallback(
    (
      pressedOnce: boolean,
      setPressedOnce: (value: boolean) => void,
      timerRef: ReturnType<typeof useRef<NodeJS.Timeout | null>>,
    ) => {
      if (pressedOnce) {
        if (timerRef.current) {
          clearTimeout(timerRef.current);
        }
        // Directly invoke the central command handler.
        handleSlashCommand('/quit');
      } else {
        setPressedOnce(true);
        timerRef.current = setTimeout(() => {
          setPressedOnce(false);
          timerRef.current = null;
        }, CTRL_EXIT_PROMPT_DURATION_MS);
      }
    },
    [handleSlashCommand],
  );

<<<<<<< HEAD
  useInput((input: string, key: InkKeyType) => {
    let enteringConstrainHeightMode = false;
    if (!constrainHeight) {
      // Automatically re-enter constrain height mode if the user types
      // anything. When constrainHeight==false, the user will experience
      // significant flickering so it is best to disable it immediately when
      // the user starts interacting with the app.
      enteringConstrainHeightMode = true;
      setConstrainHeight(true);
    }
=======
  const handleGlobalKeypress = useCallback(
    (key: Key) => {
      // Debug log keystrokes if enabled
      if (settings.merged.general?.debugKeystrokeLogging) {
        console.log('[DEBUG] Keystroke:', JSON.stringify(key));
      }

      let enteringConstrainHeightMode = false;
      if (!constrainHeight) {
        enteringConstrainHeightMode = true;
        setConstrainHeight(true);
      }
>>>>>>> 39e7213f

    if (key.ctrl && input === 'o') {
      setShowErrorDetails((prev) => !prev);
    } else if (key.ctrl && input === 't') {
      const newValue = !showToolDescriptions;
      setShowToolDescriptions(newValue);

<<<<<<< HEAD
      const mcpServers = config.getMcpServers();
      if (Object.keys(mcpServers || {}).length > 0) {
        handleSlashCommand(newValue ? '/mcp desc' : '/mcp nodesc');
      }
    } else if (key.ctrl && input === 'e' && ideContextState) {
      setShowIDEContextDetail((prev) => !prev);
    } else if (key.ctrl && (input === 'c' || input === 'C')) {
      handleExit(ctrlCPressedOnce, setCtrlCPressedOnce, ctrlCTimerRef);
    } else if (key.ctrl && (input === 'd' || input === 'D')) {
      if (buffer.text.length > 0) {
        // Do nothing if there is text in the input.
        return;
      }
      handleExit(ctrlDPressedOnce, setCtrlDPressedOnce, ctrlDTimerRef);
    } else if (key.ctrl && input === 's' && !enteringConstrainHeightMode) {
      setConstrainHeight(false);
    }
=======
        const mcpServers = config.getMcpServers();
        if (Object.keys(mcpServers || {}).length > 0) {
          handleSlashCommand(newValue ? '/mcp desc' : '/mcp nodesc');
        }
      } else if (
        keyMatchers[Command.TOGGLE_IDE_CONTEXT_DETAIL](key) &&
        config.getIdeMode() &&
        ideContextState
      ) {
        // Show IDE status when in IDE mode and context is available.
        handleSlashCommand('/ide status');
      } else if (keyMatchers[Command.QUIT](key)) {
        // When authenticating, let AuthInProgress component handle Ctrl+C.
        if (isAuthenticating) {
          return;
        }
        if (!ctrlCPressedOnce) {
          cancelOngoingRequest?.();
        }
        handleExit(ctrlCPressedOnce, setCtrlCPressedOnce, ctrlCTimerRef);
      } else if (keyMatchers[Command.EXIT](key)) {
        if (buffer.text.length > 0) {
          return;
        }
        handleExit(ctrlDPressedOnce, setCtrlDPressedOnce, ctrlDTimerRef);
      } else if (
        keyMatchers[Command.SHOW_MORE_LINES](key) &&
        !enteringConstrainHeightMode
      ) {
        setConstrainHeight(false);
      }
    },
    [
      constrainHeight,
      setConstrainHeight,
      setShowErrorDetails,
      showToolDescriptions,
      setShowToolDescriptions,
      config,
      ideContextState,
      handleExit,
      ctrlCPressedOnce,
      setCtrlCPressedOnce,
      ctrlCTimerRef,
      buffer.text.length,
      ctrlDPressedOnce,
      setCtrlDPressedOnce,
      ctrlDTimerRef,
      handleSlashCommand,
      isAuthenticating,
      cancelOngoingRequest,
      settings.merged.general?.debugKeystrokeLogging,
    ],
  );

  useKeypress(handleGlobalKeypress, {
    isActive: true,
>>>>>>> 39e7213f
  });

  useEffect(() => {
    if (config) {
      setGeminiMdFileCount(config.getGeminiMdFileCount());
    }
  }, [config]);

<<<<<<< HEAD
  const logger = useLogger();
  const [userMessages, setUserMessages] = useState<string[]>([]);
=======
  const logger = useLogger(config.storage);
>>>>>>> 39e7213f

  // Initialize independent input history from logger
  useEffect(() => {
    inputHistoryStore.initializeFromLogger(logger);
  }, [logger, inputHistoryStore]);

  const isInputActive =
    (streamingState === StreamingState.Idle ||
      streamingState === StreamingState.Responding) &&
    !initError &&
    !isProcessing &&
    !isProQuotaDialogOpen;

  const handleClearScreen = useCallback(() => {
    clearItems();
    clearConsoleMessagesState();
    console.clear();
    refreshStatic();
  }, [clearItems, clearConsoleMessagesState, refreshStatic]);

  const mainControlsRef = useRef<DOMElement>(null);
  const pendingHistoryItemRef = useRef<DOMElement>(null);

  // Check for updates on mount
  useEffect(() => {
    checkForUpdates().then(setUpdateInfo);
  }, []);

  useEffect(() => {
    if (mainControlsRef.current) {
      const fullFooterMeasurement = measureElement(mainControlsRef.current);
      setFooterHeight(fullFooterMeasurement.height);
    }
  }, [terminalHeight, consoleMessages, showErrorDetails]);

  const staticExtraHeight = /* margins and padding */ 3;
  const availableTerminalHeight = useMemo(
    () => terminalHeight - footerHeight - staticExtraHeight,
    [terminalHeight, footerHeight],
  );

  useEffect(() => {
    // skip refreshing Static during first mount
    if (isInitialMount.current) {
      isInitialMount.current = false;
      return;
    }

    // debounce so it doesn't fire up too often during resize
    const handler = setTimeout(() => {
      setStaticNeedsRefresh(false);
      refreshStatic();
    }, 300);

    return () => {
      clearTimeout(handler);
    };
  }, [terminalWidth, terminalHeight, refreshStatic]);

  useEffect(() => {
    if (streamingState === StreamingState.Idle && staticNeedsRefresh) {
      setStaticNeedsRefresh(false);
      refreshStatic();
    }
  }, [streamingState, refreshStatic, staticNeedsRefresh]);

  const filteredConsoleMessages = useMemo(() => {
    if (config.getDebugMode()) {
      return consoleMessages;
    }
    return consoleMessages.filter((msg) => msg.type !== 'debug');
  }, [consoleMessages, config]);

  const branchName = useGitBranchName(config.getTargetDir());

  const contextFileNames = useMemo(() => {
    const fromSettings = settings.merged.context?.fileName;
    if (fromSettings) {
      return Array.isArray(fromSettings) ? fromSettings : [fromSettings];
    }
    return getAllGeminiMdFilenames();
  }, [settings.merged.context?.fileName]);

  const initialPrompt = useMemo(() => config.getQuestion(), [config]);
  const geminiClient = config.getGeminiClient();

  useEffect(() => {
    if (
      initialPrompt &&
      !initialPromptSubmitted.current &&
      !isAuthenticating &&
      !isAuthDialogOpen &&
      !isThemeDialogOpen &&
      !isEditorDialogOpen &&
      !showPrivacyNotice &&
      geminiClient?.isInitialized?.()
    ) {
      submitQuery(initialPrompt);
      initialPromptSubmitted.current = true;
    }
  }, [
    initialPrompt,
    submitQuery,
    isAuthenticating,
    isAuthDialogOpen,
    isThemeDialogOpen,
    isEditorDialogOpen,
    showPrivacyNotice,
    geminiClient,
  ]);

  if (quittingMessages) {
    return (
      <Box flexDirection="column" marginBottom={1}>
        {quittingMessages.map((item) => (
          <HistoryItemDisplay
            key={item.id}
            availableTerminalHeight={
              constrainHeight ? availableTerminalHeight : undefined
            }
            terminalWidth={terminalWidth}
            item={item}
            isPending={false}
            config={config}
          />
        ))}
      </Box>
    );
  }
  const mainAreaWidth = Math.floor(terminalWidth * 0.9);
  const debugConsoleMaxHeight = Math.floor(Math.max(terminalHeight * 0.2, 5));
  // Arbitrary threshold to ensure that items in the static area are large
  // enough but not too large to make the terminal hard to use.
  const staticAreaMaxItemHeight = Math.max(terminalHeight * 4, 100);
  const placeholder = vimModeEnabled
    ? "  Press 'i' for INSERT mode and 'Esc' for NORMAL mode."
    : '  Type your message or @path/to/file';

  return (
    <StreamingContext.Provider value={streamingState}>
      <CostTracker />
      <Box flexDirection="column" marginBottom={1} width="90%">
        {/* Update notification will be shown below */}
        {/*
         * The Static component is an Ink intrinsic in which there can only be 1 per application.
         * Because of this restriction we're hacking it slightly by having a 'header' item here to
         * ensure that it's statically rendered.
         *
         * Background on the Static Item: Anything in the Static component is written a single time
         * to the console. Think of it like doing a console.log and then never using ANSI codes to
         * clear that content ever again. Effectively it has a moving frame that every time new static
         * content is set it'll flush content to the terminal and move the area which it's "clearing"
         * down a notch. Without Static the area which gets erased and redrawn continuously grows.
         */}
        <Static
          key={staticKey}
          items={[
            <Box flexDirection="column" key="header">
              {!(
                settings.merged.ui?.hideBanner || config.getScreenReader()
              ) && <Header version={version} nightly={nightly} />}
              {!(settings.merged.ui?.hideTips || config.getScreenReader()) && (
                <Tips config={config} />
              )}
            </Box>,
            ...history.map((h) => (
              <HistoryItemDisplay
                terminalWidth={mainAreaWidth}
                availableTerminalHeight={staticAreaMaxItemHeight}
                key={h.id}
                item={h}
                isPending={false}
                config={config}
              />
            )),
          ]}
        >
          {(item) => item}
        </Static>
        <OverflowProvider>
          <Box ref={pendingHistoryItemRef} flexDirection="column">
            {pendingHistoryItems.map((item, i) => (
              <HistoryItemDisplay
                key={i}
                availableTerminalHeight={
                  constrainHeight ? availableTerminalHeight : undefined
                }
                terminalWidth={mainAreaWidth}
                // TODO(taehykim): It seems like references to ids aren't necessary in
                // HistoryItemDisplay. Refactor later. Use a fake id for now.
                item={{ ...item, id: 0 }}
                isPending={true}
                config={config}
                isFocused={!isEditorDialogOpen}
              />
            ))}
            <ShowMoreLines constrainHeight={constrainHeight} />
          </Box>
        </OverflowProvider>

        {showHelp && <Help commands={slashCommands} />}

        <Box flexDirection="column" ref={mainControlsRef}>
          {/* Move UpdateNotification to render update notification above input area */}
          {updateInfo && <UpdateNotification message={updateInfo.message} />}
          {allWarnings.length > 0 && (
            <Box
              borderStyle="round"
              borderColor={Colors.AccentYellow}
              paddingX={1}
              marginY={1}
              flexDirection="column"
            >
              {allWarnings.map((warning, index) => (
                <Text key={index} color={Colors.AccentYellow}>
                  {warning}
                </Text>
              ))}
            </Box>
          )}
<<<<<<< HEAD

          {shellConfirmationRequest ? (
            <ShellConfirmationDialog request={shellConfirmationRequest} />
          ) : isFolderTrustDialogOpen ? (
            <FolderTrustDialog onSelect={handleFolderTrustSelect} />
=======
          {showWorkspaceMigrationDialog ? (
            <WorkspaceMigrationDialog
              workspaceExtensions={workspaceExtensions}
              onOpen={onWorkspaceMigrationDialogOpen}
              onClose={onWorkspaceMigrationDialogClose}
            />
          ) : shouldShowIdePrompt && currentIDE ? (
            <IdeIntegrationNudge
              ide={currentIDE}
              onComplete={handleIdePromptComplete}
            />
          ) : isProQuotaDialogOpen ? (
            <ProQuotaDialog
              currentModel={config.getModel()}
              fallbackModel={DEFAULT_GEMINI_FLASH_MODEL}
              onChoice={(choice) => {
                setIsProQuotaDialogOpen(false);
                if (!proQuotaDialogResolver) return;

                const resolveValue = choice !== 'auth';
                proQuotaDialogResolver(resolveValue);
                setProQuotaDialogResolver(null);

                if (choice === 'auth') {
                  openAuthDialog();
                } else {
                  addItem(
                    {
                      type: MessageType.INFO,
                      text: 'Switched to fallback model. Tip: Press Ctrl+P to recall your previous prompt and submit it again if you wish.',
                    },
                    Date.now(),
                  );
                }
              }}
            />
          ) : isFolderTrustDialogOpen ? (
            <FolderTrustDialog
              onSelect={handleFolderTrustSelect}
              isRestarting={isRestarting}
            />
          ) : shellConfirmationRequest ? (
            <ShellConfirmationDialog request={shellConfirmationRequest} />
          ) : confirmationRequest ? (
            <Box flexDirection="column">
              {confirmationRequest.prompt}
              <Box paddingY={1}>
                <RadioButtonSelect
                  isFocused={!!confirmationRequest}
                  items={[
                    { label: 'Yes', value: true },
                    { label: 'No', value: false },
                  ]}
                  onSelect={(value: boolean) => {
                    confirmationRequest.onConfirm(value);
                  }}
                />
              </Box>
            </Box>
>>>>>>> 39e7213f
          ) : isThemeDialogOpen ? (
            <Box flexDirection="column">
              {themeError && (
                <Box marginBottom={1}>
                  <Text color={Colors.AccentRed}>{themeError}</Text>
                </Box>
              )}
              <ThemeDialog
                onSelect={handleThemeSelect}
                onHighlight={handleThemeHighlight}
                settings={settings}
                availableTerminalHeight={
                  constrainHeight
                    ? terminalHeight - staticExtraHeight
                    : undefined
                }
                terminalWidth={mainAreaWidth}
              />
            </Box>
          ) : needsApiKey && pendingAuthType ? (
            <Box flexDirection="column">
              <ApiKeyDialog
                authType={pendingAuthType}
                onSubmit={handleApiKeySubmit}
                onCancel={handleApiKeyCancel}
              />
            </Box>
          ) : isAuthenticating ? (
            <>
              <AuthInProgress
                onTimeout={() => {
                  setAuthError('Authentication timed out. Please try again.');
                  cancelAuthentication();
                  openAuthDialog();
                }}
              />
              {showErrorDetails && (
                <OverflowProvider>
                  <Box flexDirection="column">
                    <DetailedMessagesDisplay
                      messages={filteredConsoleMessages}
                      maxHeight={
                        constrainHeight ? debugConsoleMaxHeight : undefined
                      }
                      width={inputWidth}
                    />
                    <ShowMoreLines constrainHeight={constrainHeight} />
                  </Box>
                </OverflowProvider>
              )}
            </>
          ) : isAuthDialogOpen ? (
            <Box flexDirection="column">
              <AuthDialog
                onSelect={handleAuthSelect}
                settings={settings}
                initialErrorMessage={authError}
              />
            </Box>
          ) : isEditorDialogOpen ? (
            <Box flexDirection="column">
              {editorError && (
                <Box marginBottom={1}>
                  <Text color={Colors.AccentRed}>{editorError}</Text>
                </Box>
              )}
              <EditorSettingsDialog
                onSelect={handleEditorSelect}
                settings={settings}
                onExit={exitEditorDialog}
              />
            </Box>
          ) : isModelSelectorOpen ? (
            <Box flexDirection="column">
              <ModelSelector
                config={config.getContentGeneratorConfig()}
                currentModel={currentModel}
                onSelect={handleModelSelect}
                onCancel={closeModelSelector}
              />
            </Box>
          ) : showPrivacyNotice ? (
            <PrivacyNotice
              onExit={() => setShowPrivacyNotice(false)}
              config={config}
            />
          ) : (
            <>
              <LoadingIndicator
                thought={
                  streamingState === StreamingState.WaitingForConfirmation ||
                  config.getAccessibility()?.disableLoadingPhrases ||
                  config.getScreenReader()
                    ? undefined
                    : thought
                }
                currentLoadingPhrase={
                  config.getAccessibility()?.disableLoadingPhrases ||
                  config.getScreenReader()
                    ? undefined
                    : currentLoadingPhrase
                }
                elapsedTime={elapsedTime}
              />

              {/* Display queued messages below loading indicator */}
              {messageQueue.length > 0 && (
                <Box flexDirection="column" marginTop={1}>
                  {messageQueue
                    .slice(0, MAX_DISPLAYED_QUEUED_MESSAGES)
                    .map((message, index) => {
                      // Ensure multi-line messages are collapsed for the preview.
                      // Replace all whitespace (including newlines) with a single space.
                      const preview = message.replace(/\s+/g, ' ');

                      return (
                        // Ensure the Box takes full width so truncation calculates correctly
                        <Box key={index} paddingLeft={2} width="100%">
                          {/* Use wrap="truncate" to ensure it fits the terminal width and doesn't wrap */}
                          <Text dimColor wrap="truncate">
                            {preview}
                          </Text>
                        </Box>
                      );
                    })}
                  {messageQueue.length > MAX_DISPLAYED_QUEUED_MESSAGES && (
                    <Box paddingLeft={2}>
                      <Text dimColor>
                        ... (+
                        {messageQueue.length - MAX_DISPLAYED_QUEUED_MESSAGES}
                        more)
                      </Text>
                    </Box>
                  )}
                </Box>
              )}

              <Box
                marginTop={1}
                display="flex"
                justifyContent="space-between"
                width="100%"
              >
                <Box>
                  {process.env['GEMINI_SYSTEM_MD'] && (
                    <Text color={Colors.AccentRed}>|⌐■_■| </Text>
                  )}
                  {ctrlCPressedOnce ? (
                    <Text color={Colors.AccentYellow}>
                      Press Ctrl+C again to exit.
                    </Text>
                  ) : ctrlDPressedOnce ? (
                    <Text color={Colors.AccentYellow}>
                      Press Ctrl+D again to exit.
                    </Text>
                  ) : (
                    <ContextSummaryDisplay
                      ideContext={ideContextState}
                      geminiMdFileCount={geminiMdFileCount}
                      contextFileNames={contextFileNames}
                      mcpServers={config.getMcpServers()}
                      blockedMcpServers={config.getBlockedMcpServers()}
                      showToolDescriptions={showToolDescriptions}
                      currentModel={currentModel}
                      authType={config.getContentGeneratorConfig()?.authType}
                    />
                  )}
                </Box>
                <Box>
                  {showAutoAcceptIndicator !== ApprovalMode.DEFAULT &&
                    !shellModeActive && (
                      <AutoAcceptIndicator
                        approvalMode={showAutoAcceptIndicator}
                      />
                    )}
                  {shellModeActive && <ShellModeIndicator />}
                </Box>
              </Box>
              {/* {showIDEContextDetail && (
                <IDEContextDetailDisplay ideContext={ideContextState} />
              )} */}
              {showErrorDetails && (
                <OverflowProvider>
                  <Box flexDirection="column">
                    <DetailedMessagesDisplay
                      messages={filteredConsoleMessages}
                      maxHeight={
                        constrainHeight ? debugConsoleMaxHeight : undefined
                      }
                      width={inputWidth}
                    />
                    <ShowMoreLines constrainHeight={constrainHeight} />
                  </Box>
                </OverflowProvider>
              )}

              {isInputActive && (
                <InputPrompt
                  buffer={buffer}
                  inputWidth={inputWidth}
                  suggestionsWidth={suggestionsWidth}
                  onSubmit={handleFinalSubmit}
                  userMessages={inputHistoryStore.inputHistory}
                  onClearScreen={handleClearScreen}
                  config={config}
                  slashCommands={slashCommands}
                  commandContext={commandContext}
                  shellModeActive={shellModeActive}
                  setShellModeActive={setShellModeActive}
                  focus={isFocused}
                  vimHandleInput={vimHandleInput}
                  placeholder={placeholder}
                />
              )}
            </>
          )}

          {initError && streamingState !== StreamingState.Responding && (
            <Box
              borderStyle="round"
              borderColor={Colors.AccentRed}
              paddingX={1}
              marginBottom={1}
            >
              {history.find(
                (item) =>
                  item.type === 'error' && item.text?.includes(initError),
              )?.text ? (
                <Text color={Colors.AccentRed}>
                  {
                    history.find(
                      (item) =>
                        item.type === 'error' && item.text?.includes(initError),
                    )?.text
                  }
                </Text>
              ) : (
                <>
                  <Text color={Colors.AccentRed}>
                    Initialization Error: {initError}
                  </Text>
                  <Text color={Colors.AccentRed}>
                    {' '}
                    Please check API key and configuration.
                  </Text>
                </>
              )}
            </Box>
          )}
<<<<<<< HEAD
          <Footer
            model={currentModel}
            targetDir={config.getTargetDir()}
            debugMode={config.getDebugMode()}
            branchName={branchName}
            debugMessage={debugMessage}
            corgiMode={corgiMode}
            errorCount={errorCount}
            showErrorDetails={showErrorDetails}
            showMemoryUsage={
              config.getDebugMode() || config.getShowMemoryUsage()
            }
            promptTokenCount={sessionStats.lastPromptTokenCount}
            nightly={nightly}
            vimMode={vimModeEnabled ? vimMode : undefined}
          />
=======
          {!settings.merged.ui?.hideFooter && (
            <Footer
              model={currentModel}
              targetDir={config.getTargetDir()}
              debugMode={config.getDebugMode()}
              branchName={branchName}
              debugMessage={debugMessage}
              corgiMode={corgiMode}
              errorCount={errorCount}
              showErrorDetails={showErrorDetails}
              showMemoryUsage={
                config.getDebugMode() ||
                settings.merged.ui?.showMemoryUsage ||
                false
              }
              promptTokenCount={sessionStats.lastPromptTokenCount}
              nightly={nightly}
              vimMode={vimModeEnabled ? vimMode : undefined}
              isTrustedFolder={isTrustedFolderState}
            />
          )}
>>>>>>> 39e7213f
        </Box>
      </Box>
    </StreamingContext.Provider>
  );
};<|MERGE_RESOLUTION|>--- conflicted
+++ resolved
@@ -52,12 +52,7 @@
 import { Colors } from './colors.js';
 import { Help } from './components/Help.js';
 import { loadHierarchicalGeminiMemory } from '../config/config.js';
-<<<<<<< HEAD
 import { LoadedSettings } from '../config/settings.js';
-=======
-import type { LoadedSettings } from '../config/settings.js';
-import { SettingScope } from '../config/settings.js';
->>>>>>> 39e7213f
 import { Tips } from './components/Tips.js';
 import { ConsolePatcher } from './utils/ConsolePatcher.js';
 import { registerCleanup } from '../utils/cleanup.js';
@@ -78,17 +73,7 @@
   logFlashFallback,
   FlashFallbackEvent,
   ideContext,
-<<<<<<< HEAD
 } from '@sport/core';
-=======
-  isProQuotaExceededError,
-  isGenericQuotaExceededError,
-  UserTierId,
-  DEFAULT_GEMINI_FLASH_MODEL,
-} from '@google/gemini-cli-core';
-import type { IdeIntegrationNudgeResult } from './IdeIntegrationNudge.js';
-import { IdeIntegrationNudge } from './IdeIntegrationNudge.js';
->>>>>>> 39e7213f
 import { validateAuthMethod } from '../config/auth.js';
 import { useLogger } from './hooks/useLogger.js';
 import { StreamingContext } from './contexts/StreamingContext.js';
@@ -102,7 +87,6 @@
 import { useTextBuffer } from './components/shared/text-buffer.js';
 import { useVimMode, VimModeProvider } from './contexts/VimModeContext.js';
 import { useVim } from './hooks/vim.js';
-<<<<<<< HEAD
 import * as fs from 'fs';
 import { UpdateNotification } from './components/UpdateNotification.js';
 import {
@@ -111,35 +95,13 @@
   UserTierId,
 } from '@sport/core';
 import { checkForUpdates, UpdateObject } from './utils/updateCheck.js';
-=======
-import type { Key } from './hooks/useKeypress.js';
-import { useKeypress } from './hooks/useKeypress.js';
-import { KeypressProvider } from './contexts/KeypressContext.js';
-import { useKittyKeyboardProtocol } from './hooks/useKittyKeyboardProtocol.js';
-import { keyMatchers, Command } from './keyMatchers.js';
-import * as fs from 'node:fs';
-import { UpdateNotification } from './components/UpdateNotification.js';
-import type { UpdateObject } from './utils/updateCheck.js';
->>>>>>> 39e7213f
 import ansiEscapes from 'ansi-escapes';
 import { OverflowProvider } from './contexts/OverflowContext.js';
 import { ShowMoreLines } from './components/ShowMoreLines.js';
 import { PrivacyNotice } from './privacy/PrivacyNotice.js';
-<<<<<<< HEAD
 import { CostTracker } from './components/CostTracker.js';
 import { setUpdateHandler } from '../utils/handleAutoUpdate.js';
 import { appEvents, AppEvent } from '../utils/events.js';
-=======
-import { useSettingsCommand } from './hooks/useSettingsCommand.js';
-import { SettingsDialog } from './components/SettingsDialog.js';
-import { ProQuotaDialog } from './components/ProQuotaDialog.js';
-import { setUpdateHandler } from '../utils/handleAutoUpdate.js';
-import { appEvents, AppEvent } from '../utils/events.js';
-import { isNarrowWidth } from './utils/isNarrowWidth.js';
-import { useWorkspaceMigration } from './hooks/useWorkspaceMigration.js';
-import { WorkspaceMigrationDialog } from './components/WorkspaceMigrationDialog.js';
-import { isWorkspaceTrusted } from '../config/trustedFolders.js';
->>>>>>> 39e7213f
 
 const CTRL_EXIT_PROMPT_DURATION_MS = 1000;
 // Maximum number of queued messages to display in UI to prevent performance issues
@@ -189,7 +151,6 @@
   const nightly = version.includes('nightly');
   const { history, addItem, clearItems, loadHistory } = useHistory();
 
-<<<<<<< HEAD
   // Check for legacy command usage and add deprecation warning
   const allWarnings = useMemo(() => {
     const warnings = [...startupWarnings];
@@ -202,18 +163,6 @@
     }
     return warnings;
   }, [startupWarnings]);
-=======
-  const [idePromptAnswered, setIdePromptAnswered] = useState(false);
-  const currentIDE = config.getIdeClient().getCurrentIde();
-  useEffect(() => {
-    registerCleanup(() => config.getIdeClient().disconnect());
-  }, [config]);
-  const shouldShowIdePrompt =
-    currentIDE &&
-    !config.getIdeMode() &&
-    !settings.merged.ide?.hasSeenNudge &&
-    !idePromptAnswered;
->>>>>>> 39e7213f
 
   useEffect(() => {
     const cleanup = setUpdateHandler(addItem, setUpdateInfo);
@@ -340,15 +289,6 @@
     handleThemeHighlight,
   } = useThemeCommand(settings, setThemeError, addItem);
 
-<<<<<<< HEAD
-=======
-  const { isSettingsDialogOpen, openSettingsDialog, closeSettingsDialog } =
-    useSettingsCommand();
-
-  const { isFolderTrustDialogOpen, handleFolderTrustSelect, isRestarting } =
-    useFolderTrust(settings, setIsTrustedFolder);
-
->>>>>>> 39e7213f
   const {
     isAuthDialogOpen,
     openAuthDialog,
@@ -362,33 +302,14 @@
   } = useAuthCommand(settings, setAuthError, config);
 
   useEffect(() => {
-<<<<<<< HEAD
     if (settings.merged.selectedAuthType) {
       const error = validateAuthMethod(settings.merged.selectedAuthType);
-=======
-    if (
-      settings.merged.security?.auth?.selectedType &&
-      !settings.merged.security?.auth?.useExternal
-    ) {
-      const error = validateAuthMethod(
-        settings.merged.security.auth.selectedType,
-      );
->>>>>>> 39e7213f
       if (error) {
         setAuthError(error);
         openAuthDialog();
       }
     }
-<<<<<<< HEAD
   }, [settings.merged.selectedAuthType, openAuthDialog, setAuthError]);
-=======
-  }, [
-    settings.merged.security?.auth?.selectedType,
-    settings.merged.security?.auth?.useExternal,
-    openAuthDialog,
-    setAuthError,
-  ]);
->>>>>>> 39e7213f
 
   // Sync user tier from config when authentication changes
   useEffect(() => {
@@ -430,23 +351,12 @@
     try {
       const { memoryContent, fileCount } = await loadHierarchicalGeminiMemory(
         process.cwd(),
-<<<<<<< HEAD
         [],
-=======
-        settings.merged.context?.loadMemoryFromIncludeDirectories
-          ? config.getWorkspaceContext().getDirectories()
-          : [],
->>>>>>> 39e7213f
         config.getDebugMode(),
         config.getFileService(),
         settings.merged,
         config.getExtensionContextFilePaths(),
-<<<<<<< HEAD
         'tree',
-=======
-        config.getFolderTrust(),
-        settings.merged.context?.importFormat || 'tree', // Use setting or default to 'tree'
->>>>>>> 39e7213f
         config.getFileFilteringOptions(),
       );
 
@@ -688,24 +598,6 @@
     setIsProcessing,
   );
 
-<<<<<<< HEAD
-=======
-  const buffer = useTextBuffer({
-    initialText: '',
-    viewport: { height: 10, width: inputWidth },
-    stdin,
-    setRawMode,
-    isValidPath,
-    shellModeActive,
-  });
-
-  // Independent input history management (unaffected by /clear)
-  const inputHistoryStore = useInputHistoryStore();
-
-  // Stable reference for cancel handler to avoid circular dependency
-  const cancelHandlerRef = useRef<() => void>(() => {});
-
->>>>>>> 39e7213f
   const {
     streamingState,
     submitQuery,
@@ -727,13 +619,8 @@
     performMemoryRefresh,
     modelSwitchedFromQuotaError,
     setModelSwitchedFromQuotaError,
-<<<<<<< HEAD
     () => {}, // onEditorClose
     () => {}, // onCancelSubmit
-=======
-    refreshStatic,
-    () => cancelHandlerRef.current(),
->>>>>>> 39e7213f
   );
 
   const pendingHistoryItems = useMemo(
@@ -790,7 +677,6 @@
     [addMessage, inputHistoryStore],
   );
 
-<<<<<<< HEAD
   const buffer = useTextBuffer({
     initialText: '',
     viewport: { height: 10, width: inputWidth },
@@ -799,32 +685,6 @@
     isValidPath,
     shellModeActive,
   });
-=======
-  const handleIdePromptComplete = useCallback(
-    (result: IdeIntegrationNudgeResult) => {
-      if (result.userSelection === 'yes') {
-        if (result.isExtensionPreInstalled) {
-          handleSlashCommand('/ide enable');
-        } else {
-          handleSlashCommand('/ide install');
-        }
-        settings.setValue(
-          SettingScope.User,
-          'hasSeenIdeIntegrationNudge',
-          true,
-        );
-      } else if (result.userSelection === 'dismiss') {
-        settings.setValue(
-          SettingScope.User,
-          'hasSeenIdeIntegrationNudge',
-          true,
-        );
-      }
-      setIdePromptAnswered(true);
-    },
-    [handleSlashCommand, settings],
-  );
->>>>>>> 39e7213f
 
   const { handleInput: vimHandleInput } = useVim(buffer, handleFinalSubmit);
 
@@ -855,7 +715,6 @@
     [handleSlashCommand],
   );
 
-<<<<<<< HEAD
   useInput((input: string, key: InkKeyType) => {
     let enteringConstrainHeightMode = false;
     if (!constrainHeight) {
@@ -866,20 +725,6 @@
       enteringConstrainHeightMode = true;
       setConstrainHeight(true);
     }
-=======
-  const handleGlobalKeypress = useCallback(
-    (key: Key) => {
-      // Debug log keystrokes if enabled
-      if (settings.merged.general?.debugKeystrokeLogging) {
-        console.log('[DEBUG] Keystroke:', JSON.stringify(key));
-      }
-
-      let enteringConstrainHeightMode = false;
-      if (!constrainHeight) {
-        enteringConstrainHeightMode = true;
-        setConstrainHeight(true);
-      }
->>>>>>> 39e7213f
 
     if (key.ctrl && input === 'o') {
       setShowErrorDetails((prev) => !prev);
@@ -887,7 +732,6 @@
       const newValue = !showToolDescriptions;
       setShowToolDescriptions(newValue);
 
-<<<<<<< HEAD
       const mcpServers = config.getMcpServers();
       if (Object.keys(mcpServers || {}).length > 0) {
         handleSlashCommand(newValue ? '/mcp desc' : '/mcp nodesc');
@@ -905,65 +749,6 @@
     } else if (key.ctrl && input === 's' && !enteringConstrainHeightMode) {
       setConstrainHeight(false);
     }
-=======
-        const mcpServers = config.getMcpServers();
-        if (Object.keys(mcpServers || {}).length > 0) {
-          handleSlashCommand(newValue ? '/mcp desc' : '/mcp nodesc');
-        }
-      } else if (
-        keyMatchers[Command.TOGGLE_IDE_CONTEXT_DETAIL](key) &&
-        config.getIdeMode() &&
-        ideContextState
-      ) {
-        // Show IDE status when in IDE mode and context is available.
-        handleSlashCommand('/ide status');
-      } else if (keyMatchers[Command.QUIT](key)) {
-        // When authenticating, let AuthInProgress component handle Ctrl+C.
-        if (isAuthenticating) {
-          return;
-        }
-        if (!ctrlCPressedOnce) {
-          cancelOngoingRequest?.();
-        }
-        handleExit(ctrlCPressedOnce, setCtrlCPressedOnce, ctrlCTimerRef);
-      } else if (keyMatchers[Command.EXIT](key)) {
-        if (buffer.text.length > 0) {
-          return;
-        }
-        handleExit(ctrlDPressedOnce, setCtrlDPressedOnce, ctrlDTimerRef);
-      } else if (
-        keyMatchers[Command.SHOW_MORE_LINES](key) &&
-        !enteringConstrainHeightMode
-      ) {
-        setConstrainHeight(false);
-      }
-    },
-    [
-      constrainHeight,
-      setConstrainHeight,
-      setShowErrorDetails,
-      showToolDescriptions,
-      setShowToolDescriptions,
-      config,
-      ideContextState,
-      handleExit,
-      ctrlCPressedOnce,
-      setCtrlCPressedOnce,
-      ctrlCTimerRef,
-      buffer.text.length,
-      ctrlDPressedOnce,
-      setCtrlDPressedOnce,
-      ctrlDTimerRef,
-      handleSlashCommand,
-      isAuthenticating,
-      cancelOngoingRequest,
-      settings.merged.general?.debugKeystrokeLogging,
-    ],
-  );
-
-  useKeypress(handleGlobalKeypress, {
-    isActive: true,
->>>>>>> 39e7213f
   });
 
   useEffect(() => {
@@ -972,12 +757,8 @@
     }
   }, [config]);
 
-<<<<<<< HEAD
   const logger = useLogger();
   const [userMessages, setUserMessages] = useState<string[]>([]);
-=======
-  const logger = useLogger(config.storage);
->>>>>>> 39e7213f
 
   // Initialize independent input history from logger
   useEffect(() => {
@@ -1198,73 +979,11 @@
               ))}
             </Box>
           )}
-<<<<<<< HEAD
 
           {shellConfirmationRequest ? (
             <ShellConfirmationDialog request={shellConfirmationRequest} />
           ) : isFolderTrustDialogOpen ? (
             <FolderTrustDialog onSelect={handleFolderTrustSelect} />
-=======
-          {showWorkspaceMigrationDialog ? (
-            <WorkspaceMigrationDialog
-              workspaceExtensions={workspaceExtensions}
-              onOpen={onWorkspaceMigrationDialogOpen}
-              onClose={onWorkspaceMigrationDialogClose}
-            />
-          ) : shouldShowIdePrompt && currentIDE ? (
-            <IdeIntegrationNudge
-              ide={currentIDE}
-              onComplete={handleIdePromptComplete}
-            />
-          ) : isProQuotaDialogOpen ? (
-            <ProQuotaDialog
-              currentModel={config.getModel()}
-              fallbackModel={DEFAULT_GEMINI_FLASH_MODEL}
-              onChoice={(choice) => {
-                setIsProQuotaDialogOpen(false);
-                if (!proQuotaDialogResolver) return;
-
-                const resolveValue = choice !== 'auth';
-                proQuotaDialogResolver(resolveValue);
-                setProQuotaDialogResolver(null);
-
-                if (choice === 'auth') {
-                  openAuthDialog();
-                } else {
-                  addItem(
-                    {
-                      type: MessageType.INFO,
-                      text: 'Switched to fallback model. Tip: Press Ctrl+P to recall your previous prompt and submit it again if you wish.',
-                    },
-                    Date.now(),
-                  );
-                }
-              }}
-            />
-          ) : isFolderTrustDialogOpen ? (
-            <FolderTrustDialog
-              onSelect={handleFolderTrustSelect}
-              isRestarting={isRestarting}
-            />
-          ) : shellConfirmationRequest ? (
-            <ShellConfirmationDialog request={shellConfirmationRequest} />
-          ) : confirmationRequest ? (
-            <Box flexDirection="column">
-              {confirmationRequest.prompt}
-              <Box paddingY={1}>
-                <RadioButtonSelect
-                  isFocused={!!confirmationRequest}
-                  items={[
-                    { label: 'Yes', value: true },
-                    { label: 'No', value: false },
-                  ]}
-                  onSelect={(value: boolean) => {
-                    confirmationRequest.onConfirm(value);
-                  }}
-                />
-              </Box>
-            </Box>
->>>>>>> 39e7213f
           ) : isThemeDialogOpen ? (
             <Box flexDirection="column">
               {themeError && (
@@ -1514,7 +1233,6 @@
               )}
             </Box>
           )}
-<<<<<<< HEAD
           <Footer
             model={currentModel}
             targetDir={config.getTargetDir()}
@@ -1531,29 +1249,6 @@
             nightly={nightly}
             vimMode={vimModeEnabled ? vimMode : undefined}
           />
-=======
-          {!settings.merged.ui?.hideFooter && (
-            <Footer
-              model={currentModel}
-              targetDir={config.getTargetDir()}
-              debugMode={config.getDebugMode()}
-              branchName={branchName}
-              debugMessage={debugMessage}
-              corgiMode={corgiMode}
-              errorCount={errorCount}
-              showErrorDetails={showErrorDetails}
-              showMemoryUsage={
-                config.getDebugMode() ||
-                settings.merged.ui?.showMemoryUsage ||
-                false
-              }
-              promptTokenCount={sessionStats.lastPromptTokenCount}
-              nightly={nightly}
-              vimMode={vimModeEnabled ? vimMode : undefined}
-              isTrustedFolder={isTrustedFolderState}
-            />
-          )}
->>>>>>> 39e7213f
         </Box>
       </Box>
     </StreamingContext.Provider>
