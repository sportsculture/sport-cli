/**
 * @license
 * Copyright 2025 Google LLC
 * SPDX-License-Identifier: Apache-2.0
 */

import { exec, execSync, spawn, type ChildProcess } from 'node:child_process';
import os from 'node:os';
import path from 'node:path';
import fs from 'node:fs';
import { readFile } from 'node:fs/promises';
<<<<<<< HEAD
import { quote } from 'shell-quote';
=======
import { fileURLToPath } from 'node:url';
import { quote, parse } from 'shell-quote';
>>>>>>> 39e7213f
import {
  USER_SETTINGS_DIR,
  SETTINGS_DIRECTORY_NAME,
} from '../config/settings.js';
<<<<<<< HEAD
import { promisify } from 'util';
import { SandboxConfig } from '@sport/core';
=======
import { promisify } from 'node:util';
import type { Config, SandboxConfig } from '@google/gemini-cli-core';
import { FatalSandboxError } from '@google/gemini-cli-core';
import { ConsolePatcher } from '../ui/utils/ConsolePatcher.js';
>>>>>>> 39e7213f

const execAsync = promisify(exec);

function getContainerPath(hostPath: string): string {
  if (os.platform() !== 'win32') {
    return hostPath;
  }

  const withForwardSlashes = hostPath.replace(/\\/g, '/');
  const match = withForwardSlashes.match(/^([A-Z]):\/(.*)/i);
  if (match) {
    return `/${match[1].toLowerCase()}/${match[2]}`;
  }
  return hostPath;
}

const LOCAL_DEV_SANDBOX_IMAGE_NAME = 'gemini-cli-sandbox';
const SANDBOX_NETWORK_NAME = 'gemini-cli-sandbox';
const SANDBOX_PROXY_NAME = 'gemini-cli-sandbox-proxy';
const BUILTIN_SEATBELT_PROFILES = [
  'permissive-open',
  'permissive-closed',
  'permissive-proxied',
  'restrictive-open',
  'restrictive-closed',
  'restrictive-proxied',
];

/**
 * Determines whether the sandbox container should be run with the current user's UID and GID.
 * This is often necessary on Linux systems (especially Debian/Ubuntu based) when using
 * rootful Docker without userns-remap configured, to avoid permission issues with
 * mounted volumes.
 *
 * The behavior is controlled by the `SANDBOX_SET_UID_GID` environment variable:
 * - If `SANDBOX_SET_UID_GID` is "1" or "true", this function returns `true`.
 * - If `SANDBOX_SET_UID_GID` is "0" or "false", this function returns `false`.
 * - If `SANDBOX_SET_UID_GID` is not set:
 *   - On Debian/Ubuntu Linux, it defaults to `true`.
 *   - On other OSes, or if OS detection fails, it defaults to `false`.
 *
 * For more context on running Docker containers as non-root, see:
 * https://medium.com/redbubble/running-a-docker-container-as-a-non-root-user-7d2e00f8ee15
 *
 * @returns {Promise<boolean>} A promise that resolves to true if the current user's UID/GID should be used, false otherwise.
 */
async function shouldUseCurrentUserInSandbox(): Promise<boolean> {
  const envVar = process.env['SANDBOX_SET_UID_GID']?.toLowerCase().trim();

  if (envVar === '1' || envVar === 'true') {
    return true;
  }
  if (envVar === '0' || envVar === 'false') {
    return false;
  }

  // If environment variable is not explicitly set, check for Debian/Ubuntu Linux
  if (os.platform() === 'linux') {
    try {
      const osReleaseContent = await readFile('/etc/os-release', 'utf8');
      if (
        osReleaseContent.includes('ID=debian') ||
        osReleaseContent.includes('ID=ubuntu') ||
        osReleaseContent.match(/^ID_LIKE=.*debian.*/m) || // Covers derivatives
        osReleaseContent.match(/^ID_LIKE=.*ubuntu.*/m) // Covers derivatives
      ) {
        // note here and below we use console.error for informational messages on stderr
        console.error(
          'INFO: Defaulting to use current user UID/GID for Debian/Ubuntu-based Linux.',
        );
        return true;
      }
    } catch (_err) {
      // Silently ignore if /etc/os-release is not found or unreadable.
      // The default (false) will be applied in this case.
      console.warn(
        'Warning: Could not read /etc/os-release to auto-detect Debian/Ubuntu for UID/GID default.',
      );
    }
  }
  return false; // Default to false if no other condition is met
}

// docker does not allow container names to contain ':' or '/', so we
// parse those out to shorten the name
function parseImageName(image: string): string {
  const [fullName, tag] = image.split(':');
  const name = fullName.split('/').at(-1) ?? 'unknown-image';
  return tag ? `${name}-${tag}` : name;
}

function ports(): string[] {
  return (process.env['SANDBOX_PORTS'] ?? '')
    .split(',')
    .filter((p) => p.trim())
    .map((p) => p.trim());
}

function entrypoint(workdir: string, cliArgs: string[]): string[] {
  const isWindows = os.platform() === 'win32';
  const containerWorkdir = getContainerPath(workdir);
  const shellCmds = [];
  const pathSeparator = isWindows ? ';' : ':';

  let pathSuffix = '';
  if (process.env['PATH']) {
    const paths = process.env['PATH'].split(pathSeparator);
    for (const p of paths) {
      const containerPath = getContainerPath(p);
      if (
        containerPath.toLowerCase().startsWith(containerWorkdir.toLowerCase())
      ) {
        pathSuffix += `:${containerPath}`;
      }
    }
  }
  if (pathSuffix) {
    shellCmds.push(`export PATH="$PATH${pathSuffix}";`);
  }

  let pythonPathSuffix = '';
  if (process.env['PYTHONPATH']) {
    const paths = process.env['PYTHONPATH'].split(pathSeparator);
    for (const p of paths) {
      const containerPath = getContainerPath(p);
      if (
        containerPath.toLowerCase().startsWith(containerWorkdir.toLowerCase())
      ) {
        pythonPathSuffix += `:${containerPath}`;
      }
    }
  }
  if (pythonPathSuffix) {
    shellCmds.push(`export PYTHONPATH="$PYTHONPATH${pythonPathSuffix}";`);
  }

  const projectSandboxBashrc = path.join(
    SETTINGS_DIRECTORY_NAME,
    'sandbox.bashrc',
  );
  if (fs.existsSync(projectSandboxBashrc)) {
    shellCmds.push(`source ${getContainerPath(projectSandboxBashrc)};`);
  }

  ports().forEach((p) =>
    shellCmds.push(
      `socat TCP4-LISTEN:${p},bind=$(hostname -i),fork,reuseaddr TCP4:127.0.0.1:${p} 2> /dev/null &`,
    ),
  );

  const quotedCliArgs = cliArgs.slice(2).map((arg) => quote([arg]));
  const cliCmd =
    process.env['NODE_ENV'] === 'development'
      ? process.env['DEBUG']
        ? 'npm run debug --'
        : 'npm rebuild && npm run start --'
      : process.env['DEBUG']
        ? `node --inspect-brk=0.0.0.0:${process.env['DEBUG_PORT'] || '9229'} $(which gemini)`
        : 'gemini';

  const args = [...shellCmds, cliCmd, ...quotedCliArgs];
  return ['bash', '-c', args.join(' ')];
}

export async function start_sandbox(
  config: SandboxConfig,
  nodeArgs: string[] = [],
<<<<<<< HEAD
) {
  if (config.command === 'sandbox-exec') {
    // disallow BUILD_SANDBOX
    if (process.env.BUILD_SANDBOX) {
      console.error('ERROR: cannot BUILD_SANDBOX when using macOS Seatbelt');
      process.exit(1);
    }
    const profile = (process.env.SEATBELT_PROFILE ??= 'permissive-open');
    let profileFile = new URL(`sandbox-macos-${profile}.sb`, import.meta.url)
      .pathname;
    // if profile name is not recognized, then look for file under project settings directory
    if (!BUILTIN_SEATBELT_PROFILES.includes(profile)) {
      profileFile = path.join(
        SETTINGS_DIRECTORY_NAME,
        `sandbox-macos-${profile}.sb`,
      );
    }
    if (!fs.existsSync(profileFile)) {
      console.error(
        `ERROR: missing macos seatbelt profile file '${profileFile}'`,
      );
      process.exit(1);
    }
    // Log on STDERR so it doesn't clutter the output on STDOUT
    console.error(`using macos seatbelt (profile: ${profile}) ...`);
    // if DEBUG is set, convert to --inspect-brk in NODE_OPTIONS
    const nodeOptions = [
      ...(process.env.DEBUG ? ['--inspect-brk'] : []),
      ...nodeArgs,
    ].join(' ');

    const args = [
      '-D',
      `TARGET_DIR=${fs.realpathSync(process.cwd())}`,
      '-D',
      `TMP_DIR=${fs.realpathSync(os.tmpdir())}`,
      '-D',
      `HOME_DIR=${fs.realpathSync(os.homedir())}`,
      '-D',
      `CACHE_DIR=${fs.realpathSync(execSync(`getconf DARWIN_USER_CACHE_DIR`).toString().trim())}`,
      '-f',
      profileFile,
      'sh',
      '-c',
      [
        `SANDBOX=sandbox-exec`,
        `NODE_OPTIONS="${nodeOptions}"`,
        ...process.argv.map((arg) => quote([arg])),
      ].join(' '),
    ];
    // start and set up proxy if GEMINI_SANDBOX_PROXY_COMMAND is set
    const proxyCommand = process.env.GEMINI_SANDBOX_PROXY_COMMAND;
    let proxyProcess: ChildProcess | undefined = undefined;
    let sandboxProcess: ChildProcess | undefined = undefined;
    const sandboxEnv = { ...process.env };
    if (proxyCommand) {
      const proxy =
        process.env.HTTPS_PROXY ||
        process.env.https_proxy ||
        process.env.HTTP_PROXY ||
        process.env.http_proxy ||
        'http://localhost:8877';
      sandboxEnv['HTTPS_PROXY'] = proxy;
      sandboxEnv['https_proxy'] = proxy; // lower-case can be required, e.g. for curl
      sandboxEnv['HTTP_PROXY'] = proxy;
      sandboxEnv['http_proxy'] = proxy;
      const noProxy = process.env.NO_PROXY || process.env.no_proxy;
      if (noProxy) {
        sandboxEnv['NO_PROXY'] = noProxy;
        sandboxEnv['no_proxy'] = noProxy;
=======
  cliConfig?: Config,
  cliArgs: string[] = [],
) {
  const patcher = new ConsolePatcher({
    debugMode: cliConfig?.getDebugMode() || !!process.env['DEBUG'],
    stderr: true,
  });
  patcher.patch();

  try {
    if (config.command === 'sandbox-exec') {
      // disallow BUILD_SANDBOX
      if (process.env['BUILD_SANDBOX']) {
        throw new FatalSandboxError(
          'Cannot BUILD_SANDBOX when using macOS Seatbelt',
        );
      }

      const profile = (process.env['SEATBELT_PROFILE'] ??= 'permissive-open');
      let profileFile = fileURLToPath(
        new URL(`sandbox-macos-${profile}.sb`, import.meta.url),
      );
      // if profile name is not recognized, then look for file under project settings directory
      if (!BUILTIN_SEATBELT_PROFILES.includes(profile)) {
        profileFile = path.join(
          SETTINGS_DIRECTORY_NAME,
          `sandbox-macos-${profile}.sb`,
        );
      }
      if (!fs.existsSync(profileFile)) {
        throw new FatalSandboxError(
          `Missing macos seatbelt profile file '${profileFile}'`,
        );
      }
      // Log on STDERR so it doesn't clutter the output on STDOUT
      console.error(`using macos seatbelt (profile: ${profile}) ...`);
      // if DEBUG is set, convert to --inspect-brk in NODE_OPTIONS
      const nodeOptions = [
        ...(process.env['DEBUG'] ? ['--inspect-brk'] : []),
        ...nodeArgs,
      ].join(' ');

      const args = [
        '-D',
        `TARGET_DIR=${fs.realpathSync(process.cwd())}`,
        '-D',
        `TMP_DIR=${fs.realpathSync(os.tmpdir())}`,
        '-D',
        `HOME_DIR=${fs.realpathSync(os.homedir())}`,
        '-D',
        `CACHE_DIR=${fs.realpathSync(execSync(`getconf DARWIN_USER_CACHE_DIR`).toString().trim())}`,
      ];

      // Add included directories from the workspace context
      // Always add 5 INCLUDE_DIR parameters to ensure .sb files can reference them
      const MAX_INCLUDE_DIRS = 5;
      const targetDir = fs.realpathSync(cliConfig?.getTargetDir() || '');
      const includedDirs: string[] = [];

      if (cliConfig) {
        const workspaceContext = cliConfig.getWorkspaceContext();
        const directories = workspaceContext.getDirectories();

        // Filter out TARGET_DIR
        for (const dir of directories) {
          const realDir = fs.realpathSync(dir);
          if (realDir !== targetDir) {
            includedDirs.push(realDir);
          }
        }
>>>>>>> 39e7213f
      }
      proxyProcess = spawn(proxyCommand, {
        stdio: ['ignore', 'pipe', 'pipe'],
        shell: true,
        detached: true,
      });
      // install handlers to stop proxy on exit/signal
      const stopProxy = () => {
        console.log('stopping proxy ...');
        if (proxyProcess?.pid) {
          process.kill(-proxyProcess.pid, 'SIGTERM');
        }
      };
      process.on('exit', stopProxy);
      process.on('SIGINT', stopProxy);
      process.on('SIGTERM', stopProxy);

<<<<<<< HEAD
      // commented out as it disrupts ink rendering
      // proxyProcess.stdout?.on('data', (data) => {
      //   console.info(data.toString());
      // });
      proxyProcess.stderr?.on('data', (data) => {
        console.error(data.toString());
      });
      proxyProcess.on('close', (code, signal) => {
        console.error(
          `ERROR: proxy command '${proxyCommand}' exited with code ${code}, signal ${signal}`,
=======
        args.push('-D', `INCLUDE_DIR_${i}=${dirPath}`);
      }

      const finalArgv = cliArgs;

      args.push(
        '-f',
        profileFile,
        'sh',
        '-c',
        [
          `SANDBOX=sandbox-exec`,
          `NODE_OPTIONS="${nodeOptions}"`,
          ...finalArgv.map((arg) => quote([arg])),
        ].join(' '),
      );
      // start and set up proxy if GEMINI_SANDBOX_PROXY_COMMAND is set
      const proxyCommand = process.env['GEMINI_SANDBOX_PROXY_COMMAND'];
      let proxyProcess: ChildProcess | undefined = undefined;
      let sandboxProcess: ChildProcess | undefined = undefined;
      const sandboxEnv = { ...process.env };
      if (proxyCommand) {
        const proxy =
          process.env['HTTPS_PROXY'] ||
          process.env['https_proxy'] ||
          process.env['HTTP_PROXY'] ||
          process.env['http_proxy'] ||
          'http://localhost:8877';
        sandboxEnv['HTTPS_PROXY'] = proxy;
        sandboxEnv['https_proxy'] = proxy; // lower-case can be required, e.g. for curl
        sandboxEnv['HTTP_PROXY'] = proxy;
        sandboxEnv['http_proxy'] = proxy;
        const noProxy = process.env['NO_PROXY'] || process.env['no_proxy'];
        if (noProxy) {
          sandboxEnv['NO_PROXY'] = noProxy;
          sandboxEnv['no_proxy'] = noProxy;
        }
        proxyProcess = spawn(proxyCommand, {
          stdio: ['ignore', 'pipe', 'pipe'],
          shell: true,
          detached: true,
        });
        // install handlers to stop proxy on exit/signal
        const stopProxy = () => {
          console.log('stopping proxy ...');
          if (proxyProcess?.pid) {
            process.kill(-proxyProcess.pid, 'SIGTERM');
          }
        };
        process.on('exit', stopProxy);
        process.on('SIGINT', stopProxy);
        process.on('SIGTERM', stopProxy);

        // commented out as it disrupts ink rendering
        // proxyProcess.stdout?.on('data', (data) => {
        //   console.info(data.toString());
        // });
        proxyProcess.stderr?.on('data', (data) => {
          console.error(data.toString());
        });
        proxyProcess.on('close', (code, signal) => {
          if (sandboxProcess?.pid) {
            process.kill(-sandboxProcess.pid, 'SIGTERM');
          }
          throw new FatalSandboxError(
            `Proxy command '${proxyCommand}' exited with code ${code}, signal ${signal}`,
          );
        });
        console.log('waiting for proxy to start ...');
        await execAsync(
          `until timeout 0.25 curl -s http://localhost:8877; do sleep 0.25; done`,
>>>>>>> 39e7213f
        );
        if (sandboxProcess?.pid) {
          process.kill(-sandboxProcess.pid, 'SIGTERM');
        }
        process.exit(1);
      });
      console.log('waiting for proxy to start ...');
      await execAsync(
        `until timeout 0.25 curl -s http://localhost:8877; do sleep 0.25; done`,
      );
    }
    // spawn child and let it inherit stdio
    sandboxProcess = spawn(config.command, args, {
      stdio: 'inherit',
    });
    await new Promise((resolve) => sandboxProcess?.on('close', resolve));
    return;
  }

  console.error(`hopping into sandbox (command: ${config.command}) ...`);

  // determine full path for gemini-cli to distinguish linked vs installed setting
  const gcPath = fs.realpathSync(process.argv[1]);

  const projectSandboxDockerfile = path.join(
    SETTINGS_DIRECTORY_NAME,
    'sandbox.Dockerfile',
  );
  const isCustomProjectSandbox = fs.existsSync(projectSandboxDockerfile);

<<<<<<< HEAD
  const image = config.image;
  const workdir = path.resolve(process.cwd());
  const containerWorkdir = getContainerPath(workdir);

  // if BUILD_SANDBOX is set, then call scripts/build_sandbox.js under gemini-cli repo
  //
  // note this can only be done with binary linked from gemini-cli repo
  if (process.env.BUILD_SANDBOX) {
    if (!gcPath.includes('gemini-cli/packages/')) {
      console.error(
        'ERROR: cannot build sandbox using installed gemini binary; ' +
          'run `npm link ./packages/cli` under gemini-cli repo to switch to linked binary.',
      );
      process.exit(1);
    } else {
      console.error('building sandbox ...');
      const gcRoot = gcPath.split('/packages/')[0];
      // if project folder has sandbox.Dockerfile under project settings folder, use that
      let buildArgs = '';
      const projectSandboxDockerfile = path.join(
        SETTINGS_DIRECTORY_NAME,
        'sandbox.Dockerfile',
      );
      if (isCustomProjectSandbox) {
        console.error(`using ${projectSandboxDockerfile} for sandbox`);
        buildArgs += `-f ${path.resolve(projectSandboxDockerfile)} -i ${image}`;
      }
      execSync(
        `cd ${gcRoot} && node scripts/build_sandbox.js -s ${buildArgs}`,
        {
          stdio: 'inherit',
          env: {
            ...process.env,
            GEMINI_SANDBOX: config.command, // in case sandbox is enabled via flags (see config.ts under cli package)
          },
        },
      );
=======
    // if BUILD_SANDBOX is set, then call scripts/build_sandbox.js under gemini-cli repo
    //
    // note this can only be done with binary linked from gemini-cli repo
    if (process.env['BUILD_SANDBOX']) {
      if (!gcPath.includes('gemini-cli/packages/')) {
        throw new FatalSandboxError(
          'Cannot build sandbox using installed gemini binary; ' +
            'run `npm link ./packages/cli` under gemini-cli repo to switch to linked binary.',
        );
      } else {
        console.error('building sandbox ...');
        const gcRoot = gcPath.split('/packages/')[0];
        // if project folder has sandbox.Dockerfile under project settings folder, use that
        let buildArgs = '';
        const projectSandboxDockerfile = path.join(
          SETTINGS_DIRECTORY_NAME,
          'sandbox.Dockerfile',
        );
        if (isCustomProjectSandbox) {
          console.error(`using ${projectSandboxDockerfile} for sandbox`);
          buildArgs += `-f ${path.resolve(projectSandboxDockerfile)} -i ${image}`;
        }
        execSync(
          `cd ${gcRoot} && node scripts/build_sandbox.js -s ${buildArgs}`,
          {
            stdio: 'inherit',
            env: {
              ...process.env,
              GEMINI_SANDBOX: config.command, // in case sandbox is enabled via flags (see config.ts under cli package)
            },
          },
        );
      }
    }

    // stop if image is missing
    if (!(await ensureSandboxImageIsPresent(config.command, image))) {
      const remedy =
        image === LOCAL_DEV_SANDBOX_IMAGE_NAME
          ? 'Try running `npm run build:all` or `npm run build:sandbox` under the gemini-cli repo to build it locally, or check the image name and your network connection.'
          : 'Please check the image name, your network connection, or notify gemini-cli-dev@google.com if the issue persists.';
      throw new FatalSandboxError(
        `Sandbox image '${image}' is missing or could not be pulled. ${remedy}`,
      );
>>>>>>> 39e7213f
    }
  }

  // stop if image is missing
  if (!(await ensureSandboxImageIsPresent(config.command, image))) {
    const remedy =
      image === LOCAL_DEV_SANDBOX_IMAGE_NAME
        ? 'Try running `npm run build:all` or `npm run build:sandbox` under the gemini-cli repo to build it locally, or check the image name and your network connection.'
        : 'Please check the image name, your network connection, or notify gemini-cli-dev@google.com if the issue persists.';
    console.error(
      `ERROR: Sandbox image '${image}' is missing or could not be pulled. ${remedy}`,
    );
    process.exit(1);
  }

<<<<<<< HEAD
  // use interactive mode and auto-remove container on exit
  // run init binary inside container to forward signals & reap zombies
  const args = ['run', '-i', '--rm', '--init', '--workdir', containerWorkdir];
=======
    // add custom flags from SANDBOX_FLAGS
    if (process.env['SANDBOX_FLAGS']) {
      const flags = parse(process.env['SANDBOX_FLAGS'], process.env).filter(
        (f): f is string => typeof f === 'string',
      );
      args.push(...flags);
    }
>>>>>>> 39e7213f

  // add TTY only if stdin is TTY as well, i.e. for piped input don't init TTY in container
  if (process.stdin.isTTY) {
    args.push('-t');
  }

  // mount current directory as working directory in sandbox (set via --workdir)
  args.push('--volume', `${workdir}:${containerWorkdir}`);

  // mount user settings directory inside container, after creating if missing
  // note user/home changes inside sandbox and we mount at BOTH paths for consistency
  const userSettingsDirOnHost = USER_SETTINGS_DIR;
  const userSettingsDirInSandbox = getContainerPath(
    `/home/node/${SETTINGS_DIRECTORY_NAME}`,
  );
  if (!fs.existsSync(userSettingsDirOnHost)) {
    fs.mkdirSync(userSettingsDirOnHost);
  }
  args.push('--volume', `${userSettingsDirOnHost}:${userSettingsDirInSandbox}`);
  if (userSettingsDirInSandbox !== userSettingsDirOnHost) {
    args.push(
      '--volume',
      `${userSettingsDirOnHost}:${getContainerPath(userSettingsDirOnHost)}`,
    );
  }

  // mount os.tmpdir() as os.tmpdir() inside container
  args.push('--volume', `${os.tmpdir()}:${getContainerPath(os.tmpdir())}`);

  // mount gcloud config directory if it exists
  const gcloudConfigDir = path.join(os.homedir(), '.config', 'gcloud');
  if (fs.existsSync(gcloudConfigDir)) {
    args.push(
      '--volume',
      `${gcloudConfigDir}:${getContainerPath(gcloudConfigDir)}:ro`,
    );
  }

  // mount ADC file if GOOGLE_APPLICATION_CREDENTIALS is set
  if (process.env.GOOGLE_APPLICATION_CREDENTIALS) {
    const adcFile = process.env.GOOGLE_APPLICATION_CREDENTIALS;
    if (fs.existsSync(adcFile)) {
      args.push('--volume', `${adcFile}:${getContainerPath(adcFile)}:ro`);
      args.push(
        '--env',
        `GOOGLE_APPLICATION_CREDENTIALS=${getContainerPath(adcFile)}`,
      );
    }
  }

<<<<<<< HEAD
  // mount paths listed in SANDBOX_MOUNTS
  if (process.env.SANDBOX_MOUNTS) {
    for (let mount of process.env.SANDBOX_MOUNTS.split(',')) {
      if (mount.trim()) {
        // parse mount as from:to:opts
        let [from, to, opts] = mount.trim().split(':');
        to = to || from; // default to mount at same path inside container
        opts = opts || 'ro'; // default to read-only
        mount = `${from}:${to}:${opts}`;
        // check that from path is absolute
        if (!path.isAbsolute(from)) {
          console.error(
            `ERROR: path '${from}' listed in SANDBOX_MOUNTS must be absolute`,
          );
          process.exit(1);
=======
    // mount ADC file if GOOGLE_APPLICATION_CREDENTIALS is set
    if (process.env['GOOGLE_APPLICATION_CREDENTIALS']) {
      const adcFile = process.env['GOOGLE_APPLICATION_CREDENTIALS'];
      if (fs.existsSync(adcFile)) {
        args.push('--volume', `${adcFile}:${getContainerPath(adcFile)}:ro`);
        args.push(
          '--env',
          `GOOGLE_APPLICATION_CREDENTIALS=${getContainerPath(adcFile)}`,
        );
      }
    }

    // mount paths listed in SANDBOX_MOUNTS
    if (process.env['SANDBOX_MOUNTS']) {
      for (let mount of process.env['SANDBOX_MOUNTS'].split(',')) {
        if (mount.trim()) {
          // parse mount as from:to:opts
          let [from, to, opts] = mount.trim().split(':');
          to = to || from; // default to mount at same path inside container
          opts = opts || 'ro'; // default to read-only
          mount = `${from}:${to}:${opts}`;
          // check that from path is absolute
          if (!path.isAbsolute(from)) {
            throw new FatalSandboxError(
              `Path '${from}' listed in SANDBOX_MOUNTS must be absolute`,
            );
          }
          // check that from path exists on host
          if (!fs.existsSync(from)) {
            throw new FatalSandboxError(
              `Missing mount path '${from}' listed in SANDBOX_MOUNTS`,
            );
          }
          console.error(`SANDBOX_MOUNTS: ${from} -> ${to} (${opts})`);
          args.push('--volume', mount);
>>>>>>> 39e7213f
        }
        // check that from path exists on host
        if (!fs.existsSync(from)) {
          console.error(
            `ERROR: missing mount path '${from}' listed in SANDBOX_MOUNTS`,
          );
          process.exit(1);
        }
        console.error(`SANDBOX_MOUNTS: ${from} -> ${to} (${opts})`);
        args.push('--volume', mount);
      }
    }
  }

<<<<<<< HEAD
  // expose env-specified ports on the sandbox
  ports().forEach((p) => args.push('--publish', `${p}:${p}`));

  // if DEBUG is set, expose debugging port
  if (process.env.DEBUG) {
    const debugPort = process.env.DEBUG_PORT || '9229';
    args.push(`--publish`, `${debugPort}:${debugPort}`);
  }
=======
    // expose env-specified ports on the sandbox
    ports().forEach((p) => args.push('--publish', `${p}:${p}`));

    // if DEBUG is set, expose debugging port
    if (process.env['DEBUG']) {
      const debugPort = process.env['DEBUG_PORT'] || '9229';
      args.push(`--publish`, `${debugPort}:${debugPort}`);
    }

    // copy proxy environment variables, replacing localhost with SANDBOX_PROXY_NAME
    // copy as both upper-case and lower-case as is required by some utilities
    // GEMINI_SANDBOX_PROXY_COMMAND implies HTTPS_PROXY unless HTTP_PROXY is set
    const proxyCommand = process.env['GEMINI_SANDBOX_PROXY_COMMAND'];

    if (proxyCommand) {
      let proxy =
        process.env['HTTPS_PROXY'] ||
        process.env['https_proxy'] ||
        process.env['HTTP_PROXY'] ||
        process.env['http_proxy'] ||
        'http://localhost:8877';
      proxy = proxy.replace('localhost', SANDBOX_PROXY_NAME);
      if (proxy) {
        args.push('--env', `HTTPS_PROXY=${proxy}`);
        args.push('--env', `https_proxy=${proxy}`); // lower-case can be required, e.g. for curl
        args.push('--env', `HTTP_PROXY=${proxy}`);
        args.push('--env', `http_proxy=${proxy}`);
      }
      const noProxy = process.env['NO_PROXY'] || process.env['no_proxy'];
      if (noProxy) {
        args.push('--env', `NO_PROXY=${noProxy}`);
        args.push('--env', `no_proxy=${noProxy}`);
      }
>>>>>>> 39e7213f

  // copy proxy environment variables, replacing localhost with SANDBOX_PROXY_NAME
  // copy as both upper-case and lower-case as is required by some utilities
  // GEMINI_SANDBOX_PROXY_COMMAND implies HTTPS_PROXY unless HTTP_PROXY is set
  const proxyCommand = process.env.GEMINI_SANDBOX_PROXY_COMMAND;

  if (proxyCommand) {
    let proxy =
      process.env.HTTPS_PROXY ||
      process.env.https_proxy ||
      process.env.HTTP_PROXY ||
      process.env.http_proxy ||
      'http://localhost:8877';
    proxy = proxy.replace('localhost', SANDBOX_PROXY_NAME);
    if (proxy) {
      args.push('--env', `HTTPS_PROXY=${proxy}`);
      args.push('--env', `https_proxy=${proxy}`); // lower-case can be required, e.g. for curl
      args.push('--env', `HTTP_PROXY=${proxy}`);
      args.push('--env', `http_proxy=${proxy}`);
    }
    const noProxy = process.env.NO_PROXY || process.env.no_proxy;
    if (noProxy) {
      args.push('--env', `NO_PROXY=${noProxy}`);
      args.push('--env', `no_proxy=${noProxy}`);
    }

    // if using proxy, switch to internal networking through proxy
    if (proxy) {
      execSync(
        `${config.command} network inspect ${SANDBOX_NETWORK_NAME} || ${config.command} network create --internal ${SANDBOX_NETWORK_NAME}`,
      );
      args.push('--network', SANDBOX_NETWORK_NAME);
      // if proxy command is set, create a separate network w/ host access (i.e. non-internal)
      // we will run proxy in its own container connected to both host network and internal network
      // this allows proxy to work even on rootless podman on macos with host<->vm<->container isolation
      if (proxyCommand) {
        execSync(
          `${config.command} network inspect ${SANDBOX_PROXY_NAME} || ${config.command} network create ${SANDBOX_PROXY_NAME}`,
        );
      }
    }
  }

<<<<<<< HEAD
  // name container after image, plus numeric suffix to avoid conflicts
  const imageName = parseImageName(image);
  let index = 0;
  const containerNameCheck = execSync(
    `${config.command} ps -a --format "{{.Names}}"`,
  )
    .toString()
    .trim();
  while (containerNameCheck.includes(`${imageName}-${index}`)) {
    index++;
  }
  const containerName = `${imageName}-${index}`;
  args.push('--name', containerName, '--hostname', containerName);

  // copy GEMINI_API_KEY(s)
  if (process.env.GEMINI_API_KEY) {
    args.push('--env', `GEMINI_API_KEY=${process.env.GEMINI_API_KEY}`);
  }
  if (process.env.GOOGLE_API_KEY) {
    args.push('--env', `GOOGLE_API_KEY=${process.env.GOOGLE_API_KEY}`);
  }

  // copy GOOGLE_GENAI_USE_VERTEXAI
  if (process.env.GOOGLE_GENAI_USE_VERTEXAI) {
    args.push(
      '--env',
      `GOOGLE_GENAI_USE_VERTEXAI=${process.env.GOOGLE_GENAI_USE_VERTEXAI}`,
    );
  }

  // copy GOOGLE_GENAI_USE_GCA
  if (process.env.GOOGLE_GENAI_USE_GCA) {
    args.push(
      '--env',
      `GOOGLE_GENAI_USE_GCA=${process.env.GOOGLE_GENAI_USE_GCA}`,
    );
  }

  // copy GOOGLE_CLOUD_PROJECT
  if (process.env.GOOGLE_CLOUD_PROJECT) {
    args.push(
      '--env',
      `GOOGLE_CLOUD_PROJECT=${process.env.GOOGLE_CLOUD_PROJECT}`,
    );
  }

  // copy GOOGLE_CLOUD_LOCATION
  if (process.env.GOOGLE_CLOUD_LOCATION) {
    args.push(
      '--env',
      `GOOGLE_CLOUD_LOCATION=${process.env.GOOGLE_CLOUD_LOCATION}`,
    );
  }

  // copy GEMINI_MODEL
  if (process.env.GEMINI_MODEL) {
    args.push('--env', `GEMINI_MODEL=${process.env.GEMINI_MODEL}`);
  }
=======
    // name container after image, plus numeric suffix to avoid conflicts
    const imageName = parseImageName(image);
    let index = 0;
    const containerNameCheck = execSync(
      `${config.command} ps -a --format "{{.Names}}"`,
    )
      .toString()
      .trim();
    while (containerNameCheck.includes(`${imageName}-${index}`)) {
      index++;
    }
    const containerName = `${imageName}-${index}`;
    args.push('--name', containerName, '--hostname', containerName);

    // copy GEMINI_API_KEY(s)
    if (process.env['GEMINI_API_KEY']) {
      args.push('--env', `GEMINI_API_KEY=${process.env['GEMINI_API_KEY']}`);
    }
    if (process.env['GOOGLE_API_KEY']) {
      args.push('--env', `GOOGLE_API_KEY=${process.env['GOOGLE_API_KEY']}`);
    }

    // copy GOOGLE_GENAI_USE_VERTEXAI
    if (process.env['GOOGLE_GENAI_USE_VERTEXAI']) {
      args.push(
        '--env',
        `GOOGLE_GENAI_USE_VERTEXAI=${process.env['GOOGLE_GENAI_USE_VERTEXAI']}`,
      );
    }

    // copy GOOGLE_GENAI_USE_GCA
    if (process.env['GOOGLE_GENAI_USE_GCA']) {
      args.push(
        '--env',
        `GOOGLE_GENAI_USE_GCA=${process.env['GOOGLE_GENAI_USE_GCA']}`,
      );
    }

    // copy GOOGLE_CLOUD_PROJECT
    if (process.env['GOOGLE_CLOUD_PROJECT']) {
      args.push(
        '--env',
        `GOOGLE_CLOUD_PROJECT=${process.env['GOOGLE_CLOUD_PROJECT']}`,
      );
    }

    // copy GOOGLE_CLOUD_LOCATION
    if (process.env['GOOGLE_CLOUD_LOCATION']) {
      args.push(
        '--env',
        `GOOGLE_CLOUD_LOCATION=${process.env['GOOGLE_CLOUD_LOCATION']}`,
      );
    }

    // copy GEMINI_MODEL
    if (process.env['GEMINI_MODEL']) {
      args.push('--env', `GEMINI_MODEL=${process.env['GEMINI_MODEL']}`);
    }

    // copy TERM and COLORTERM to try to maintain terminal setup
    if (process.env['TERM']) {
      args.push('--env', `TERM=${process.env['TERM']}`);
    }
    if (process.env['COLORTERM']) {
      args.push('--env', `COLORTERM=${process.env['COLORTERM']}`);
    }
>>>>>>> 39e7213f

  // copy TERM and COLORTERM to try to maintain terminal setup
  if (process.env.TERM) {
    args.push('--env', `TERM=${process.env.TERM}`);
  }
  if (process.env.COLORTERM) {
    args.push('--env', `COLORTERM=${process.env.COLORTERM}`);
  }

<<<<<<< HEAD
  // copy VIRTUAL_ENV if under working directory
  // also mount-replace VIRTUAL_ENV directory with <project_settings>/sandbox.venv
  // sandbox can then set up this new VIRTUAL_ENV directory using sandbox.bashrc (see below)
  // directory will be empty if not set up, which is still preferable to having host binaries
  if (
    process.env.VIRTUAL_ENV?.toLowerCase().startsWith(workdir.toLowerCase())
  ) {
    const sandboxVenvPath = path.resolve(
      SETTINGS_DIRECTORY_NAME,
      'sandbox.venv',
    );
    if (!fs.existsSync(sandboxVenvPath)) {
      fs.mkdirSync(sandboxVenvPath, { recursive: true });
=======
    // copy VIRTUAL_ENV if under working directory
    // also mount-replace VIRTUAL_ENV directory with <project_settings>/sandbox.venv
    // sandbox can then set up this new VIRTUAL_ENV directory using sandbox.bashrc (see below)
    // directory will be empty if not set up, which is still preferable to having host binaries
    if (
      process.env['VIRTUAL_ENV']
        ?.toLowerCase()
        .startsWith(workdir.toLowerCase())
    ) {
      const sandboxVenvPath = path.resolve(
        SETTINGS_DIRECTORY_NAME,
        'sandbox.venv',
      );
      if (!fs.existsSync(sandboxVenvPath)) {
        fs.mkdirSync(sandboxVenvPath, { recursive: true });
      }
      args.push(
        '--volume',
        `${sandboxVenvPath}:${getContainerPath(process.env['VIRTUAL_ENV'])}`,
      );
      args.push(
        '--env',
        `VIRTUAL_ENV=${getContainerPath(process.env['VIRTUAL_ENV'])}`,
      );
>>>>>>> 39e7213f
    }
    args.push(
      '--volume',
      `${sandboxVenvPath}:${getContainerPath(process.env.VIRTUAL_ENV)}`,
    );
    args.push(
      '--env',
      `VIRTUAL_ENV=${getContainerPath(process.env.VIRTUAL_ENV)}`,
    );
  }

<<<<<<< HEAD
  // copy additional environment variables from SANDBOX_ENV
  if (process.env.SANDBOX_ENV) {
    for (let env of process.env.SANDBOX_ENV.split(',')) {
      if ((env = env.trim())) {
        if (env.includes('=')) {
          console.error(`SANDBOX_ENV: ${env}`);
          args.push('--env', env);
        } else {
          console.error(
            'ERROR: SANDBOX_ENV must be a comma-separated list of key=value pairs',
          );
          process.exit(1);
=======
    // copy additional environment variables from SANDBOX_ENV
    if (process.env['SANDBOX_ENV']) {
      for (let env of process.env['SANDBOX_ENV'].split(',')) {
        if ((env = env.trim())) {
          if (env.includes('=')) {
            console.error(`SANDBOX_ENV: ${env}`);
            args.push('--env', env);
          } else {
            throw new FatalSandboxError(
              'SANDBOX_ENV must be a comma-separated list of key=value pairs',
            );
          }
>>>>>>> 39e7213f
        }
      }
    }
  }

<<<<<<< HEAD
  // copy NODE_OPTIONS
  const existingNodeOptions = process.env.NODE_OPTIONS || '';
  const allNodeOptions = [
    ...(existingNodeOptions ? [existingNodeOptions] : []),
    ...nodeArgs,
  ].join(' ');
=======
    // copy NODE_OPTIONS
    const existingNodeOptions = process.env['NODE_OPTIONS'] || '';
    const allNodeOptions = [
      ...(existingNodeOptions ? [existingNodeOptions] : []),
      ...nodeArgs,
    ].join(' ');

    if (allNodeOptions.length > 0) {
      args.push('--env', `NODE_OPTIONS="${allNodeOptions}"`);
    }
>>>>>>> 39e7213f

  if (allNodeOptions.length > 0) {
    args.push('--env', `NODE_OPTIONS="${allNodeOptions}"`);
  }

  // set SANDBOX as container name
  args.push('--env', `SANDBOX=${containerName}`);

<<<<<<< HEAD
  // for podman only, use empty --authfile to skip unnecessary auth refresh overhead
  if (config.command === 'podman') {
    const emptyAuthFilePath = path.join(os.tmpdir(), 'empty_auth.json');
    fs.writeFileSync(emptyAuthFilePath, '{}', 'utf-8');
    args.push('--authfile', emptyAuthFilePath);
  }
=======
    // Determine if the current user's UID/GID should be passed to the sandbox.
    // See shouldUseCurrentUserInSandbox for more details.
    let userFlag = '';
    const finalEntrypoint = entrypoint(workdir, cliArgs);

    if (process.env['GEMINI_CLI_INTEGRATION_TEST'] === 'true') {
      args.push('--user', 'root');
      userFlag = '--user root';
    } else if (await shouldUseCurrentUserInSandbox()) {
      // For the user-creation logic to work, the container must start as root.
      // The entrypoint script then handles dropping privileges to the correct user.
      args.push('--user', 'root');

      const uid = execSync('id -u').toString().trim();
      const gid = execSync('id -g').toString().trim();

      // Instead of passing --user to the main sandbox container, we let it
      // start as root, then create a user with the host's UID/GID, and
      // finally switch to that user to run the gemini process. This is
      // necessary on Linux to ensure the user exists within the
      // container's /etc/passwd file, which is required by os.userInfo().
      const username = 'gemini';
      const homeDir = getContainerPath(os.homedir());

      const setupUserCommands = [
        // Use -f with groupadd to avoid errors if the group already exists.
        `groupadd -f -g ${gid} ${username}`,
        // Create user only if it doesn't exist. Use -o for non-unique UID.
        `id -u ${username} &>/dev/null || useradd -o -u ${uid} -g ${gid} -d ${homeDir} -s /bin/bash ${username}`,
      ].join(' && ');

      const originalCommand = finalEntrypoint[2];
      const escapedOriginalCommand = originalCommand.replace(/'/g, "'\\''");

      // Use `su -p` to preserve the environment.
      const suCommand = `su -p ${username} -c '${escapedOriginalCommand}'`;

      // The entrypoint is always `['bash', '-c', '<command>']`, so we modify the command part.
      finalEntrypoint[2] = `${setupUserCommands} && ${suCommand}`;

      // We still need userFlag for the simpler proxy container, which does not have this issue.
      userFlag = `--user ${uid}:${gid}`;
      // When forcing a UID in the sandbox, $HOME can be reset to '/', so we copy $HOME as well.
      args.push('--env', `HOME=${os.homedir()}`);
    }
>>>>>>> 39e7213f

  // Determine if the current user's UID/GID should be passed to the sandbox.
  // See shouldUseCurrentUserInSandbox for more details.
  let userFlag = '';
  const finalEntrypoint = entrypoint(workdir);

  if (process.env.GEMINI_CLI_INTEGRATION_TEST === 'true') {
    args.push('--user', 'root');
    userFlag = '--user root';
  } else if (await shouldUseCurrentUserInSandbox()) {
    // For the user-creation logic to work, the container must start as root.
    // The entrypoint script then handles dropping privileges to the correct user.
    args.push('--user', 'root');

    const uid = execSync('id -u').toString().trim();
    const gid = execSync('id -g').toString().trim();

    // Instead of passing --user to the main sandbox container, we let it
    // start as root, then create a user with the host's UID/GID, and
    // finally switch to that user to run the gemini process. This is
    // necessary on Linux to ensure the user exists within the
    // container's /etc/passwd file, which is required by os.userInfo().
    const username = 'gemini';
    const homeDir = getContainerPath(os.homedir());

    const setupUserCommands = [
      // Use -f with groupadd to avoid errors if the group already exists.
      `groupadd -f -g ${gid} ${username}`,
      // Create user only if it doesn't exist. Use -o for non-unique UID.
      `id -u ${username} &>/dev/null || useradd -o -u ${uid} -g ${gid} -d ${homeDir} -s /bin/bash ${username}`,
    ].join(' && ');

    const originalCommand = finalEntrypoint[2];
    const escapedOriginalCommand = originalCommand.replace(/'/g, "'\\''");

    // Use `su -p` to preserve the environment.
    const suCommand = `su -p ${username} -c '${escapedOriginalCommand}'`;

    // The entrypoint is always `['bash', '-c', '<command>']`, so we modify the command part.
    finalEntrypoint[2] = `${setupUserCommands} && ${suCommand}`;

    // We still need userFlag for the simpler proxy container, which does not have this issue.
    userFlag = `--user ${uid}:${gid}`;
    // When forcing a UID in the sandbox, $HOME can be reset to '/', so we copy $HOME as well.
    args.push('--env', `HOME=${os.homedir()}`);
  }

  // push container image name
  args.push(image);

  // push container entrypoint (including args)
  args.push(...finalEntrypoint);

  // start and set up proxy if GEMINI_SANDBOX_PROXY_COMMAND is set
  let proxyProcess: ChildProcess | undefined = undefined;
  let sandboxProcess: ChildProcess | undefined = undefined;

<<<<<<< HEAD
  if (proxyCommand) {
    // run proxyCommand in its own container
    const proxyContainerCommand = `${config.command} run --rm --init ${userFlag} --name ${SANDBOX_PROXY_NAME} --network ${SANDBOX_PROXY_NAME} -p 8877:8877 -v ${process.cwd()}:${workdir} --workdir ${workdir} ${image} ${proxyCommand}`;
    proxyProcess = spawn(proxyContainerCommand, {
      stdio: ['ignore', 'pipe', 'pipe'],
      shell: true,
      detached: true,
    });
    // install handlers to stop proxy on exit/signal
    const stopProxy = () => {
      console.log('stopping proxy container ...');
      execSync(`${config.command} rm -f ${SANDBOX_PROXY_NAME}`);
    };
    process.on('exit', stopProxy);
    process.on('SIGINT', stopProxy);
    process.on('SIGTERM', stopProxy);

    // commented out as it disrupts ink rendering
    // proxyProcess.stdout?.on('data', (data) => {
    //   console.info(data.toString());
    // });
    proxyProcess.stderr?.on('data', (data) => {
      console.error(data.toString().trim());
    });
    proxyProcess.on('close', (code, signal) => {
      console.error(
        `ERROR: proxy container command '${proxyContainerCommand}' exited with code ${code}, signal ${signal}`,
=======
      // commented out as it disrupts ink rendering
      // proxyProcess.stdout?.on('data', (data) => {
      //   console.info(data.toString());
      // });
      proxyProcess.stderr?.on('data', (data) => {
        console.error(data.toString().trim());
      });
      proxyProcess.on('close', (code, signal) => {
        if (sandboxProcess?.pid) {
          process.kill(-sandboxProcess.pid, 'SIGTERM');
        }
        throw new FatalSandboxError(
          `Proxy container command '${proxyContainerCommand}' exited with code ${code}, signal ${signal}`,
        );
      });
      console.log('waiting for proxy to start ...');
      await execAsync(
        `until timeout 0.25 curl -s http://localhost:8877; do sleep 0.25; done`,
      );
      // connect proxy container to sandbox network
      // (workaround for older versions of docker that don't support multiple --network args)
      await execAsync(
        `${config.command} network connect ${SANDBOX_NETWORK_NAME} ${SANDBOX_PROXY_NAME}`,
>>>>>>> 39e7213f
      );
      if (sandboxProcess?.pid) {
        process.kill(-sandboxProcess.pid, 'SIGTERM');
      }
      process.exit(1);
    });
    console.log('waiting for proxy to start ...');
    await execAsync(
      `until timeout 0.25 curl -s http://localhost:8877; do sleep 0.25; done`,
    );
    // connect proxy container to sandbox network
    // (workaround for older versions of docker that don't support multiple --network args)
    await execAsync(
      `${config.command} network connect ${SANDBOX_NETWORK_NAME} ${SANDBOX_PROXY_NAME}`,
    );
  }

  // spawn child and let it inherit stdio
  sandboxProcess = spawn(config.command, args, {
    stdio: 'inherit',
  });

  sandboxProcess.on('error', (err) => {
    console.error('Sandbox process error:', err);
  });

  await new Promise<void>((resolve) => {
    sandboxProcess?.on('close', (code, signal) => {
      if (code !== 0) {
        console.log(
          `Sandbox process exited with code: ${code}, signal: ${signal}`,
        );
      }
      resolve();
    });
  });
}

// Helper functions to ensure sandbox image is present
async function imageExists(sandbox: string, image: string): Promise<boolean> {
  return new Promise((resolve) => {
    const args = ['images', '-q', image];
    const checkProcess = spawn(sandbox, args);

    let stdoutData = '';
    if (checkProcess.stdout) {
      checkProcess.stdout.on('data', (data) => {
        stdoutData += data.toString();
      });
    }

    checkProcess.on('error', (err) => {
      console.warn(
        `Failed to start '${sandbox}' command for image check: ${err.message}`,
      );
      resolve(false);
    });

    checkProcess.on('close', (code) => {
      // Non-zero code might indicate docker daemon not running, etc.
      // The primary success indicator is non-empty stdoutData.
      if (code !== 0) {
        // console.warn(`'${sandbox} images -q ${image}' exited with code ${code}.`);
      }
      resolve(stdoutData.trim() !== '');
    });
  });
}

async function pullImage(sandbox: string, image: string): Promise<boolean> {
  console.info(`Attempting to pull image ${image} using ${sandbox}...`);
  return new Promise((resolve) => {
    const args = ['pull', image];
    const pullProcess = spawn(sandbox, args, { stdio: 'pipe' });

    let stderrData = '';

    const onStdoutData = (data: Buffer) => {
      console.info(data.toString().trim()); // Show pull progress
    };

    const onStderrData = (data: Buffer) => {
      stderrData += data.toString();
      console.error(data.toString().trim()); // Show pull errors/info from the command itself
    };

    const onError = (err: Error) => {
      console.warn(
        `Failed to start '${sandbox} pull ${image}' command: ${err.message}`,
      );
      cleanup();
      resolve(false);
    };

    const onClose = (code: number | null) => {
      if (code === 0) {
        console.info(`Successfully pulled image ${image}.`);
        cleanup();
        resolve(true);
      } else {
        console.warn(
          `Failed to pull image ${image}. '${sandbox} pull ${image}' exited with code ${code}.`,
        );
        if (stderrData.trim()) {
          // Details already printed by the stderr listener above
        }
        cleanup();
        resolve(false);
      }
    };

    const cleanup = () => {
      if (pullProcess.stdout) {
        pullProcess.stdout.removeListener('data', onStdoutData);
      }
      if (pullProcess.stderr) {
        pullProcess.stderr.removeListener('data', onStderrData);
      }
      pullProcess.removeListener('error', onError);
      pullProcess.removeListener('close', onClose);
      if (pullProcess.connected) {
        pullProcess.disconnect();
      }
    };

    if (pullProcess.stdout) {
      pullProcess.stdout.on('data', onStdoutData);
    }
    if (pullProcess.stderr) {
      pullProcess.stderr.on('data', onStderrData);
    }
    pullProcess.on('error', onError);
    pullProcess.on('close', onClose);
  });
}

async function ensureSandboxImageIsPresent(
  sandbox: string,
  image: string,
): Promise<boolean> {
  console.info(`Checking for sandbox image: ${image}`);
  if (await imageExists(sandbox, image)) {
    console.info(`Sandbox image ${image} found locally.`);
    return true;
  }

  console.info(`Sandbox image ${image} not found locally.`);
  if (image === LOCAL_DEV_SANDBOX_IMAGE_NAME) {
    // user needs to build the image themselves
    return false;
  }

  if (await pullImage(sandbox, image)) {
    // After attempting to pull, check again to be certain
    if (await imageExists(sandbox, image)) {
      console.info(`Sandbox image ${image} is now available after pulling.`);
      return true;
    } else {
      console.warn(
        `Sandbox image ${image} still not found after a pull attempt. This might indicate an issue with the image name or registry, or the pull command reported success but failed to make the image available.`,
      );
      return false;
    }
  }

  console.error(
    `Failed to obtain sandbox image ${image} after check and pull attempt.`,
  );
  return false; // Pull command failed or image still not present
}<|MERGE_RESOLUTION|>--- conflicted
+++ resolved
@@ -9,25 +9,13 @@
 import path from 'node:path';
 import fs from 'node:fs';
 import { readFile } from 'node:fs/promises';
-<<<<<<< HEAD
 import { quote } from 'shell-quote';
-=======
-import { fileURLToPath } from 'node:url';
-import { quote, parse } from 'shell-quote';
->>>>>>> 39e7213f
 import {
   USER_SETTINGS_DIR,
   SETTINGS_DIRECTORY_NAME,
 } from '../config/settings.js';
-<<<<<<< HEAD
 import { promisify } from 'util';
 import { SandboxConfig } from '@sport/core';
-=======
-import { promisify } from 'node:util';
-import type { Config, SandboxConfig } from '@google/gemini-cli-core';
-import { FatalSandboxError } from '@google/gemini-cli-core';
-import { ConsolePatcher } from '../ui/utils/ConsolePatcher.js';
->>>>>>> 39e7213f
 
 const execAsync = promisify(exec);
 
@@ -195,7 +183,6 @@
 export async function start_sandbox(
   config: SandboxConfig,
   nodeArgs: string[] = [],
-<<<<<<< HEAD
 ) {
   if (config.command === 'sandbox-exec') {
     // disallow BUILD_SANDBOX
@@ -217,7 +204,6 @@
       console.error(
         `ERROR: missing macos seatbelt profile file '${profileFile}'`,
       );
-      process.exit(1);
     }
     // Log on STDERR so it doesn't clutter the output on STDOUT
     console.error(`using macos seatbelt (profile: ${profile}) ...`);
@@ -266,78 +252,6 @@
       if (noProxy) {
         sandboxEnv['NO_PROXY'] = noProxy;
         sandboxEnv['no_proxy'] = noProxy;
-=======
-  cliConfig?: Config,
-  cliArgs: string[] = [],
-) {
-  const patcher = new ConsolePatcher({
-    debugMode: cliConfig?.getDebugMode() || !!process.env['DEBUG'],
-    stderr: true,
-  });
-  patcher.patch();
-
-  try {
-    if (config.command === 'sandbox-exec') {
-      // disallow BUILD_SANDBOX
-      if (process.env['BUILD_SANDBOX']) {
-        throw new FatalSandboxError(
-          'Cannot BUILD_SANDBOX when using macOS Seatbelt',
-        );
-      }
-
-      const profile = (process.env['SEATBELT_PROFILE'] ??= 'permissive-open');
-      let profileFile = fileURLToPath(
-        new URL(`sandbox-macos-${profile}.sb`, import.meta.url),
-      );
-      // if profile name is not recognized, then look for file under project settings directory
-      if (!BUILTIN_SEATBELT_PROFILES.includes(profile)) {
-        profileFile = path.join(
-          SETTINGS_DIRECTORY_NAME,
-          `sandbox-macos-${profile}.sb`,
-        );
-      }
-      if (!fs.existsSync(profileFile)) {
-        throw new FatalSandboxError(
-          `Missing macos seatbelt profile file '${profileFile}'`,
-        );
-      }
-      // Log on STDERR so it doesn't clutter the output on STDOUT
-      console.error(`using macos seatbelt (profile: ${profile}) ...`);
-      // if DEBUG is set, convert to --inspect-brk in NODE_OPTIONS
-      const nodeOptions = [
-        ...(process.env['DEBUG'] ? ['--inspect-brk'] : []),
-        ...nodeArgs,
-      ].join(' ');
-
-      const args = [
-        '-D',
-        `TARGET_DIR=${fs.realpathSync(process.cwd())}`,
-        '-D',
-        `TMP_DIR=${fs.realpathSync(os.tmpdir())}`,
-        '-D',
-        `HOME_DIR=${fs.realpathSync(os.homedir())}`,
-        '-D',
-        `CACHE_DIR=${fs.realpathSync(execSync(`getconf DARWIN_USER_CACHE_DIR`).toString().trim())}`,
-      ];
-
-      // Add included directories from the workspace context
-      // Always add 5 INCLUDE_DIR parameters to ensure .sb files can reference them
-      const MAX_INCLUDE_DIRS = 5;
-      const targetDir = fs.realpathSync(cliConfig?.getTargetDir() || '');
-      const includedDirs: string[] = [];
-
-      if (cliConfig) {
-        const workspaceContext = cliConfig.getWorkspaceContext();
-        const directories = workspaceContext.getDirectories();
-
-        // Filter out TARGET_DIR
-        for (const dir of directories) {
-          const realDir = fs.realpathSync(dir);
-          if (realDir !== targetDir) {
-            includedDirs.push(realDir);
-          }
-        }
->>>>>>> 39e7213f
       }
       proxyProcess = spawn(proxyCommand, {
         stdio: ['ignore', 'pipe', 'pipe'],
@@ -355,7 +269,6 @@
       process.on('SIGINT', stopProxy);
       process.on('SIGTERM', stopProxy);
 
-<<<<<<< HEAD
       // commented out as it disrupts ink rendering
       // proxyProcess.stdout?.on('data', (data) => {
       //   console.info(data.toString());
@@ -366,84 +279,13 @@
       proxyProcess.on('close', (code, signal) => {
         console.error(
           `ERROR: proxy command '${proxyCommand}' exited with code ${code}, signal ${signal}`,
-=======
-        args.push('-D', `INCLUDE_DIR_${i}=${dirPath}`);
-      }
-
-      const finalArgv = cliArgs;
-
-      args.push(
-        '-f',
-        profileFile,
-        'sh',
-        '-c',
-        [
-          `SANDBOX=sandbox-exec`,
-          `NODE_OPTIONS="${nodeOptions}"`,
-          ...finalArgv.map((arg) => quote([arg])),
-        ].join(' '),
-      );
-      // start and set up proxy if GEMINI_SANDBOX_PROXY_COMMAND is set
-      const proxyCommand = process.env['GEMINI_SANDBOX_PROXY_COMMAND'];
-      let proxyProcess: ChildProcess | undefined = undefined;
-      let sandboxProcess: ChildProcess | undefined = undefined;
-      const sandboxEnv = { ...process.env };
-      if (proxyCommand) {
-        const proxy =
-          process.env['HTTPS_PROXY'] ||
-          process.env['https_proxy'] ||
-          process.env['HTTP_PROXY'] ||
-          process.env['http_proxy'] ||
-          'http://localhost:8877';
-        sandboxEnv['HTTPS_PROXY'] = proxy;
-        sandboxEnv['https_proxy'] = proxy; // lower-case can be required, e.g. for curl
-        sandboxEnv['HTTP_PROXY'] = proxy;
-        sandboxEnv['http_proxy'] = proxy;
-        const noProxy = process.env['NO_PROXY'] || process.env['no_proxy'];
-        if (noProxy) {
-          sandboxEnv['NO_PROXY'] = noProxy;
-          sandboxEnv['no_proxy'] = noProxy;
-        }
-        proxyProcess = spawn(proxyCommand, {
-          stdio: ['ignore', 'pipe', 'pipe'],
-          shell: true,
-          detached: true,
-        });
-        // install handlers to stop proxy on exit/signal
-        const stopProxy = () => {
-          console.log('stopping proxy ...');
-          if (proxyProcess?.pid) {
-            process.kill(-proxyProcess.pid, 'SIGTERM');
-          }
-        };
-        process.on('exit', stopProxy);
-        process.on('SIGINT', stopProxy);
-        process.on('SIGTERM', stopProxy);
-
-        // commented out as it disrupts ink rendering
-        // proxyProcess.stdout?.on('data', (data) => {
-        //   console.info(data.toString());
-        // });
-        proxyProcess.stderr?.on('data', (data) => {
-          console.error(data.toString());
-        });
-        proxyProcess.on('close', (code, signal) => {
-          if (sandboxProcess?.pid) {
-            process.kill(-sandboxProcess.pid, 'SIGTERM');
-          }
-          throw new FatalSandboxError(
-            `Proxy command '${proxyCommand}' exited with code ${code}, signal ${signal}`,
-          );
-        });
-        console.log('waiting for proxy to start ...');
-        await execAsync(
-          `until timeout 0.25 curl -s http://localhost:8877; do sleep 0.25; done`,
->>>>>>> 39e7213f
         );
         if (sandboxProcess?.pid) {
           process.kill(-sandboxProcess.pid, 'SIGTERM');
         }
-        process.exit(1);
+        throw new FatalSandboxError(
+          `Proxy container command '${proxyContainerCommand}' exited with code ${code}, signal ${signal}`,
+        );
       });
       console.log('waiting for proxy to start ...');
       await execAsync(
@@ -469,7 +311,6 @@
   );
   const isCustomProjectSandbox = fs.existsSync(projectSandboxDockerfile);
 
-<<<<<<< HEAD
   const image = config.image;
   const workdir = path.resolve(process.cwd());
   const containerWorkdir = getContainerPath(workdir);
@@ -507,52 +348,6 @@
           },
         },
       );
-=======
-    // if BUILD_SANDBOX is set, then call scripts/build_sandbox.js under gemini-cli repo
-    //
-    // note this can only be done with binary linked from gemini-cli repo
-    if (process.env['BUILD_SANDBOX']) {
-      if (!gcPath.includes('gemini-cli/packages/')) {
-        throw new FatalSandboxError(
-          'Cannot build sandbox using installed gemini binary; ' +
-            'run `npm link ./packages/cli` under gemini-cli repo to switch to linked binary.',
-        );
-      } else {
-        console.error('building sandbox ...');
-        const gcRoot = gcPath.split('/packages/')[0];
-        // if project folder has sandbox.Dockerfile under project settings folder, use that
-        let buildArgs = '';
-        const projectSandboxDockerfile = path.join(
-          SETTINGS_DIRECTORY_NAME,
-          'sandbox.Dockerfile',
-        );
-        if (isCustomProjectSandbox) {
-          console.error(`using ${projectSandboxDockerfile} for sandbox`);
-          buildArgs += `-f ${path.resolve(projectSandboxDockerfile)} -i ${image}`;
-        }
-        execSync(
-          `cd ${gcRoot} && node scripts/build_sandbox.js -s ${buildArgs}`,
-          {
-            stdio: 'inherit',
-            env: {
-              ...process.env,
-              GEMINI_SANDBOX: config.command, // in case sandbox is enabled via flags (see config.ts under cli package)
-            },
-          },
-        );
-      }
-    }
-
-    // stop if image is missing
-    if (!(await ensureSandboxImageIsPresent(config.command, image))) {
-      const remedy =
-        image === LOCAL_DEV_SANDBOX_IMAGE_NAME
-          ? 'Try running `npm run build:all` or `npm run build:sandbox` under the gemini-cli repo to build it locally, or check the image name and your network connection.'
-          : 'Please check the image name, your network connection, or notify gemini-cli-dev@google.com if the issue persists.';
-      throw new FatalSandboxError(
-        `Sandbox image '${image}' is missing or could not be pulled. ${remedy}`,
-      );
->>>>>>> 39e7213f
     }
   }
 
@@ -568,19 +363,9 @@
     process.exit(1);
   }
 
-<<<<<<< HEAD
   // use interactive mode and auto-remove container on exit
   // run init binary inside container to forward signals & reap zombies
   const args = ['run', '-i', '--rm', '--init', '--workdir', containerWorkdir];
-=======
-    // add custom flags from SANDBOX_FLAGS
-    if (process.env['SANDBOX_FLAGS']) {
-      const flags = parse(process.env['SANDBOX_FLAGS'], process.env).filter(
-        (f): f is string => typeof f === 'string',
-      );
-      args.push(...flags);
-    }
->>>>>>> 39e7213f
 
   // add TTY only if stdin is TTY as well, i.e. for piped input don't init TTY in container
   if (process.stdin.isTTY) {
@@ -631,7 +416,6 @@
     }
   }
 
-<<<<<<< HEAD
   // mount paths listed in SANDBOX_MOUNTS
   if (process.env.SANDBOX_MOUNTS) {
     for (let mount of process.env.SANDBOX_MOUNTS.split(',')) {
@@ -647,43 +431,6 @@
             `ERROR: path '${from}' listed in SANDBOX_MOUNTS must be absolute`,
           );
           process.exit(1);
-=======
-    // mount ADC file if GOOGLE_APPLICATION_CREDENTIALS is set
-    if (process.env['GOOGLE_APPLICATION_CREDENTIALS']) {
-      const adcFile = process.env['GOOGLE_APPLICATION_CREDENTIALS'];
-      if (fs.existsSync(adcFile)) {
-        args.push('--volume', `${adcFile}:${getContainerPath(adcFile)}:ro`);
-        args.push(
-          '--env',
-          `GOOGLE_APPLICATION_CREDENTIALS=${getContainerPath(adcFile)}`,
-        );
-      }
-    }
-
-    // mount paths listed in SANDBOX_MOUNTS
-    if (process.env['SANDBOX_MOUNTS']) {
-      for (let mount of process.env['SANDBOX_MOUNTS'].split(',')) {
-        if (mount.trim()) {
-          // parse mount as from:to:opts
-          let [from, to, opts] = mount.trim().split(':');
-          to = to || from; // default to mount at same path inside container
-          opts = opts || 'ro'; // default to read-only
-          mount = `${from}:${to}:${opts}`;
-          // check that from path is absolute
-          if (!path.isAbsolute(from)) {
-            throw new FatalSandboxError(
-              `Path '${from}' listed in SANDBOX_MOUNTS must be absolute`,
-            );
-          }
-          // check that from path exists on host
-          if (!fs.existsSync(from)) {
-            throw new FatalSandboxError(
-              `Missing mount path '${from}' listed in SANDBOX_MOUNTS`,
-            );
-          }
-          console.error(`SANDBOX_MOUNTS: ${from} -> ${to} (${opts})`);
-          args.push('--volume', mount);
->>>>>>> 39e7213f
         }
         // check that from path exists on host
         if (!fs.existsSync(from)) {
@@ -698,7 +445,6 @@
     }
   }
 
-<<<<<<< HEAD
   // expose env-specified ports on the sandbox
   ports().forEach((p) => args.push('--publish', `${p}:${p}`));
 
@@ -707,41 +453,6 @@
     const debugPort = process.env.DEBUG_PORT || '9229';
     args.push(`--publish`, `${debugPort}:${debugPort}`);
   }
-=======
-    // expose env-specified ports on the sandbox
-    ports().forEach((p) => args.push('--publish', `${p}:${p}`));
-
-    // if DEBUG is set, expose debugging port
-    if (process.env['DEBUG']) {
-      const debugPort = process.env['DEBUG_PORT'] || '9229';
-      args.push(`--publish`, `${debugPort}:${debugPort}`);
-    }
-
-    // copy proxy environment variables, replacing localhost with SANDBOX_PROXY_NAME
-    // copy as both upper-case and lower-case as is required by some utilities
-    // GEMINI_SANDBOX_PROXY_COMMAND implies HTTPS_PROXY unless HTTP_PROXY is set
-    const proxyCommand = process.env['GEMINI_SANDBOX_PROXY_COMMAND'];
-
-    if (proxyCommand) {
-      let proxy =
-        process.env['HTTPS_PROXY'] ||
-        process.env['https_proxy'] ||
-        process.env['HTTP_PROXY'] ||
-        process.env['http_proxy'] ||
-        'http://localhost:8877';
-      proxy = proxy.replace('localhost', SANDBOX_PROXY_NAME);
-      if (proxy) {
-        args.push('--env', `HTTPS_PROXY=${proxy}`);
-        args.push('--env', `https_proxy=${proxy}`); // lower-case can be required, e.g. for curl
-        args.push('--env', `HTTP_PROXY=${proxy}`);
-        args.push('--env', `http_proxy=${proxy}`);
-      }
-      const noProxy = process.env['NO_PROXY'] || process.env['no_proxy'];
-      if (noProxy) {
-        args.push('--env', `NO_PROXY=${noProxy}`);
-        args.push('--env', `no_proxy=${noProxy}`);
-      }
->>>>>>> 39e7213f
 
   // copy proxy environment variables, replacing localhost with SANDBOX_PROXY_NAME
   // copy as both upper-case and lower-case as is required by some utilities
@@ -785,7 +496,6 @@
     }
   }
 
-<<<<<<< HEAD
   // name container after image, plus numeric suffix to avoid conflicts
   const imageName = parseImageName(image);
   let index = 0;
@@ -844,74 +554,6 @@
   if (process.env.GEMINI_MODEL) {
     args.push('--env', `GEMINI_MODEL=${process.env.GEMINI_MODEL}`);
   }
-=======
-    // name container after image, plus numeric suffix to avoid conflicts
-    const imageName = parseImageName(image);
-    let index = 0;
-    const containerNameCheck = execSync(
-      `${config.command} ps -a --format "{{.Names}}"`,
-    )
-      .toString()
-      .trim();
-    while (containerNameCheck.includes(`${imageName}-${index}`)) {
-      index++;
-    }
-    const containerName = `${imageName}-${index}`;
-    args.push('--name', containerName, '--hostname', containerName);
-
-    // copy GEMINI_API_KEY(s)
-    if (process.env['GEMINI_API_KEY']) {
-      args.push('--env', `GEMINI_API_KEY=${process.env['GEMINI_API_KEY']}`);
-    }
-    if (process.env['GOOGLE_API_KEY']) {
-      args.push('--env', `GOOGLE_API_KEY=${process.env['GOOGLE_API_KEY']}`);
-    }
-
-    // copy GOOGLE_GENAI_USE_VERTEXAI
-    if (process.env['GOOGLE_GENAI_USE_VERTEXAI']) {
-      args.push(
-        '--env',
-        `GOOGLE_GENAI_USE_VERTEXAI=${process.env['GOOGLE_GENAI_USE_VERTEXAI']}`,
-      );
-    }
-
-    // copy GOOGLE_GENAI_USE_GCA
-    if (process.env['GOOGLE_GENAI_USE_GCA']) {
-      args.push(
-        '--env',
-        `GOOGLE_GENAI_USE_GCA=${process.env['GOOGLE_GENAI_USE_GCA']}`,
-      );
-    }
-
-    // copy GOOGLE_CLOUD_PROJECT
-    if (process.env['GOOGLE_CLOUD_PROJECT']) {
-      args.push(
-        '--env',
-        `GOOGLE_CLOUD_PROJECT=${process.env['GOOGLE_CLOUD_PROJECT']}`,
-      );
-    }
-
-    // copy GOOGLE_CLOUD_LOCATION
-    if (process.env['GOOGLE_CLOUD_LOCATION']) {
-      args.push(
-        '--env',
-        `GOOGLE_CLOUD_LOCATION=${process.env['GOOGLE_CLOUD_LOCATION']}`,
-      );
-    }
-
-    // copy GEMINI_MODEL
-    if (process.env['GEMINI_MODEL']) {
-      args.push('--env', `GEMINI_MODEL=${process.env['GEMINI_MODEL']}`);
-    }
-
-    // copy TERM and COLORTERM to try to maintain terminal setup
-    if (process.env['TERM']) {
-      args.push('--env', `TERM=${process.env['TERM']}`);
-    }
-    if (process.env['COLORTERM']) {
-      args.push('--env', `COLORTERM=${process.env['COLORTERM']}`);
-    }
->>>>>>> 39e7213f
 
   // copy TERM and COLORTERM to try to maintain terminal setup
   if (process.env.TERM) {
@@ -921,7 +563,6 @@
     args.push('--env', `COLORTERM=${process.env.COLORTERM}`);
   }
 
-<<<<<<< HEAD
   // copy VIRTUAL_ENV if under working directory
   // also mount-replace VIRTUAL_ENV directory with <project_settings>/sandbox.venv
   // sandbox can then set up this new VIRTUAL_ENV directory using sandbox.bashrc (see below)
@@ -935,32 +576,6 @@
     );
     if (!fs.existsSync(sandboxVenvPath)) {
       fs.mkdirSync(sandboxVenvPath, { recursive: true });
-=======
-    // copy VIRTUAL_ENV if under working directory
-    // also mount-replace VIRTUAL_ENV directory with <project_settings>/sandbox.venv
-    // sandbox can then set up this new VIRTUAL_ENV directory using sandbox.bashrc (see below)
-    // directory will be empty if not set up, which is still preferable to having host binaries
-    if (
-      process.env['VIRTUAL_ENV']
-        ?.toLowerCase()
-        .startsWith(workdir.toLowerCase())
-    ) {
-      const sandboxVenvPath = path.resolve(
-        SETTINGS_DIRECTORY_NAME,
-        'sandbox.venv',
-      );
-      if (!fs.existsSync(sandboxVenvPath)) {
-        fs.mkdirSync(sandboxVenvPath, { recursive: true });
-      }
-      args.push(
-        '--volume',
-        `${sandboxVenvPath}:${getContainerPath(process.env['VIRTUAL_ENV'])}`,
-      );
-      args.push(
-        '--env',
-        `VIRTUAL_ENV=${getContainerPath(process.env['VIRTUAL_ENV'])}`,
-      );
->>>>>>> 39e7213f
     }
     args.push(
       '--volume',
@@ -972,7 +587,6 @@
     );
   }
 
-<<<<<<< HEAD
   // copy additional environment variables from SANDBOX_ENV
   if (process.env.SANDBOX_ENV) {
     for (let env of process.env.SANDBOX_ENV.split(',')) {
@@ -985,44 +599,17 @@
             'ERROR: SANDBOX_ENV must be a comma-separated list of key=value pairs',
           );
           process.exit(1);
-=======
-    // copy additional environment variables from SANDBOX_ENV
-    if (process.env['SANDBOX_ENV']) {
-      for (let env of process.env['SANDBOX_ENV'].split(',')) {
-        if ((env = env.trim())) {
-          if (env.includes('=')) {
-            console.error(`SANDBOX_ENV: ${env}`);
-            args.push('--env', env);
-          } else {
-            throw new FatalSandboxError(
-              'SANDBOX_ENV must be a comma-separated list of key=value pairs',
-            );
-          }
->>>>>>> 39e7213f
         }
       }
     }
   }
 
-<<<<<<< HEAD
   // copy NODE_OPTIONS
   const existingNodeOptions = process.env.NODE_OPTIONS || '';
   const allNodeOptions = [
     ...(existingNodeOptions ? [existingNodeOptions] : []),
     ...nodeArgs,
   ].join(' ');
-=======
-    // copy NODE_OPTIONS
-    const existingNodeOptions = process.env['NODE_OPTIONS'] || '';
-    const allNodeOptions = [
-      ...(existingNodeOptions ? [existingNodeOptions] : []),
-      ...nodeArgs,
-    ].join(' ');
-
-    if (allNodeOptions.length > 0) {
-      args.push('--env', `NODE_OPTIONS="${allNodeOptions}"`);
-    }
->>>>>>> 39e7213f
 
   if (allNodeOptions.length > 0) {
     args.push('--env', `NODE_OPTIONS="${allNodeOptions}"`);
@@ -1031,60 +618,12 @@
   // set SANDBOX as container name
   args.push('--env', `SANDBOX=${containerName}`);
 
-<<<<<<< HEAD
   // for podman only, use empty --authfile to skip unnecessary auth refresh overhead
   if (config.command === 'podman') {
     const emptyAuthFilePath = path.join(os.tmpdir(), 'empty_auth.json');
     fs.writeFileSync(emptyAuthFilePath, '{}', 'utf-8');
     args.push('--authfile', emptyAuthFilePath);
   }
-=======
-    // Determine if the current user's UID/GID should be passed to the sandbox.
-    // See shouldUseCurrentUserInSandbox for more details.
-    let userFlag = '';
-    const finalEntrypoint = entrypoint(workdir, cliArgs);
-
-    if (process.env['GEMINI_CLI_INTEGRATION_TEST'] === 'true') {
-      args.push('--user', 'root');
-      userFlag = '--user root';
-    } else if (await shouldUseCurrentUserInSandbox()) {
-      // For the user-creation logic to work, the container must start as root.
-      // The entrypoint script then handles dropping privileges to the correct user.
-      args.push('--user', 'root');
-
-      const uid = execSync('id -u').toString().trim();
-      const gid = execSync('id -g').toString().trim();
-
-      // Instead of passing --user to the main sandbox container, we let it
-      // start as root, then create a user with the host's UID/GID, and
-      // finally switch to that user to run the gemini process. This is
-      // necessary on Linux to ensure the user exists within the
-      // container's /etc/passwd file, which is required by os.userInfo().
-      const username = 'gemini';
-      const homeDir = getContainerPath(os.homedir());
-
-      const setupUserCommands = [
-        // Use -f with groupadd to avoid errors if the group already exists.
-        `groupadd -f -g ${gid} ${username}`,
-        // Create user only if it doesn't exist. Use -o for non-unique UID.
-        `id -u ${username} &>/dev/null || useradd -o -u ${uid} -g ${gid} -d ${homeDir} -s /bin/bash ${username}`,
-      ].join(' && ');
-
-      const originalCommand = finalEntrypoint[2];
-      const escapedOriginalCommand = originalCommand.replace(/'/g, "'\\''");
-
-      // Use `su -p` to preserve the environment.
-      const suCommand = `su -p ${username} -c '${escapedOriginalCommand}'`;
-
-      // The entrypoint is always `['bash', '-c', '<command>']`, so we modify the command part.
-      finalEntrypoint[2] = `${setupUserCommands} && ${suCommand}`;
-
-      // We still need userFlag for the simpler proxy container, which does not have this issue.
-      userFlag = `--user ${uid}:${gid}`;
-      // When forcing a UID in the sandbox, $HOME can be reset to '/', so we copy $HOME as well.
-      args.push('--env', `HOME=${os.homedir()}`);
-    }
->>>>>>> 39e7213f
 
   // Determine if the current user's UID/GID should be passed to the sandbox.
   // See shouldUseCurrentUserInSandbox for more details.
@@ -1142,7 +681,6 @@
   let proxyProcess: ChildProcess | undefined = undefined;
   let sandboxProcess: ChildProcess | undefined = undefined;
 
-<<<<<<< HEAD
   if (proxyCommand) {
     // run proxyCommand in its own container
     const proxyContainerCommand = `${config.command} run --rm --init ${userFlag} --name ${SANDBOX_PROXY_NAME} --network ${SANDBOX_PROXY_NAME} -p 8877:8877 -v ${process.cwd()}:${workdir} --workdir ${workdir} ${image} ${proxyCommand}`;
@@ -1170,31 +708,6 @@
     proxyProcess.on('close', (code, signal) => {
       console.error(
         `ERROR: proxy container command '${proxyContainerCommand}' exited with code ${code}, signal ${signal}`,
-=======
-      // commented out as it disrupts ink rendering
-      // proxyProcess.stdout?.on('data', (data) => {
-      //   console.info(data.toString());
-      // });
-      proxyProcess.stderr?.on('data', (data) => {
-        console.error(data.toString().trim());
-      });
-      proxyProcess.on('close', (code, signal) => {
-        if (sandboxProcess?.pid) {
-          process.kill(-sandboxProcess.pid, 'SIGTERM');
-        }
-        throw new FatalSandboxError(
-          `Proxy container command '${proxyContainerCommand}' exited with code ${code}, signal ${signal}`,
-        );
-      });
-      console.log('waiting for proxy to start ...');
-      await execAsync(
-        `until timeout 0.25 curl -s http://localhost:8877; do sleep 0.25; done`,
-      );
-      // connect proxy container to sandbox network
-      // (workaround for older versions of docker that don't support multiple --network args)
-      await execAsync(
-        `${config.command} network connect ${SANDBOX_NETWORK_NAME} ${SANDBOX_PROXY_NAME}`,
->>>>>>> 39e7213f
       );
       if (sandboxProcess?.pid) {
         process.kill(-sandboxProcess.pid, 'SIGTERM');
